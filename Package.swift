--- conflicted
+++ resolved
@@ -555,10 +555,9 @@
                 "SPMBuildCore",
                 .product(name: "OrderedCollections", package: "swift-collections"),
                 .product(name: "ArgumentParser", package: "swift-argument-parser"),
-                "PackageModelSyntax",
-            ] + swiftSyntaxDependencies(["SwiftIDEUtils", "SwiftParser"]),
-            exclude: ["CMakeLists.txt"],
-            swiftSettings: commonExperimentalFeatures + [
+            ] + swiftSyntaxDependencies(["SwiftIDEUtils", "SwiftParser", "SwiftRefactor"]),
+            exclude: ["CMakeLists.txt"],
+            swiftSettings: swift6CompatibleExperimentalFeatures + [
                 .unsafeFlags(["-static"]),
             ]
         ),
@@ -615,12 +614,8 @@
                 "XCBuildSupport",
                 "SwiftBuildSupport",
                 "SwiftFixIt",
-<<<<<<< HEAD
                 "PackageRegistry",
-            ] + swiftSyntaxDependencies(["SwiftIDEUtils"]),
-=======
             ] + swiftSyntaxDependencies(["SwiftIDEUtils", "SwiftRefactor"]),
->>>>>>> 395c5459
             exclude: ["CMakeLists.txt", "README.md"],
             swiftSettings: swift6CompatibleExperimentalFeatures + [
                 .unsafeFlags(["-static"]),
