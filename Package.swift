// swift-tools-version:6.1

//===----------------------------------------------------------------------===//
//
// This source file is part of the Swift open source project
//
// Copyright (c) 2014-2024 Apple Inc. and the Swift project authors
// Licensed under Apache License v2.0 with Runtime Library Exception
//
// See http://swift.org/LICENSE.txt for license information
// See http://swift.org/CONTRIBUTORS.txt for the list of Swift project authors
//
//===----------------------------------------------------------------------===//

import class Foundation.ProcessInfo
import PackageDescription

// When building the toolchain on the CI for ELF platforms, remove the CI's
// stdlib absolute runpath and add ELF's $ORIGIN relative paths before installing.
let swiftpmLinkSettings: [LinkerSetting]
let packageLibraryLinkSettings: [LinkerSetting]
if let resourceDirPath = ProcessInfo.processInfo.environment["SWIFTCI_INSTALL_RPATH_OS"] {
    swiftpmLinkSettings = [.unsafeFlags([
        "-no-toolchain-stdlib-rpath",
        "-Xlinker", "-rpath",
        "-Xlinker", "$ORIGIN/../lib/swift/\(resourceDirPath)",
    ])]
    packageLibraryLinkSettings = [.unsafeFlags([
        "-no-toolchain-stdlib-rpath",
        "-Xlinker", "-rpath",
        "-Xlinker", "$ORIGIN/../../\(resourceDirPath)",
    ])]
} else {
    swiftpmLinkSettings = []
    packageLibraryLinkSettings = []
}

// Common experimental flags to be added to all targets.
let commonExperimentalFeatures: [SwiftSetting] = [
    .enableExperimentalFeature("MemberImportVisibility"),
]

// Certain targets fail to compile with MemberImportVisibility enabled on 6.0.3
// but work with >=6.1. These targets opt in to using `swift6CompatibleExperimentalFeatures`.
#if swift(>=6.1)
let swift6CompatibleExperimentalFeatures = commonExperimentalFeatures
#else
let swift6CompatibleExperimentalFeatures: [SwiftSetting] = []
#endif

/** SwiftPMDataModel is the subset of SwiftPM product that includes just its data model.
 This allows some clients (such as IDEs) that use SwiftPM's data model but not its build system
 to not have to depend on SwiftDriver, SwiftLLBuild, etc. We should probably have better names here,
 though that could break some clients.
 */
let swiftPMDataModelProduct = (
    name: "SwiftPMDataModel",
    targets: [
        "PackageCollections",
        "PackageCollectionsModel",
        "PackageGraph",
        "PackageLoading",
        "PackageMetadata",
        "PackageModel",
        "SourceControl",
        "Workspace",
    ]
)

/** The `libSwiftPM` set of interfaces to programmatically work with Swift
 packages.  `libSwiftPM` includes all of the SwiftPM code except the
 command line tools, while `libSwiftPMDataModel` includes only the data model.

 NOTE: This API is *unstable* and may change at any time.
 */
let swiftPMProduct = (
    name: "SwiftPM",
    targets: swiftPMDataModelProduct.targets + [
        "Build",
        "LLBuildManifest",
        "SourceKitLSPAPI",
        "SPMLLBuild",
    ]
)

#if os(Windows)
let includeDynamicLibrary: Bool = false
let systemSQLitePkgConfig: String? = nil
#else
let includeDynamicLibrary: Bool = true
var systemSQLitePkgConfig: String? = "sqlite3"
if ProcessInfo.processInfo.environment["SWIFTCI_INSTALL_RPATH_OS"] == "android" {
    systemSQLitePkgConfig = nil
}
#endif

/** An array of products which have two versions listed: one dynamically linked, the other with the
 automatic linking type with `-auto` suffix appended to product's name.
 */
let autoProducts = [swiftPMProduct, swiftPMDataModelProduct]

let shouldUseSwiftBuildFramework = (ProcessInfo.processInfo.environment["SWIFTPM_SWBUILD_FRAMEWORK"] != nil)

let swiftDriverDeps: [Target.Dependency]
let swiftTSCBasicsDeps: [Target.Dependency]
let swiftToolsCoreSupportAutoDeps: [Target.Dependency]
let swiftTSCTestSupportDeps: [Target.Dependency]

if shouldUseSwiftBuildFramework {
    swiftDriverDeps = []
    swiftTSCBasicsDeps = []
    swiftToolsCoreSupportAutoDeps = []
    swiftTSCTestSupportDeps = []
} else {
    swiftDriverDeps = [
        .product(name: "SwiftDriver", package: "swift-driver")
    ]
    swiftTSCBasicsDeps = [
        .product(name: "TSCBasic", package: "swift-tools-support-core"),
    ]
    swiftToolsCoreSupportAutoDeps = [
        .product(name: "SwiftToolsSupport-auto", package: "swift-tools-support-core")
    ]
    swiftTSCTestSupportDeps = [
        .product(name: "TSCTestSupport", package: "swift-tools-support-core"),
    ]
}
let package = Package(
    name: "SwiftPM",
    platforms: [
        .macOS(.v14),
        .iOS(.v17),
        .macCatalyst(.v17),
    ],
    products:
    autoProducts.flatMap {
        (includeDynamicLibrary ? [
            .library(
                name: $0.name,
                type: .dynamic,
                targets: $0.targets
            ),
        ] : [])
        +
        [
            .library(
                name: "\($0.name)-auto",
                targets: $0.targets
            ),
        ]
    } + [
        .library(
            name: "XCBuildSupport",
            targets: ["XCBuildSupport"]
        ),
        .library(
            name: "PackageDescription",
            type: .dynamic,
            targets: ["PackageDescription", "CompilerPluginSupport"]
        ),
        .library(
            name: "AppleProductTypes",
            type: .dynamic,
            targets: ["AppleProductTypes"]
        ),

        .library(
            name: "PackagePlugin",
            type: .dynamic,
            targets: ["PackagePlugin"]
        ),
        .library(
            name: "PackageCollectionsModel",
            targets: ["PackageCollectionsModel"]
        ),
        .library(
            name: "SwiftPMPackageCollections",
            targets: [
                "PackageCollections",
                "PackageCollectionsModel",
                "PackageCollectionsSigning",
                "PackageModel",
            ]
        ),
    ],
    targets: [
        // The `AppleProductTypes` target provides additional product types
        // to `Package.swift` manifests. Here we build a debug version of the
        // library; the bootstrap scripts build the deployable version.
        .target(
            name: "AppleProductTypes",
            // Note: We use `-module-link-name` so clients link against the
            // AppleProductTypes library when they import it without further
            // messing with the manifest loader.
            dependencies: ["PackageDescription"],
            swiftSettings: commonExperimentalFeatures + [
                .unsafeFlags(["-package-description-version", "999.0"]),
                .unsafeFlags(["-enable-library-evolution"], .when(platforms: [.macOS])),
                .unsafeFlags(["-Xfrontend", "-module-link-name", "-Xfrontend", "AppleProductTypes"])
            ]),

        .target(
            name: "SourceKitLSPAPI",
            dependencies: [
                "Basics",
                "Build",
                "PackageGraph",
                "PackageLoading",
                "PackageModel",
                "SPMBuildCore",
            ],
            exclude: ["CMakeLists.txt"],
            swiftSettings: commonExperimentalFeatures + [
                .enableExperimentalFeature("AccessLevelOnImport"),
                .unsafeFlags(["-static"]),
            ]
        ),

        // MARK: SwiftPM specific support libraries

        .systemLibrary(name: "SPMSQLite3", pkgConfig: systemSQLitePkgConfig),

        .target(
            name: "_AsyncFileSystem",
            dependencies: [
                .product(name: "SystemPackage", package: "swift-system"),
            ],
            exclude: ["CMakeLists.txt"],
            swiftSettings: commonExperimentalFeatures + [
                .enableExperimentalFeature("StrictConcurrency"),
                .enableExperimentalFeature("AccessLevelOnImport"),
                .enableExperimentalFeature("InternalImportsByDefault"),
                .unsafeFlags(["-static"]),
            ]
        ),

        .target(
            name: "Basics",
            dependencies: [
                "_AsyncFileSystem",
                .target(name: "SPMSQLite3", condition: .when(platforms: [.macOS, .iOS, .tvOS, .watchOS, .visionOS, .macCatalyst, .linux, .openbsd, .custom("freebsd")])),
                .product(name: "SwiftToolchainCSQLite", package: "swift-toolchain-sqlite", condition: .when(platforms: [.windows, .android])),
                .product(name: "DequeModule", package: "swift-collections"),
                .product(name: "OrderedCollections", package: "swift-collections"),
                .product(name: "SystemPackage", package: "swift-system"),
            ] + swiftToolsCoreSupportAutoDeps,
            exclude: ["CMakeLists.txt", "Vendor/README.md"],
            swiftSettings: swift6CompatibleExperimentalFeatures + [
                .enableExperimentalFeature("StrictConcurrency"),
                .enableExperimentalFeature("AccessLevelOnImport"),
                .unsafeFlags(["-static"]),
            ]
        ),

        .target(
            /** The llbuild manifest model */
            name: "LLBuildManifest",
            dependencies: ["Basics"],
            exclude: ["CMakeLists.txt"],
            swiftSettings: commonExperimentalFeatures + [
                .unsafeFlags(["-static"]),
            ]
        ),

        .target(
            /** Package registry support */
            name: "PackageRegistry",
            dependencies: [
                "Basics",
                "PackageFingerprint",
                "PackageLoading",
                "PackageModel",
                "PackageSigning",
            ],
            exclude: ["CMakeLists.txt"],
            swiftSettings: commonExperimentalFeatures + [
                .unsafeFlags(["-static"]),
            ]
        ),

        .target(
            /** Source control operations */
            name: "SourceControl",
            dependencies: [
                "Basics",
                "PackageModel",
            ],
            exclude: ["CMakeLists.txt"],
            swiftSettings: commonExperimentalFeatures + [
                .unsafeFlags(["-static"]),
            ]
        ),

        .target(
            /** Shim for llbuild library */
            name: "SPMLLBuild",
            dependencies: ["Basics"],
            exclude: ["CMakeLists.txt"],
            swiftSettings: commonExperimentalFeatures + [
                .unsafeFlags(["-static"]),
            ]
        ),

        .target(
            /** API for deserializing diagnostics and applying fix-its */
            name: "SwiftFixIt",
            dependencies: [
                "Basics",
            ] + swiftTSCBasicsDeps + swiftSyntaxDependencies(
                ["SwiftDiagnostics", "SwiftIDEUtils", "SwiftParser", "SwiftSyntax"]
            ),
            exclude: ["CMakeLists.txt"],
            swiftSettings: commonExperimentalFeatures + [
                .unsafeFlags(["-static"]),
            ]
        ),

        .target(
            /** API for inspecting symbols defined in binaries */
            name: "BinarySymbols",
            dependencies: [
                "Basics",
            ] + swiftTSCBasicsDeps,
            exclude: ["CMakeLists.txt"],
            swiftSettings: commonExperimentalFeatures + [
                .unsafeFlags(["-static"]),
            ]
        ),

        // MARK: Project Model

        .target(
            /** Primitive Package model objects */
            name: "PackageModel",
            dependencies: ["Basics"],
            exclude: ["CMakeLists.txt", "README.md"],
            swiftSettings: swift6CompatibleExperimentalFeatures + [
                .unsafeFlags(["-static"]),
            ]
        ),

        .target(
            /** Package model conventions and loading support */
            name: "PackageLoading",
            dependencies: [
                "Basics",
                "PackageModel",
                "SourceControl",
            ],
            exclude: ["CMakeLists.txt", "README.md"],
            swiftSettings: commonExperimentalFeatures + [
                .unsafeFlags(["-static"]),
            ]
        ),

        // MARK: Package Dependency Resolution

        .target(
            /** Data structures and support for complete package graphs */
            name: "PackageGraph",
            dependencies: [
                "Basics",
                "PackageLoading",
                "PackageModel",
                .product(name: "OrderedCollections", package: "swift-collections"),
            ],
            exclude: ["CMakeLists.txt", "README.md"],
            swiftSettings: commonExperimentalFeatures + [
                .unsafeFlags(["-static"]),
            ]
        ),

        // MARK: Package Collections

        .target(
            /** Package collections models */
            name: "PackageCollectionsModel",
            dependencies: [],
            exclude: [
                "Formats/v1.md",
                "CMakeLists.txt",
            ],
            swiftSettings: commonExperimentalFeatures + [
                .unsafeFlags(["-static"]),
            ]
        ),

        .target(
            /** Data structures and support for package collections */
            name: "PackageCollections",
            dependencies: [
                "Basics",
                "PackageCollectionsModel",
                "PackageCollectionsSigning",
                "PackageModel",
                "SourceControl",
            ],
            exclude: ["CMakeLists.txt"],
            swiftSettings: swift6CompatibleExperimentalFeatures + [
                .unsafeFlags(["-static"]),
            ]
        ),

        .target(
            name: "PackageCollectionsSigning",
            dependencies: [
                .product(name: "Crypto", package: "swift-crypto"),
                .product(name: "X509", package: "swift-certificates"),
                "Basics",
                "PackageCollectionsModel",
            ],
            exclude: ["CMakeLists.txt"],
            swiftSettings: commonExperimentalFeatures + [
                .unsafeFlags(["-static"]),
            ]
        ),

        .target(
            name: "PackageFingerprint",
            dependencies: [
                "Basics",
                "PackageModel",
            ],
            exclude: ["CMakeLists.txt"],
            swiftSettings: commonExperimentalFeatures + [
                .unsafeFlags(["-static"]),
            ]
        ),

        .target(
            name: "PackageSigning",
            dependencies: [
                .product(name: "Crypto", package: "swift-crypto"),
                .product(name: "X509", package: "swift-certificates"),
                "Basics",
                "PackageModel",
            ],
            exclude: ["CMakeLists.txt"],
            swiftSettings: commonExperimentalFeatures + [
                .unsafeFlags(["-static"]),
            ]
        ),

        // MARK: Documentation

        .target(
            name: "PackageManagerDocs",
            exclude: ["README.md"],
        ),

        // MARK: Package Manager Functionality

        .target(
            /** Builds Modules and Products */
            name: "SPMBuildCore",
            dependencies: [
                "Basics",
                "PackageGraph",
                .product(name: "OrderedCollections", package: "swift-collections"),
            ],
            exclude: ["CMakeLists.txt"],
            swiftSettings: commonExperimentalFeatures + [
                .unsafeFlags(["-static"]),
            ]
        ),
        .target(
            /** Builds Modules and Products */
            name: "Build",
            dependencies: [
                "Basics",
                "LLBuildManifest",
                "PackageGraph",
                "SPMBuildCore",
                "SPMLLBuild",
                .product(name: "OrderedCollections", package: "swift-collections"),
                "DriverSupport",
            ] + swiftDriverDeps,
            exclude: ["CMakeLists.txt"],
            swiftSettings: commonExperimentalFeatures + [
                .unsafeFlags(["-static"]),
            ]
        ),
        .target(
            name: "DriverSupport",
            dependencies: [
                "Basics",
                "PackageModel",
            ] + swiftDriverDeps,
            exclude: ["CMakeLists.txt"],
            swiftSettings: commonExperimentalFeatures + [
                .unsafeFlags(["-static"]),
            ]
        ),
        .target(
            /** Support for building using Xcode's build system */
            name: "XCBuildSupport",
            dependencies: [
                "SPMBuildCore",
                "PackageGraph",
                .product(name: "OrderedCollections", package: "swift-collections"),
            ],
            exclude: ["CMakeLists.txt"],
            swiftSettings: commonExperimentalFeatures + [
                .unsafeFlags(["-static"]),
            ]
        ),
        .target(
            name: "SwiftBuildSupport",
            dependencies: [
                "SPMBuildCore",
                "PackageGraph",
            ],
            exclude: ["CMakeLists.txt", "README.md"],
            swiftSettings: commonExperimentalFeatures
        ),
        .target(
            /** High level functionality */
            name: "Workspace",
            dependencies: [
                "Basics",
                "PackageFingerprint",
                "PackageGraph",
                "PackageModel",
                "PackageRegistry",
                "PackageSigning",
                "SourceControl",
                "SPMBuildCore",
                .product(name: "OrderedCollections", package: "swift-collections"),
            ],
            exclude: ["CMakeLists.txt"],
            swiftSettings: commonExperimentalFeatures + [
                .unsafeFlags(["-static"]),
            ]
        ),
        .target(
            // ** High level interface for package discovery */
            name: "PackageMetadata",
            dependencies: [
                "Basics",
                "PackageCollections",
                "PackageModel",
                "PackageRegistry",
                "PackageSigning",
            ],
            swiftSettings: commonExperimentalFeatures + [
                .unsafeFlags(["-static"]),
            ]
        ),

        // MARK: Commands

        .target(
            /** Minimal set of commands required for bootstrapping a new SwiftPM */
            name: "CoreCommands",
            dependencies: [
                .product(name: "ArgumentParser", package: "swift-argument-parser"),
                "Basics",
                "Build",
                "PackageLoading",
                "PackageModel",
                "PackageGraph",
                "Workspace",
                "XCBuildSupport",
                "SwiftBuildSupport",
            ],
            exclude: ["CMakeLists.txt"],
            swiftSettings: commonExperimentalFeatures + [
                .unsafeFlags(["-static"]),
            ]
        ),

        .target(
            /** High-level commands */
            name: "Commands",
            dependencies: [
                .product(name: "ArgumentParser", package: "swift-argument-parser"),
                .product(name: "OrderedCollections", package: "swift-collections"),
                .product(name: "SymbolKit", package: "swift-docc-symbolkit"),
                "Basics",
                "BinarySymbols",
                "Build",
                "CoreCommands",
                "PackageGraph",
                "SourceControl",
                "Workspace",
                "XCBuildSupport",
                "SwiftBuildSupport",
                "SwiftFixIt",
            ] + swiftSyntaxDependencies(["SwiftIDEUtils", "SwiftRefactor"]),
            exclude: ["CMakeLists.txt", "README.md"],
            swiftSettings: swift6CompatibleExperimentalFeatures + [
                .unsafeFlags(["-static"]),
            ]
        ),

        .target(
            /** Interacts with Swift SDKs used for cross-compilation */
            name: "SwiftSDKCommand",
            dependencies: [
                .product(name: "ArgumentParser", package: "swift-argument-parser"),
                "Basics",
                "CoreCommands",
                "SPMBuildCore",
                "PackageModel",
            ],
            exclude: ["CMakeLists.txt", "README.md"],
            swiftSettings: commonExperimentalFeatures + [
                .unsafeFlags(["-static"]),
            ]
        ),

        .target(
            /** Interacts with package collections */
            name: "PackageCollectionsCommand",
            dependencies: [
                .product(name: "ArgumentParser", package: "swift-argument-parser"),
                "Basics",
                "Commands",
                "CoreCommands",
                "PackageCollections",
                "PackageModel",
            ],
            swiftSettings: commonExperimentalFeatures + [
                .unsafeFlags(["-static"]),
            ]
        ),

        .target(
            /** Interact with package registry */
            name: "PackageRegistryCommand",
            dependencies: [
                .product(name: "ArgumentParser", package: "swift-argument-parser"),
                "Basics",
                "Commands",
                "CoreCommands",
                "PackageGraph",
                "PackageLoading",
                "PackageModel",
                "PackageRegistry",
                "PackageSigning",
                "SourceControl",
                "SPMBuildCore",
                "Workspace",
            ],
            exclude: ["CMakeLists.txt"],
            swiftSettings: commonExperimentalFeatures + [
                .unsafeFlags(["-static"]),
            ]
        ),

        .target(
            name: "QueryEngine",
            dependencies: [
                "_AsyncFileSystem",
                "Basics",
                .product(name: "Crypto", package: "swift-crypto"),
            ],
            exclude: ["CMakeLists.txt"],
            swiftSettings: [
                .enableExperimentalFeature("StrictConcurrency=complete"),
                .unsafeFlags(["-static"]),
            ]
        ),

        .executableTarget(
            /** The main executable provided by SwiftPM */
            name: "swift-package",
            dependencies: ["Basics", "Commands"],
            exclude: ["CMakeLists.txt"]
        ),
        .executableTarget(
            /** Builds packages */
            name: "swift-build",
            dependencies: ["Commands"],
            exclude: ["CMakeLists.txt"]
        ),
        .executableTarget(
            /** Builds SwiftPM itself for bootstrapping (minimal version of `swift-build`) */
            name: "swift-bootstrap",
            dependencies: [
                .product(name: "ArgumentParser", package: "swift-argument-parser"),
                .product(name: "OrderedCollections", package: "swift-collections"),
                "Basics",
                "Build",
                "PackageGraph",
                "PackageLoading",
                "PackageModel",
                "XCBuildSupport",
                "SwiftBuildSupport",
            ],
            exclude: ["CMakeLists.txt"]
        ),
        .executableTarget(
            /** Interacts with Swift SDKs used for cross-compilation */
            name: "swift-sdk",
            dependencies: ["Commands", "SwiftSDKCommand"],
            exclude: ["CMakeLists.txt"]
        ),
        .executableTarget(
            /** Deprecated command superseded by `swift-sdk` */
            name: "swift-experimental-sdk",
            dependencies: ["Commands", "SwiftSDKCommand"],
            exclude: ["CMakeLists.txt"]
        ),
        .executableTarget(
            /** Runs package tests */
            name: "swift-test",
            dependencies: ["Commands"],
            exclude: ["CMakeLists.txt"]
        ),
        .executableTarget(
            /** Runs an executable product */
            name: "swift-run",
            dependencies: ["Commands"],
            exclude: ["CMakeLists.txt"]
        ),
        .executableTarget(
            /** Interacts with package collections */
            name: "swift-package-collection",
            dependencies: ["Commands", "PackageCollectionsCommand"]
        ),
        .executableTarget(
            /** Multi-command entry point for SwiftPM. */
            name: "swift-package-manager",
            dependencies: [
                "Basics",
                "Commands",
                "SwiftSDKCommand",
                "PackageCollectionsCommand",
                "PackageRegistryCommand",
            ],
            linkerSettings: swiftpmLinkSettings
        ),
        .executableTarget(
            /** Interact with package registry */
            name: "swift-package-registry",
            dependencies: ["Commands", "PackageRegistryCommand"]
        ),
        .executableTarget(
            /** Utility to produce the artifacts for prebuilts */
            name: "swift-build-prebuilts",
            dependencies: [
                .product(name: "ArgumentParser", package: "swift-argument-parser"),
                "Basics",
                "Workspace",
            ],
            exclude: [
                "build.sh"
            ]
        ),

        // The `PackageDescription` target provides the API that is available
        // to `Package.swift` manifests. Here we build a debug version of the
        // library; the bootstrap scripts build the deployable version.
        .target(
            name: "PackageDescription",
            path: "Sources/Runtimes/PackageDescription",
            exclude: ["CMakeLists.txt"],
            swiftSettings: commonExperimentalFeatures + [
                .define("USE_IMPL_ONLY_IMPORTS"),
                .unsafeFlags(["-package-description-version", "999.0"]),
                .unsafeFlags(["-enable-library-evolution"]),
            ],
            linkerSettings: packageLibraryLinkSettings
        ),

        // The `PackagePlugin` target provides the API that is available to
        // plugin scripts. Here we build a debug version of the library; the
        // bootstrap scripts build the deployable version.
        .target(
            name: "PackagePlugin",
            path: "Sources/Runtimes/PackagePlugin",
            exclude: ["CMakeLists.txt"],
            swiftSettings: commonExperimentalFeatures + [
                .unsafeFlags(["-package-description-version", "999.0"]),
                .unsafeFlags(["-enable-library-evolution"]),
            ],
            linkerSettings: packageLibraryLinkSettings
        ),

        // MARK: Support for Swift macros, should eventually move to a plugin-based solution

        .target(
            name: "CompilerPluginSupport",
            dependencies: ["PackageDescription"],
            path: "Sources/Runtimes/CompilerPluginSupport",
            exclude: ["CMakeLists.txt"],
            swiftSettings: commonExperimentalFeatures + [
                .unsafeFlags(["-package-description-version", "999.0"]),
                .unsafeFlags(["-enable-library-evolution"]),
            ]
        ),

        // MARK: Additional Test Dependencies

        .target(
            /** SwiftPM internal build test suite support library */
            name: "_InternalBuildTestSupport",
            dependencies: [
                "Build",
                "XCBuildSupport",
                "SwiftBuildSupport",
                "_InternalTestSupport"
            ],
            swiftSettings: [
                .unsafeFlags(["-static"]),
            ]
        ),

        .target(
            /** SwiftPM internal test suite support library */
            name: "_InternalTestSupport",
            dependencies: [
                "Basics",
                "DriverSupport",
                "PackageFingerprint",
                "PackageGraph",
                "PackageLoading",
                "PackageRegistry",
                "PackageSigning",
                "SourceControl",
                .product(name: "OrderedCollections", package: "swift-collections"),
                "Workspace",
            ] + swiftTSCTestSupportDeps,
            swiftSettings: [
                .unsafeFlags(["-static"]),
            ]
        ),
        .target(
            /** SwiftPM internal test suite support library */
            name: "_IntegrationTestSupport",
            dependencies: [
                "_InternalTestSupport",
            ] + swiftTSCTestSupportDeps,
        ),

        .target(
            /** Test for thread-sanitizer. */
            name: "tsan_utils",
            dependencies: [],
            swiftSettings: [
                .unsafeFlags(["-static"]),
            ]
        ),

        // MARK: SwiftPM tests

        .testTarget(
            name: "_AsyncFileSystemTests",
            dependencies: [
                "_AsyncFileSystem",
                "_InternalTestSupport",
            ]
        ),

        .testTarget(
            name: "SourceKitLSPAPITests",
            dependencies: [
                "SourceKitLSPAPI",
                "_InternalTestSupport",
            ]
        ),

        .testTarget(
            name: "BasicsTests",
            dependencies: [
                "Basics",
                "_InternalTestSupport",
                "tsan_utils",
            ],
            exclude: [
                "Archiver/Inputs/archive.tar.gz",
                "Archiver/Inputs/archive.zip",
                "Archiver/Inputs/invalid_archive.tar.gz",
                "Archiver/Inputs/invalid_archive.zip",
                "processInputs/long-stdout-stderr",
                "processInputs/long-stdout-stderr.bat",
                "processInputs/exit4",
                "processInputs/exit4.bat",
                "processInputs/simple-stdout-stderr",
                "processInputs/simple-stdout-stderr.bat",
                "processInputs/deadlock-if-blocking-io",
                "processInputs/deadlock-if-blocking-io.bat",
                "processInputs/echo",
                "processInputs/echo.bat",
                "processInputs/in-to-out",
                "processInputs/in-to-out.bat",
            ]
        ),
        .testTarget(
            name: "BuildTests",
            dependencies: ["Build", "PackageModel", "Commands", "_InternalTestSupport", "_InternalBuildTestSupport"]
        ),
        .testTarget(
            name: "LLBuildManifestTests",
            dependencies: ["Basics", "LLBuildManifest", "_InternalTestSupport"]
        ),
        .testTarget(
            name: "WorkspaceTests",
            dependencies: ["Workspace", "_InternalTestSupport"]
        ),
        .testTarget(
            name: "PackageDescriptionTests",
            dependencies: ["PackageDescription"]
        ),
        .testTarget(
            name: "SPMBuildCoreTests",
            dependencies: ["SPMBuildCore", "_InternalTestSupport"]
        ),
        .testTarget(
            name: "PackageLoadingTests",
            dependencies: ["PackageLoading", "_InternalTestSupport"],
            exclude: ["Inputs", "pkgconfigInputs"]
        ),
        .testTarget(
            name: "PackageModelTests",
            dependencies: ["PackageModel", "_InternalTestSupport"]
        ),
        .testTarget(
            name: "PackageGraphTests",
            dependencies: ["PackageGraph", "_InternalTestSupport"],
            swiftSettings: commonExperimentalFeatures
        ),
        .testTarget(
            name: "PackageGraphPerformanceTests",
            dependencies: ["PackageGraph", "_InternalTestSupport"],
            exclude: [
                "Inputs/PerfectHTTPServer.json",
                "Inputs/ZewoHTTPServer.json",
                "Inputs/SourceKitten.json",
                "Inputs/kitura.json",
            ]
        ),
        .testTarget(
            name: "PackageCollectionsModelTests",
            dependencies: ["PackageCollectionsModel", "_InternalTestSupport"]
        ),
        .testTarget(
            name: "PackageCollectionsSigningTests",
            dependencies: ["PackageCollectionsSigning", "_InternalTestSupport"]
        ),
        .testTarget(
            name: "PackageCollectionsTests",
            dependencies: ["PackageCollections", "_InternalTestSupport", "tsan_utils"]
        ),
        .testTarget(
            name: "PackageFingerprintTests",
            dependencies: ["PackageFingerprint", "_InternalTestSupport"]
        ),
        .testTarget(
            name: "PackagePluginAPITests",
            dependencies: ["PackagePlugin", "_InternalTestSupport"]
        ),
        .testTarget(
            name: "PackageRegistryTests",
            dependencies: ["_InternalTestSupport", "PackageRegistry"]
        ),
        .testTarget(
            name: "PackageSigningTests",
            dependencies: ["_InternalTestSupport", "PackageSigning"]
        ),
        .testTarget(
            name: "QueryEngineTests",
            dependencies: ["QueryEngine", "_InternalTestSupport"]
        ),
        .testTarget(
            name: "SourceControlTests",
            dependencies: ["SourceControl", "_InternalTestSupport"],
            exclude: ["Inputs/TestRepo.tgz"]
        ),
        .testTarget(
            name: "SwiftFixItTests",
            dependencies: ["SwiftFixIt", "_InternalTestSupport"]
        ),
        .testTarget(
            name: "BinarySymbolsTests",
            dependencies: ["BinarySymbols", "_InternalTestSupport"]
        ),
        .testTarget(
            name: "XCBuildSupportTests",
            dependencies: ["XCBuildSupport", "_InternalTestSupport", "_InternalBuildTestSupport"],
            exclude: ["Inputs/Foo.pc"]
        ),
        .testTarget(
            name: "FunctionalPerformanceTests",
            dependencies: [
                "swift-package-manager",
                "_InternalTestSupport",
            ]
        ),
        .testTarget(
            name: "SwiftBuildSupportTests",
            dependencies: ["SwiftBuildSupport", "_InternalTestSupport", "_InternalBuildTestSupport"]
        ),
        // Examples (These are built to ensure they stay up to date with the API.)
        .executableTarget(
            name: "package-info",
            dependencies: ["Workspace"],
            path: "Examples/package-info/Sources/package-info"
        )
    ],
    swiftLanguageModes: [.v5]
)

#if canImport(Darwin)
package.targets.append(contentsOf: [
    .executableTarget(
        name: "swiftpm-testing-helper"
    )
])
#endif

// rdar://101868275 "error: cannot find 'XCTAssertEqual' in scope" can affect almost any functional test, so we flat out
// disable them all until we know what is going on
if ProcessInfo.processInfo.environment["SWIFTCI_DISABLE_SDK_DEPENDENT_TESTS"] == nil {
    package.targets.append(contentsOf: [
        .testTarget(
            name: "FunctionalTests",
            dependencies: [
                "swift-package-manager",
                "PackageModel",
                "_InternalTestSupport",
            ]
        ),
        .executableTarget(
            name: "dummy-swiftc",
            dependencies: [
                "Basics",
            ]
        ),
        .testTarget(
            name: "_InternalTestSupportTests",
            dependencies: [
                "_InternalTestSupport"
            ]
        ),
        .testTarget(
            name: "IntegrationTests",
            dependencies: [
                "_IntegrationTestSupport",
                "_InternalTestSupport",
            ] + swiftTSCTestSupportDeps + swiftToolsCoreSupportAutoDeps,
        ),
        .testTarget(
            name: "CommandsTests",
            dependencies: [
                "swift-package-manager",
                "Basics",
                "Build",
                "Commands",
                "PackageModel",
                "PackageRegistryCommand",
                "SourceControl",
                "_InternalTestSupport",
                "Workspace",
                "dummy-swiftc",
            ]
        ),
    ])
}


func swiftSyntaxDependencies(_ names: [String]) -> [Target.Dependency] {
  /// Whether swift-syntax is being built as a single dynamic library instead of as a separate library per module.
  ///
  /// This means that the swift-syntax symbols don't need to be statically linked, which allows us to stay below the
  /// maximum number of exported symbols on Windows, in turn allowing us to build sourcekit-lsp using SwiftPM on Windows
  /// and run its tests.
  let buildDynamicSwiftSyntaxLibrary = ProcessInfo.processInfo.environment["SWIFTSYNTAX_BUILD_DYNAMIC_LIBRARY"] != nil
  if buildDynamicSwiftSyntaxLibrary {
    return [.product(name: "_SwiftSyntaxDynamic", package: "swift-syntax")]
  } else {
    return names.map { .product(name: $0, package: "swift-syntax") }
  }
}

// Add package dependency on llbuild when not bootstrapping.
//
// When bootstrapping SwiftPM, we can't use llbuild as a package dependency it
// will provided by whatever build system (SwiftCI, bootstrap script) is driving
// the build process. So, we only add these dependencies if SwiftPM is being
// built directly using SwiftPM. It is a bit unfortunate that we've add the
// package dependency like this but there is no other good way of expressing
// this right now.

/// When not using local dependencies, the branch to use for llbuild and TSC repositories.
let relatedDependenciesBranch = "main"

if ProcessInfo.processInfo.environment["SWIFTPM_LLBUILD_FWK"] == nil {
    if ProcessInfo.processInfo.environment["SWIFTCI_USE_LOCAL_DEPS"] == nil {
        package.dependencies += [
            .package(url: "https://github.com/swiftlang/swift-llbuild.git", branch: relatedDependenciesBranch),
        ]
    } else {
        // In Swift CI, use a local path to llbuild to interoperate with tools
        // like `update-checkout`, which control the sources externally.
        package.dependencies += [
            .package(name: "swift-llbuild", path: "../llbuild"),
        ]
    }
    package.targets.first(where: { $0.name == "SPMLLBuild" })!.dependencies += [
        .product(name: "llbuildSwift", package: "swift-llbuild"),
    ]
}

if ProcessInfo.processInfo.environment["SWIFTCI_USE_LOCAL_DEPS"] == nil {
    package.dependencies += [
        // These need to match the versions in the swiftlang/swift repo,
        // utils/update_checkout/update-checkout-config.json
        // They are used to build the official swift toolchain.
        .package(url: "https://github.com/swiftlang/swift-syntax.git", branch: relatedDependenciesBranch),
<<<<<<< HEAD
        .package(url: "https://github.com/swiftlang/swift-docc-symbolkit.git", branch: relatedDependenciesBranch),
        .package(url: "https://github.com/apple/swift-system.git", from: "1.1.1"),
        .package(url: "https://github.com/apple/swift-collections.git", "1.0.1" ..< "1.2.0"),
        .package(url: "https://github.com/apple/swift-certificates.git", "1.0.1" ..< "1.6.0"),
        .package(url: "https://github.com/swiftlang/swift-toolchain-sqlite.git", from: "1.0.0"),
        // For use in previewing documentation
=======
        .package(url: "https://github.com/apple/swift-argument-parser.git", revision: "1.5.1"),
        .package(url: "https://github.com/apple/swift-crypto.git", revision: "3.12.5"),
        .package(url: "https://github.com/apple/swift-system.git", revision: "1.5.0"),
        .package(url: "https://github.com/apple/swift-collections.git", revision: "1.1.6"),
        .package(url: "https://github.com/apple/swift-certificates.git", revision: "1.10.1"),
        .package(url: "https://github.com/swiftlang/swift-toolchain-sqlite.git", revision: "1.0.7"),
        // Not in toolchain, used for use in previewing documentation
>>>>>>> 2661d132
        .package(url: "https://github.com/swiftlang/swift-docc-plugin", from: "1.1.0"),
    ]
    if !swiftDriverDeps.isEmpty {
        package.dependencies += [
            .package(url: "https://github.com/swiftlang/swift-tools-support-core.git", branch: relatedDependenciesBranch),
            .package(url: "https://github.com/swiftlang/swift-driver.git", branch: relatedDependenciesBranch),
        ]
    }
} else {
    package.dependencies += [
        .package(path: "../swift-argument-parser"),
        .package(path: "../swift-crypto"),
        .package(path: "../swift-syntax"),
        .package(path: "../swift-system"),
        .package(path: "../swift-collections"),
        .package(path: "../swift-certificates"),
        .package(path: "../swift-toolchain-sqlite"),
    ]
    if !swiftDriverDeps.isEmpty {
        package.dependencies += [
            .package(path: "../swift-tools-support-core"),
            .package(path: "../swift-driver"),
        ]
    }

}

/// If ENABLE_APPLE_PRODUCT_TYPES is set in the environment, then also define ENABLE_APPLE_PRODUCT_TYPES in each of the regular targets and test targets.
if ProcessInfo.processInfo.environment["ENABLE_APPLE_PRODUCT_TYPES"] == "1" {
    for target in package.targets.filter({ $0.type == .regular || $0.type == .test }) {
        target.swiftSettings = (target.swiftSettings ?? []) + [ .define("ENABLE_APPLE_PRODUCT_TYPES") ]
    }
}

if !shouldUseSwiftBuildFramework {

    let swiftbuildsupport: Target = package.targets.first(where: { $0.name == "SwiftBuildSupport" } )!
    swiftbuildsupport.dependencies += [
        .product(name: "SwiftBuild", package: "swift-build"),
    ]

    swiftbuildsupport.dependencies += [
        // This is here to statically link the build service in the same executable as SwiftPM
        .product(name: "SWBBuildService", package: "swift-build"),
    ]

    if ProcessInfo.processInfo.environment["SWIFTCI_USE_LOCAL_DEPS"] == nil {
        package.dependencies += [
            //.package(url: "https://github.com/swiftlang/swift-build.git", branch: relatedDependenciesBranch),
            .package(path: "../swift-build"),
        ]
    } else {
        package.dependencies += [
            .package(path: "../swift-build"),
        ]
    }
}<|MERGE_RESOLUTION|>--- conflicted
+++ resolved
@@ -1109,22 +1109,14 @@
         // utils/update_checkout/update-checkout-config.json
         // They are used to build the official swift toolchain.
         .package(url: "https://github.com/swiftlang/swift-syntax.git", branch: relatedDependenciesBranch),
-<<<<<<< HEAD
-        .package(url: "https://github.com/swiftlang/swift-docc-symbolkit.git", branch: relatedDependenciesBranch),
-        .package(url: "https://github.com/apple/swift-system.git", from: "1.1.1"),
-        .package(url: "https://github.com/apple/swift-collections.git", "1.0.1" ..< "1.2.0"),
-        .package(url: "https://github.com/apple/swift-certificates.git", "1.0.1" ..< "1.6.0"),
-        .package(url: "https://github.com/swiftlang/swift-toolchain-sqlite.git", from: "1.0.0"),
-        // For use in previewing documentation
-=======
         .package(url: "https://github.com/apple/swift-argument-parser.git", revision: "1.5.1"),
         .package(url: "https://github.com/apple/swift-crypto.git", revision: "3.12.5"),
         .package(url: "https://github.com/apple/swift-system.git", revision: "1.5.0"),
         .package(url: "https://github.com/apple/swift-collections.git", revision: "1.1.6"),
         .package(url: "https://github.com/apple/swift-certificates.git", revision: "1.10.1"),
+        .package(url: "https://github.com/swiftlang/swift-docc-symbolkit.git", branch: relatedDependenciesBranch),
         .package(url: "https://github.com/swiftlang/swift-toolchain-sqlite.git", revision: "1.0.7"),
         // Not in toolchain, used for use in previewing documentation
->>>>>>> 2661d132
         .package(url: "https://github.com/swiftlang/swift-docc-plugin", from: "1.1.0"),
     ]
     if !swiftDriverDeps.isEmpty {
