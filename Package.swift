--- conflicted
+++ resolved
@@ -681,17 +681,7 @@
             name: "XCBuildSupportTests",
             dependencies: ["XCBuildSupport", "SPMTestSupport"],
             exclude: ["Inputs/Foo.pc"]
-<<<<<<< HEAD
-        ),
-        // Examples (These are built to ensure they stay up to date with the API.)
-        .executableTarget(
-            name: "package-info",
-            dependencies: ["Workspace"],
-            path: "Examples/package-info/Sources/package-info"
-        ),
-=======
-        )
->>>>>>> fc8d9b38
+        ),
     ],
     swiftLanguageVersions: [.v5]
 )
