--- conflicted
+++ resolved
@@ -68,22 +68,11 @@
         }
     }
 
-<<<<<<< HEAD
-    func testSwiftBuild() throws {
-        try skipOnWindowsAsTestCurrentlyFails(because: "SWBINTTODO: swift-build command failed")
-
-        #if os(Linux)
-        if FileManager.default.contents(atPath: "/etc/system-release").map { String(decoding: $0, as: UTF8.self) == "Amazon Linux release 2 (Karoo)\n" } ?? false {
-            throw XCTSkip("Skipping SwiftBuild testing on Amazon Linux because of platform issues.")
-        }
-        #endif
-
-        // Test SwiftBuildSystem
-=======
-    @Test(.requireThreadSafeWorkingDirectory)
+    @Test(
+        .requireThreadSafeWorkingDirectory
+    )
     func packageInitExecutable() throws {
         // Executable
->>>>>>> 6c179de9
         do {
             try withTemporaryDirectory { tmpDir in
                 let packagePath = tmpDir.appending(component: "foo")
