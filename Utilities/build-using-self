#!/usr/bin/env python3
# ===----------------------------------------------------------------------===##
#
# This source file is part of the Swift open source project
#
# Copyright (c) 2025 Apple Inc. and the Swift project authors
# Licensed under Apache License v2.0 with Runtime Library Exception
#
# See http://swift.org/LICENSE.txt for license information
# See http://swift.org/CONTRIBUTORS.txt for the list of Swift project authors
#
# ===----------------------------------------------------------------------===##

import argparse
import dataclasses
import itertools
import logging
import os
import pathlib
import platform
import shlex
import sys
import typing as t

from helpers import (
    Configuration,
    change_directory,
    call,
    call_output,
)

logging.basicConfig(
    format=" | ".join(
        [
            # Prefix script name to the log in an attempt to avoid confusion when parsing logs
            f"{pathlib.Path(sys.argv[0]).name}",
            "%(asctime)s",
            "%(levelname)-8s",
            "%(module)s",
            "%(funcName)s",
            "Line:%(lineno)d",
            "%(message)s",
        ]
    ),
    level=logging.INFO,
)


REPO_ROOT_PATH = pathlib.Path(__file__).parent.parent.resolve()


def get_arguments() -> argparse.Namespace:
    parser = argparse.ArgumentParser(
        formatter_class=argparse.ArgumentDefaultsHelpFormatter
    )

    parser.add_argument(
        "-v",
        "--verbose",
        dest="is_verbose",
        action="store_true",
        help="When set, prints verbose information.",
    )
    parser.add_argument(
        "-c",
        "--configuration",
        type=Configuration,
        dest="config",
        default=Configuration.DEBUG,
        choices=[e for e in Configuration],
<<<<<<< HEAD
        help="The configuraiton to use.",
=======
        help="The configuration to use.",
    )
    parser.add_argument(
        "-t",
        "--triple",
        type=str,
        dest="triple",
    )
    parser.add_argument(
        "-b",
        "--build-system",
        type=str,
        dest="build_system",
>>>>>>> 4dce9893
    )
    parser.add_argument(
        "-t",
        "--triple",
        type=str,
        dest="triple",
    )
    parser.add_argument(
        "-b",
        "--build-system",
        type=str,
        dest="build_system",
    )
    parser.add_argument(
        "--enable-swift-testing",
        action="store_true",
    )
    parser.add_argument(
        "--enable-xctest",
        action="store_true",
    )
    parser.add_argument(
        "--additional-build-args",
        type=str,
        dest="additional_build_args",
        default=""
    )
    parser.add_argument(
        "--additional-run-args",
        type=str,
        dest="additional_run_args",
        default=""
    )
    parser.add_argument(
        "--additional-test-args",
        type=str,
        dest="additional_test_args",
        default=""
    )
    parser.add_argument(
        "--additional-integration-test-args",
        type=str,
        dest="additional_integration_test_args",
        default=""
    )
    parser.add_argument(
        "--skip-bootstrap",
        dest="skip_bootstrap",
        action="store_true"
    )
    parser.set_defaults(skip_bootstrap=False)
    args = parser.parse_args()
    return args


def log_environment() -> None:
    logging.info("Environment Variables")
    for key, value in sorted(os.environ.items()):
        logging.info("  --> %s=%r", key, value)


def get_swiftpm_bin_dir(config: Configuration) -> pathlib.Path:
    logging.info("Retrieving Swift PM binary directory.")
    swiftpm_bin_dir = pathlib.Path(
        call_output(["swift", "build", "--configuration", config, "--show-bin-path"])
    )
    logging.info("SwiftPM BIN DIR: %s", swiftpm_bin_dir)
    return swiftpm_bin_dir


def is_on_darwin() -> bool:
    return platform.uname().system == "Darwin"


def set_environment(
    *,
    swiftpm_bin_dir: pathlib.Path,
) -> None:
    os.environ["SWIFTCI_IS_SELF_HOSTED"] = "1"

    # Set the SWIFTPM_CUSTOM_BIN_DIR path
    os.environ["SWIFTPM_CUSTOM_BIN_DIR"] = str(swiftpm_bin_dir)

    # Ensure SDKROOT is configure
    if is_on_darwin():
        sdk_root = call_output(shlex.split("xcrun --show-sdk-path --sdk macosx"))
        logging.debug("macos sdk root = %r", sdk_root)
        os.environ["SDKROOT"] = sdk_root
    log_environment()


def run_bootstrap(swiftpm_bin_dir: pathlib.Path) -> None:
    logging.info("Current working directory is %s", pathlib.Path.cwd())
    logging.info("Bootstrapping with the XCBuild codepath...")
    call(
        [
            REPO_ROOT_PATH / "Utilities" / "bootstrap",
            "build",
            "--release",
            "--verbose",
            "--cross-compile-hosts",
            "macosx-arm64",
            "--skip-cmake-bootstrap",
            "--swift-build-path",
            (swiftpm_bin_dir / "swift-build").resolve(),
        ],
    )


GlobalArgsValueType = str


@dataclasses.dataclass
class GlobalArgs:
    global_argument: str
    value: t.Optional[GlobalArgsValueType]


<<<<<<< HEAD
def filterNone(items: t.Iterable) -> t.Iterable:
    return list(filter(lambda x: x is not None, items))
=======
def filterNoneAndEmpty(items: t.Iterable) -> t.Iterable:
    return list(filter(lambda x: x is not None and x != '', items))
>>>>>>> 4dce9893


def main() -> None:
    args = get_arguments()
    logging.getLogger().setLevel(logging.DEBUG if args.is_verbose else logging.INFO)
    logging.debug("Args: %r", args)
    ignore_args = ["-Xlinker", "/ignore:4217"] if os.name == "nt" else []
    globalArgsData = [
        GlobalArgs(global_argument="--triple", value=args.triple),
        GlobalArgs(global_argument="--build-system", value=args.build_system),
    ]
    global_args: t.Iterator[GlobalArgsValueType] = list(
        itertools.chain.from_iterable(
            [[arg.global_argument, arg.value] for arg in globalArgsData if arg.value]
        )
    )
    logging.debug("Global Args: %r", global_args)
    with change_directory(REPO_ROOT_PATH):
        swiftpm_bin_dir = get_swiftpm_bin_dir(config=args.config)
        set_environment(swiftpm_bin_dir=swiftpm_bin_dir)

        call(
<<<<<<< HEAD
            filterNone(
=======
            filterNoneAndEmpty(
>>>>>>> 4dce9893
                [
                    "swift",
                    "--version",
                ]
            )
        )

        call(
<<<<<<< HEAD
            filterNone(
=======
            filterNoneAndEmpty(
>>>>>>> 4dce9893
                [
                    "swift",
                    "package",
                    "update",
                ]
            )
        )
        call(
<<<<<<< HEAD
            filterNone(
=======
            filterNoneAndEmpty(
>>>>>>> 4dce9893
                [
                    "swift",
                    "build",
                    *global_args,
                    "--configuration",
                    args.config,
                    *ignore_args,
<<<<<<< HEAD
                ]
            )
        )

        swift_testing_arg = (
            "--enable-swift-testing" if args.enable_swift_testing else None
        )
        xctest_arg = "--enable-xctest" if args.enable_swift_testing else None
        call(
            filterNone(
                [
                    "swift",
                    "run",
=======
                    *args.additional_build_args.split(" ")
                ]
            )
        )
        call(
            filterNoneAndEmpty(
                [
                    "swift",
                    "run",
                    *args.additional_run_args.split(" "),
>>>>>>> 4dce9893
                    "swift-test",
                    *global_args,
                    "--configuration",
                    args.config,
                    "--parallel",
<<<<<<< HEAD
                    swift_testing_arg,
                    xctest_arg,
                    "--scratch-path",
                    ".test",
                    *ignore_args,
=======
                    "--enable-swift-testing" if args.enable_swift_testing else None,
                    "--enable-xctest" if args.enable_swift_testing else None,
                    "--scratch-path",
                    ".test",
                    *ignore_args,
                    *args.additional_test_args.split(" ")
>>>>>>> 4dce9893
                ]
            )
        )

        integration_test_dir = (REPO_ROOT_PATH / "IntegrationTests").as_posix()
        call(
<<<<<<< HEAD
            filterNone(
=======
            filterNoneAndEmpty(
>>>>>>> 4dce9893
                [
                    "swift",
                    "package",
                    "--package-path",
                    integration_test_dir,
                    "update",
                ]
            )
        )
        call(
<<<<<<< HEAD
            filterNone(
                [
                    "swift",
                    "run",
=======
            filterNoneAndEmpty(
               [
                    "swift",
                    "run",
                    *args.additional_run_args.split(" "),
>>>>>>> 4dce9893
                    "swift-test",
                    *global_args,
                    "--package-path",
                    integration_test_dir,
                    "--parallel",
                    *ignore_args,
<<<<<<< HEAD
=======
                    *args.additional_integration_test_args.split(" ")
>>>>>>> 4dce9893
                ]
            )
        )

    if is_on_darwin() and not args.skip_bootstrap:
        run_bootstrap(swiftpm_bin_dir=swiftpm_bin_dir)
    logging.info("Done")


if __name__ == "__main__":
    main()<|MERGE_RESOLUTION|>--- conflicted
+++ resolved
@@ -68,9 +68,6 @@
         dest="config",
         default=Configuration.DEBUG,
         choices=[e for e in Configuration],
-<<<<<<< HEAD
-        help="The configuraiton to use.",
-=======
         help="The configuration to use.",
     )
     parser.add_argument(
@@ -84,7 +81,6 @@
         "--build-system",
         type=str,
         dest="build_system",
->>>>>>> 4dce9893
     )
     parser.add_argument(
         "-t",
@@ -203,13 +199,8 @@
     value: t.Optional[GlobalArgsValueType]
 
 
-<<<<<<< HEAD
-def filterNone(items: t.Iterable) -> t.Iterable:
-    return list(filter(lambda x: x is not None, items))
-=======
 def filterNoneAndEmpty(items: t.Iterable) -> t.Iterable:
     return list(filter(lambda x: x is not None and x != '', items))
->>>>>>> 4dce9893
 
 
 def main() -> None:
@@ -232,11 +223,7 @@
         set_environment(swiftpm_bin_dir=swiftpm_bin_dir)
 
         call(
-<<<<<<< HEAD
-            filterNone(
-=======
-            filterNoneAndEmpty(
->>>>>>> 4dce9893
+            filterNoneAndEmpty(
                 [
                     "swift",
                     "--version",
@@ -245,11 +232,7 @@
         )
 
         call(
-<<<<<<< HEAD
-            filterNone(
-=======
-            filterNoneAndEmpty(
->>>>>>> 4dce9893
+            filterNoneAndEmpty(
                 [
                     "swift",
                     "package",
@@ -258,11 +241,7 @@
             )
         )
         call(
-<<<<<<< HEAD
-            filterNone(
-=======
-            filterNoneAndEmpty(
->>>>>>> 4dce9893
+            filterNoneAndEmpty(
                 [
                     "swift",
                     "build",
@@ -270,21 +249,6 @@
                     "--configuration",
                     args.config,
                     *ignore_args,
-<<<<<<< HEAD
-                ]
-            )
-        )
-
-        swift_testing_arg = (
-            "--enable-swift-testing" if args.enable_swift_testing else None
-        )
-        xctest_arg = "--enable-xctest" if args.enable_swift_testing else None
-        call(
-            filterNone(
-                [
-                    "swift",
-                    "run",
-=======
                     *args.additional_build_args.split(" ")
                 ]
             )
@@ -295,37 +259,24 @@
                     "swift",
                     "run",
                     *args.additional_run_args.split(" "),
->>>>>>> 4dce9893
                     "swift-test",
                     *global_args,
                     "--configuration",
                     args.config,
                     "--parallel",
-<<<<<<< HEAD
-                    swift_testing_arg,
-                    xctest_arg,
-                    "--scratch-path",
-                    ".test",
-                    *ignore_args,
-=======
                     "--enable-swift-testing" if args.enable_swift_testing else None,
                     "--enable-xctest" if args.enable_swift_testing else None,
                     "--scratch-path",
                     ".test",
                     *ignore_args,
                     *args.additional_test_args.split(" ")
->>>>>>> 4dce9893
                 ]
             )
         )
 
         integration_test_dir = (REPO_ROOT_PATH / "IntegrationTests").as_posix()
         call(
-<<<<<<< HEAD
-            filterNone(
-=======
-            filterNoneAndEmpty(
->>>>>>> 4dce9893
+            filterNoneAndEmpty(
                 [
                     "swift",
                     "package",
@@ -336,28 +287,18 @@
             )
         )
         call(
-<<<<<<< HEAD
-            filterNone(
-                [
-                    "swift",
-                    "run",
-=======
             filterNoneAndEmpty(
                [
                     "swift",
                     "run",
                     *args.additional_run_args.split(" "),
->>>>>>> 4dce9893
                     "swift-test",
                     *global_args,
                     "--package-path",
                     integration_test_dir,
                     "--parallel",
                     *ignore_args,
-<<<<<<< HEAD
-=======
                     *args.additional_integration_test_args.split(" ")
->>>>>>> 4dce9893
                 ]
             )
         )
