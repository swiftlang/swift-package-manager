/*
 This source file is part of the Swift.org open source project

 Copyright (c) 2025 Apple Inc. and the Swift project authors
 Licensed under Apache License v2.0 with Runtime Library Exception

 See http://swift.org/LICENSE.txt for license information
 See http://swift.org/CONTRIBUTORS.txt for Swift project authors
 */

import Testing

extension Tag {
    public enum TestSize {}
    public enum Feature {}
    public enum Platform {}
    @Tag public static var UserWorkflow: Tag
}

extension Tag.TestSize {
    @Tag public static var small: Tag
    @Tag public static var medium: Tag
    @Tag public static var large: Tag
}

extension Tag.Platform {
    @Tag public static var FileSystem: Tag
}

extension Tag.Feature {
    public enum Command {}
    public enum CommandLineArguments {}
    public enum EnvironmentVariables {}
    public enum PackageType {}
    public enum ProductType {}
    public enum TargetType {}
    public enum Product {}

    @Tag public static var BuildCache: Tag
    @Tag public static var CodeCoverage: Tag
    @Tag public static var CTargets: Tag
    @Tag public static var DependencyResolution: Tag
    @Tag public static var ModuleAliasing: Tag
    @Tag public static var Mirror: Tag
    @Tag public static var NetRc: Tag
    @Tag public static var Plugin: Tag
    @Tag public static var Resource: Tag
    @Tag public static var SourceGeneration: Tag
    @Tag public static var SpecialCharacters: Tag
    @Tag public static var Snippets: Tag
    @Tag public static var TestDiscovery: Tag
    @Tag public static var Traits: Tag
    @Tag public static var TargetSettings: Tag
    @Tag public static var Version: Tag
}

extension Tag.Feature.Command {
    public enum Package {}
    public enum PackageRegistry {}
    @Tag public static var Build: Tag
    @Tag public static var Run: Tag
    @Tag public static var Sdk: Tag
    @Tag public static var Test: Tag
}

extension Tag.Feature.CommandLineArguments {
    public enum Experimental {}
    @Tag public static var BuildSystem: Tag
    @Tag public static var BuildTests: Tag
    @Tag public static var Configuration: Tag
    @Tag public static var DisableGetTaskAllowEntitlement: Tag
    @Tag public static var EnableParseableModuleInterfaces: Tag
    @Tag public static var EnableGetTaskAllowEntitlement: Tag
    @Tag public static var EnableTestDiscovery: Tag
    @Tag public static var ExplicitTargetDependencyImportCheck: Tag
    @Tag public static var Help: Tag
    @Tag public static var Product: Tag
    @Tag public static var PrintManifestJobGraph: Tag
    @Tag public static var PrintPIFManifestGraph: Tag
    @Tag public static var Quiet: Tag
    @Tag public static var ShowBinPath: Tag
    @Tag public static var Target: Tag
    @Tag public static var Toolset: Tag
    @Tag public static var Triple: Tag
    @Tag public static var Version: Tag
    @Tag public static var Verbose: Tag
    @Tag public static var VeryVerbose: Tag
    @Tag public static var Xlinker: Tag
    @Tag public static var XbuildToolsSwiftc: Tag
    @Tag public static var Xcc: Tag
    @Tag public static var Xcxx: Tag
    @Tag public static var Xld: Tag
    @Tag public static var Xswiftc: Tag
    @Tag public static var TestParallel: Tag
    @Tag public static var TestNoParallel: Tag
    @Tag public static var TestOutputXunit: Tag
    @Tag public static var TestEnableSwiftTesting: Tag
    @Tag public static var TestDisableSwiftTesting: Tag
    @Tag public static var TestEnableXCTest: Tag
    @Tag public static var TestDisableXCTest: Tag
    @Tag public static var TestFilter: Tag
    @Tag public static var TestSkip: Tag
    @Tag public static var SkipBuild: Tag
    @Tag public static var EnableCodeCoverage: Tag
}

extension Tag.Feature.CommandLineArguments.Experimental {
    @Tag public static var BuildDylibsAsFrameworks: Tag
    @Tag public static var PruneUnusedDependencies: Tag
}
extension Tag.Feature.EnvironmentVariables {
    @Tag public static var CUSTOM_SWIFT_VERSION: Tag
    @Tag public static var SWIFT_EXEC: Tag
    @Tag public static var SWIFT_EXEC_MANIFEST: Tag
    @Tag public static var SWIFT_ORIGINAL_PATH: Tag
}

extension Tag.Feature.Command.Package {
    @Tag public static var General: Tag
    @Tag public static var AddDependency: Tag
    @Tag public static var AddProduct: Tag
    @Tag public static var ArchiveSource: Tag
    @Tag public static var AddSetting: Tag
    @Tag public static var AddTarget: Tag
    @Tag public static var AddTargetDependency: Tag
    @Tag public static var BuildPlugin: Tag
    @Tag public static var Clean: Tag
    @Tag public static var CommandPlugin: Tag
    @Tag public static var CompletionTool: Tag
    @Tag public static var Config: Tag
    @Tag public static var Describe: Tag
    @Tag public static var DumpPackage: Tag
    @Tag public static var DumpSymbolGraph: Tag
    @Tag public static var Edit: Tag
    @Tag public static var Init: Tag
    @Tag public static var Migrate: Tag
    @Tag public static var Plugin: Tag
    @Tag public static var Reset: Tag
    @Tag public static var PurgeCache: Tag
    @Tag public static var Resolve: Tag
    @Tag public static var ShowDependencies: Tag
    @Tag public static var ShowExecutables: Tag
<<<<<<< HEAD
    @Tag public static var ShowTemplates: Tag
=======
>>>>>>> e3cb4a56
    @Tag public static var ShowTraits: Tag
    @Tag public static var ToolsVersion: Tag
    @Tag public static var Unedit: Tag
    @Tag public static var Update: Tag
}

extension Tag.Feature.Command.PackageRegistry {
    @Tag public static var General: Tag
    @Tag public static var Login: Tag
    @Tag public static var Logout: Tag
    @Tag public static var Publish: Tag
    @Tag public static var Set: Tag
    @Tag public static var Unset: Tag
}

extension Tag.Feature.TargetType {
    public enum BinaryTarget {}
    @Tag public static var Executable: Tag
    @Tag public static var Library: Tag
    @Tag public static var Macro: Tag
    @Tag public static var Test: Tag
}

extension Tag.Feature.TargetType.BinaryTarget {
    @Tag public static var ArtifactBundle: Tag
    @Tag public static var XCFramework: Tag
}

extension Tag.Feature.ProductType {
    @Tag public static var DynamicLibrary: Tag
    @Tag public static var Executable: Tag
    @Tag public static var Library: Tag
    @Tag public static var Plugin: Tag
    @Tag public static var StaticLibrary: Tag
}
extension Tag.Feature.PackageType {
    @Tag public static var Library: Tag
    @Tag public static var Empty: Tag
    @Tag public static var Executable: Tag
    @Tag public static var Tool: Tag
    @Tag public static var Plugin: Tag
    @Tag public static var BuildToolPlugin: Tag
    @Tag public static var CommandPlugin: Tag
    @Tag public static var Macro: Tag
<<<<<<< HEAD
    @Tag public static var LocalTemplate: Tag
=======
>>>>>>> e3cb4a56
}

extension Tag.Feature.Product {
    @Tag public static var Execute: Tag
    @Tag public static var Link: Tag
}<|MERGE_RESOLUTION|>--- conflicted
+++ resolved
@@ -140,10 +140,7 @@
     @Tag public static var Resolve: Tag
     @Tag public static var ShowDependencies: Tag
     @Tag public static var ShowExecutables: Tag
-<<<<<<< HEAD
     @Tag public static var ShowTemplates: Tag
-=======
->>>>>>> e3cb4a56
     @Tag public static var ShowTraits: Tag
     @Tag public static var ToolsVersion: Tag
     @Tag public static var Unedit: Tag
@@ -188,10 +185,12 @@
     @Tag public static var BuildToolPlugin: Tag
     @Tag public static var CommandPlugin: Tag
     @Tag public static var Macro: Tag
-<<<<<<< HEAD
     @Tag public static var LocalTemplate: Tag
-=======
->>>>>>> e3cb4a56
+}
+
+extension Tag.Feature.Product {
+    @Tag public static var Execute: Tag
+    @Tag public static var Link: Tag
 }
 
 extension Tag.Feature.Product {
