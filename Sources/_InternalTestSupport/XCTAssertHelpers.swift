//===----------------------------------------------------------------------===//
//
// This source file is part of the Swift open source project
//
// Copyright (c) 2014-2017 Apple Inc. and the Swift project authors
// Licensed under Apache License v2.0 with Runtime Library Exception
//
// See http://swift.org/LICENSE.txt for license information
// See http://swift.org/CONTRIBUTORS.txt for the list of Swift project authors
//
//===----------------------------------------------------------------------===//

import Basics
#if os(macOS)
import class Foundation.Bundle
#endif
import SPMBuildCore
import TSCTestSupport
import XCTest

import struct Basics.AsyncProcessResult

import struct TSCUtility.Version

@_exported import func TSCTestSupport.XCTAssertMatch
@_exported import func TSCTestSupport.XCTAssertNoMatch
@_exported import func TSCTestSupport.XCTAssertResultSuccess
@_exported import func TSCTestSupport.XCTAssertThrows

public func XCTAssertFileExists(_ path: AbsolutePath, file: StaticString = #file, line: UInt = #line) {
    TSCTestSupport.XCTAssertFileExists(TSCAbsolutePath(path), file: file, line: line)
}

public func XCTAssertDirectoryExists(_ path: AbsolutePath, file: StaticString = #file, line: UInt = #line) {
    TSCTestSupport.XCTAssertDirectoryExists(TSCAbsolutePath(path), file: file, line: line)
}

public func XCTAssertNoSuchPath(_ path: AbsolutePath, file: StaticString = #file, line: UInt = #line) {
    TSCTestSupport.XCTAssertNoSuchPath(TSCAbsolutePath(path), file: file, line: line)
}


public func XCTAssertEqual<T:Equatable, U:Equatable> (_ lhs:(T,U), _ rhs:(T,U), file: StaticString = #file, line: UInt = #line) {
    TSCTestSupport.XCTAssertEqual(lhs, rhs, file: file, line: line)
}

public func XCTSkipIfCI(file: StaticString = #filePath, line: UInt = #line) throws {
    // TODO: is this actually the right variable now?
<<<<<<< HEAD
    if ProcessInfo.processInfo.environment["SWIFTCI_USE_LOCAL_DEPS"] != nil {
=======
    if isInCiEnvironment {
>>>>>>> 244f99cc
        throw XCTSkip("Skipping because the test is being run on CI", file: file, line: line)
    }
}

public func XCTSkipIfWindowsCI(file: StaticString = #filePath, line: UInt = #line) throws {
    #if os(Windows)
    if ProcessInfo.processInfo.environment["SWIFTCI_IS_SELF_HOSTED"] != nil {
        throw XCTSkip("Skipping because the test is being run on CI", file: file, line: line)
    }
    #endif
}

/// An `async`-friendly replacement for `XCTAssertThrowsError`.
public func XCTAssertAsyncThrowsError<T>(
    _ expression: @autoclosure () async throws -> T,
    _ message: @autoclosure () -> String = "",
    file: StaticString = #filePath,
    line: UInt = #line,
    _ errorHandler: (_ error: any Error) -> Void = { _ in }
) async {
    do {
        _ = try await expression()
        XCTFail(message(), file: file, line: line)
    } catch {
        errorHandler(error)
    }
}

package func XCTAssertAsyncNoThrow<T>(
    _ expression: @autoclosure () async throws -> T,
    _ message: @autoclosure () -> String = "",
    file: StaticString = #filePath,
    line: UInt = #line
) async {
    do {
        _ = try await expression()
    } catch {
        XCTAssertNoThrow(try { throw error }(), message(), file: file, line: line)
    }
}

public func XCTAssertBuilds(
    _ path: AbsolutePath,
    configurations: Set<Configuration> = [.Debug, .Release],
    extraArgs: [String] = [],
    Xcc: [String] = [],
    Xld: [String] = [],
    Xswiftc: [String] = [],
    env: Environment? = nil,
    file: StaticString = #file,
    line: UInt = #line,
    buildSystem: BuildSystemProvider.Kind = .native
) async {
    for conf in configurations {
        await XCTAssertAsyncNoThrow(
            try await executeSwiftBuild(
                path,
                configuration: conf,
                extraArgs: extraArgs,
                Xcc: Xcc,
                Xld: Xld,
                Xswiftc: Xswiftc,
                env: env,
                buildSystem: buildSystem
            ),
            file: file,
            line: line
        )
    }
}

public func XCTAssertSwiftTest(
    _ path: AbsolutePath,
    configuration: Configuration = .Debug,
    extraArgs: [String] = [],
    Xcc: [String] = [],
    Xld: [String] = [],
    Xswiftc: [String] = [],
    env: Environment? = nil,
    file: StaticString = #file,
    line: UInt = #line,
    buildSystem: BuildSystemProvider.Kind = .native
) async {
    await XCTAssertAsyncNoThrow(
        try await executeSwiftTest(
            path,
            configuration: configuration,
            extraArgs: extraArgs,
            Xcc: Xcc,
            Xld: Xld,
            Xswiftc: Xswiftc,
            env: env,
            buildSystem: buildSystem
        ),
        file: file,
        line: line
    )
}

@discardableResult
public func XCTAssertBuildFails(
    _ path: AbsolutePath,
    Xcc: [String] = [],
    Xld: [String] = [],
    Xswiftc: [String] = [],
    env: Environment? = nil,
    file: StaticString = #file,
    line: UInt = #line,
    buildSystem: BuildSystemProvider.Kind = .native
) async -> CommandExecutionError? {
    var failure: CommandExecutionError? = nil
    await XCTAssertThrowsCommandExecutionError(
        try await executeSwiftBuild(
            path,
            Xcc: Xcc,
            Xld: Xld,
            Xswiftc: Xswiftc,
            buildSystem: buildSystem
        ),
        file: file,
        line: line
    ) { error in
        failure = error
    }
    return failure
}

public func XCTAssertEqual<T: CustomStringConvertible>(
    _ assignment: [(container: T, version: Version)],
    _ expected: [T: Version],
    file: StaticString = #file,
    line: UInt = #line
) where T: Hashable {
    var actual = [T: Version]()
    for (identifier, binding) in assignment {
        actual[identifier] = binding
    }
    XCTAssertEqual(actual, expected, file: file, line: line)
}

public func XCTAssertAsyncTrue(
    _ expression: @autoclosure () async throws -> Bool,
    _ message: @autoclosure () -> String = "",
    file: StaticString = #filePath,
    line: UInt = #line
) async rethrows {
    let result = try await expression()
    XCTAssertTrue(result, message(), file: file, line: line)
}

public func XCTAssertAsyncFalse(
    _ expression: @autoclosure () async throws -> Bool,
    _ message: @autoclosure () -> String = "",
    file: StaticString = #filePath,
    line: UInt = #line
) async rethrows {
    let result = try await expression()
    XCTAssertFalse(result, message(), file: file, line: line)
}

package func XCTAssertAsyncNil(
    _ expression: @autoclosure () async throws -> Any?,
    _ message: @autoclosure () -> String = "",
    file: StaticString = #filePath,
    line: UInt = #line
) async rethrows {
    let result = try await expression()
    XCTAssertNil(result, message(), file: file, line: line)
}

public func XCTAssertThrowsCommandExecutionError<T>(
    _ expression: @autoclosure () async throws -> T,
    _ message: @autoclosure () -> String = "",
    file: StaticString = #filePath,
    line: UInt = #line,
    _ errorHandler: (_ error: CommandExecutionError) -> Void = { _ in }
) async {
    await XCTAssertAsyncThrowsError(try await expression(), message(), file: file, line: line) { error in
        guard case SwiftPMError.executionFailure(let processError, let stdout, let stderr) = error,
              case AsyncProcessResult.Error.nonZeroExit(let processResult) = processError,
              processResult.exitStatus != .terminated(code: 0) else {
            return XCTFail("Unexpected error type: \(error.interpolationDescription)", file: file, line: line)
        }
        errorHandler(CommandExecutionError(result: processResult, stdout: stdout, stderr: stderr))
    }
}

public func XCTAssertAsyncEqual<T: Equatable>(
    _ expression1: @autoclosure () async throws -> T,
    _ expression2: @autoclosure () async throws -> T,
    _ message: @autoclosure () -> String = "",
    file: StaticString = #file,
    line: UInt = #line
) async rethrows {
    let value1 = try await expression1()
    let value2 = try await expression2()

    XCTAssertEqual(value1, value2, message(), file: file, line: line)
}

struct XCAsyncTestErrorWhileUnwrappingOptional: Error {}

public func XCTAsyncUnwrap<T>(
    _ expression: @autoclosure () async throws -> T?,
    _ message: @autoclosure () -> String = "",
    file: StaticString = #filePath,
    line: UInt = #line
) async throws -> T {
    guard let result = try await expression() else {
        throw XCAsyncTestErrorWhileUnwrappingOptional()
    }

    return result
}


public struct CommandExecutionError: Error {
    package let result: AsyncProcessResult
    public let stdout: String
    public let stderr: String
}

/// Skips the test if running on a platform which lacks the ability for build tasks to set a working directory due to lack of requisite system API.
///
/// Presently, relevant platforms include Amazon Linux 2 and OpenBSD.
///
/// - seealso: https://github.com/swiftlang/swift-package-manager/issues/8560
public func XCTSkipIfWorkingDirectoryUnsupported() throws {
    func unavailable() throws {
        throw XCTSkip("Thread-safe process working directory support is unavailable on this platform.")
    }
    #if os(Linux)
    if FileManager.default.contents(atPath: "/etc/system-release").map({ String(decoding: $0, as: UTF8.self) == "Amazon Linux release 2 (Karoo)\n" }) ?? false {
        try unavailable()
    }
    #elseif os(OpenBSD)
    try unavailable()
    #endif
}<|MERGE_RESOLUTION|>--- conflicted
+++ resolved
@@ -46,11 +46,7 @@
 
 public func XCTSkipIfCI(file: StaticString = #filePath, line: UInt = #line) throws {
     // TODO: is this actually the right variable now?
-<<<<<<< HEAD
-    if ProcessInfo.processInfo.environment["SWIFTCI_USE_LOCAL_DEPS"] != nil {
-=======
     if isInCiEnvironment {
->>>>>>> 244f99cc
         throw XCTSkip("Skipping because the test is being run on CI", file: file, line: line)
     }
 }
