//===----------------------------------------------------------------------===//
//
// This source file is part of the Swift open source project
//
// Copyright (c) 2014-2017 Apple Inc. and the Swift project authors
// Licensed under Apache License v2.0 with Runtime Library Exception
//
// See http://swift.org/LICENSE.txt for license information
// See http://swift.org/CONTRIBUTORS.txt for the list of Swift project authors
//
//===----------------------------------------------------------------------===//

import class Foundation.ProcessInfo
import Basics
#if os(macOS)
import class Foundation.Bundle
#endif
import SPMBuildCore
import enum PackageModel.BuildConfiguration
import TSCTestSupport
import XCTest

import struct Basics.AsyncProcessResult

import struct TSCUtility.Version

@_exported import func TSCTestSupport.XCTAssertMatch
@_exported import func TSCTestSupport.XCTAssertNoMatch
@_exported import func TSCTestSupport.XCTAssertResultSuccess
@_exported import func TSCTestSupport.XCTAssertThrows

public func XCTAssertFileExists(_ path: AbsolutePath, file: StaticString = #file, line: UInt = #line) {
    TSCTestSupport.XCTAssertFileExists(TSCAbsolutePath(path), file: file, line: line)
}

public func XCTAssertDirectoryExists(_ path: AbsolutePath, file: StaticString = #file, line: UInt = #line) {
    TSCTestSupport.XCTAssertDirectoryExists(TSCAbsolutePath(path), file: file, line: line)
}

public func XCTAssertNoSuchPath(_ path: AbsolutePath, file: StaticString = #file, line: UInt = #line) {
    TSCTestSupport.XCTAssertNoSuchPath(TSCAbsolutePath(path), file: file, line: line)
}


public func XCTAssertEqual<T:Equatable, U:Equatable> (_ lhs:(T,U), _ rhs:(T,U), file: StaticString = #file, line: UInt = #line) {
    TSCTestSupport.XCTAssertEqual(lhs, rhs, file: file, line: line)
}

public func XCTSkipIfPlatformCI(because reason: String? = nil, file: StaticString = #filePath, line: UInt = #line) throws {
    // TODO: is this actually the right variable now?
<<<<<<< HEAD
    if isInCiEnvironment {
=======
    if CiEnvironment.runningInSmokeTestPipeline {
>>>>>>> 065df191
        let failureCause = reason ?? "Skipping because the test is being run on CI"
        throw XCTSkip(failureCause, file: file, line: line)
    }
}

public func XCTSkipIfselfHostedCI(because reason: String, file: StaticString = #filePath, line: UInt = #line) throws {
    // TODO: is this actually the right variable now?
<<<<<<< HEAD
    if isSelfHostedCiEnvironment {
=======
    if CiEnvironment.runningInSelfHostedPipeline {
>>>>>>> 065df191
        throw XCTSkip(reason, file: file, line: line)
    }
}

public func XCTSkipOnWindows(because reason: String? = nil, skipPlatformCi: Bool = false, skipSelfHostedCI: Bool = false , file: StaticString = #filePath, line: UInt = #line) throws {
    #if os(Windows)
    let failureCause: String
    if let reason {
        failureCause = " because \(reason.description)"
    } else {
        failureCause = ""
    }
<<<<<<< HEAD
    if (skipPlatformCi || skipSelfHostedCI) {
        try XCTSkipIfPlatformCI(because: "Test is run in Platform CI.  Skipping\(failureCause)", file: file, line: line)
        try XCTSkipIfselfHostedCI(because: "Test is run in Self hosted CI.  Skipping\(failureCause)", file: file, line: line)
    } else {
=======
    if (skipPlatformCi) {
        try XCTSkipIfPlatformCI(because: "Test is run in Platform CI.  Skipping\(failureCause)", file: file, line: line)
    }

    if (skipSelfHostedCI) {
        try XCTSkipIfselfHostedCI(because: "Test is run in Self hosted CI.  Skipping\(failureCause)", file: file, line: line)
    }

    if (!skipPlatformCi && !skipSelfHostedCI) {
>>>>>>> 065df191
        throw XCTSkip("Skipping test\(failureCause)", file: file, line: line)
    }
    #endif
}

public func _requiresTools(_ executable: String) throws {
    func getAsyncProcessArgs(_ executable: String) -> [String] {
        #if os(Windows)
            let args = ["cmd.exe", "/c", "where.exe", executable]
        #else
            let args = ["which", executable]
        #endif
        return args
    }
    try AsyncProcess.checkNonZeroExit(arguments: getAsyncProcessArgs(executable))
}
public func XCTRequires(
    executable: String,
    file: StaticString = #filePath,
    line: UInt = #line
) throws {

    do {
        try _requiresTools(executable)
    } catch (let AsyncProcessResult.Error.nonZeroExit(result)) {
        throw XCTSkip(
            "Skipping as tool \(executable) is not found in the path. (\(result.description))")
    }
}

public func XCTSkipIfCompilerLessThan6_2() throws {
    #if compiler(>=6.2)
    #else
        throw XCTSkip("Skipping as compiler version is less thann 6.2")
    #endif
}

/// An `async`-friendly replacement for `XCTAssertThrowsError`.
public func XCTAssertAsyncThrowsError<T>(
    _ expression: @autoclosure () async throws -> T,
    _ message: @autoclosure () -> String = "",
    file: StaticString = #filePath,
    line: UInt = #line,
    _ errorHandler: (_ error: any Error) -> Void = { _ in }
) async {
    do {
        _ = try await expression()
        XCTFail(message(), file: file, line: line)
    } catch {
        errorHandler(error)
    }
}

package func XCTAssertAsyncNoThrow<T>(
    _ expression: @autoclosure () async throws -> T,
    _ message: @autoclosure () -> String = "",
    file: StaticString = #filePath,
    line: UInt = #line
) async {
    do {
        _ = try await expression()
    } catch {
        XCTAssertNoThrow(try { throw error }(), message(), file: file, line: line)
    }
}

public func XCTAssertBuilds(
    _ path: AbsolutePath,
    configurations: Set<BuildConfiguration> = [.debug, .release],
    extraArgs: [String] = [],
    Xcc: [String] = [],
    Xld: [String] = [],
    Xswiftc: [String] = [],
    env: Environment? = nil,
    file: StaticString = #file,
    line: UInt = #line,
    buildSystem: BuildSystemProvider.Kind = .native
) async {
    for conf in configurations {
        await XCTAssertAsyncNoThrow(
            try await executeSwiftBuild(
                path,
                configuration: conf,
                extraArgs: extraArgs,
                Xcc: Xcc,
                Xld: Xld,
                Xswiftc: Xswiftc,
                env: env,
                buildSystem: buildSystem
            ),
            file: file,
            line: line
        )
    }
}

public func XCTAssertSwiftTest(
    _ path: AbsolutePath,
    configuration: BuildConfiguration = .debug,
    extraArgs: [String] = [],
    Xcc: [String] = [],
    Xld: [String] = [],
    Xswiftc: [String] = [],
    env: Environment? = nil,
    file: StaticString = #file,
    line: UInt = #line,
    buildSystem: BuildSystemProvider.Kind = .native
) async {
    await XCTAssertAsyncNoThrow(
        try await executeSwiftTest(
            path,
            configuration: configuration,
            extraArgs: extraArgs,
            Xcc: Xcc,
            Xld: Xld,
            Xswiftc: Xswiftc,
            env: env,
            buildSystem: buildSystem
        ),
        file: file,
        line: line
    )
}

@discardableResult
public func XCTAssertBuildFails(
    _ path: AbsolutePath,
    Xcc: [String] = [],
    Xld: [String] = [],
    Xswiftc: [String] = [],
    env: Environment? = nil,
    file: StaticString = #file,
    line: UInt = #line,
    buildSystem: BuildSystemProvider.Kind = .native
) async -> CommandExecutionError? {
    var failure: CommandExecutionError? = nil
    await XCTAssertThrowsCommandExecutionError(
        try await executeSwiftBuild(
            path,
            Xcc: Xcc,
            Xld: Xld,
            Xswiftc: Xswiftc,
            buildSystem: buildSystem
        ),
        file: file,
        line: line
    ) { error in
        failure = error
    }
    return failure
}

public func XCTAssertEqual<T: CustomStringConvertible>(
    _ assignment: [(container: T, version: Version)],
    _ expected: [T: Version],
    file: StaticString = #file,
    line: UInt = #line
) where T: Hashable {
    var actual = [T: Version]()
    for (identifier, binding) in assignment {
        actual[identifier] = binding
    }
    XCTAssertEqual(actual, expected, file: file, line: line)
}

public func XCTAssertAsyncTrue(
    _ expression: @autoclosure () async throws -> Bool,
    _ message: @autoclosure () -> String = "",
    file: StaticString = #filePath,
    line: UInt = #line
) async rethrows {
    let result = try await expression()
    XCTAssertTrue(result, message(), file: file, line: line)
}

public func XCTAssertAsyncFalse(
    _ expression: @autoclosure () async throws -> Bool,
    _ message: @autoclosure () -> String = "",
    file: StaticString = #filePath,
    line: UInt = #line
) async rethrows {
    let result = try await expression()
    XCTAssertFalse(result, message(), file: file, line: line)
}

package func XCTAssertAsyncNil(
    _ expression: @autoclosure () async throws -> Any?,
    _ message: @autoclosure () -> String = "",
    file: StaticString = #filePath,
    line: UInt = #line
) async rethrows {
    let result = try await expression()
    XCTAssertNil(result, message(), file: file, line: line)
}

public func XCTAssertThrowsCommandExecutionError<T>(
    _ expression: @autoclosure () async throws -> T,
    _ message: @autoclosure () -> String = "",
    file: StaticString = #filePath,
    line: UInt = #line,
    _ errorHandler: (_ error: CommandExecutionError) -> Void = { _ in }
) async {
    await XCTAssertAsyncThrowsError(try await expression(), message(), file: file, line: line) { error in
        guard case SwiftPMError.executionFailure(let processError, let stdout, let stderr) = error,
              case AsyncProcessResult.Error.nonZeroExit(let processResult) = processError,
              processResult.exitStatus != .terminated(code: 0) else {
            return XCTFail("Unexpected error type: \(error.interpolationDescription)", file: file, line: line)
        }
        errorHandler(CommandExecutionError(result: processResult, stdout: stdout, stderr: stderr))
    }
}

public func XCTAssertAsyncEqual<T: Equatable>(
    _ expression1: @autoclosure () async throws -> T,
    _ expression2: @autoclosure () async throws -> T,
    _ message: @autoclosure () -> String = "",
    file: StaticString = #file,
    line: UInt = #line
) async rethrows {
    let value1 = try await expression1()
    let value2 = try await expression2()

    XCTAssertEqual(value1, value2, message(), file: file, line: line)
}

struct XCAsyncTestErrorWhileUnwrappingOptional: Error {}

public func XCTAsyncUnwrap<T>(
    _ expression: @autoclosure () async throws -> T?,
    _ message: @autoclosure () -> String = "",
    file: StaticString = #filePath,
    line: UInt = #line
) async throws -> T {
    guard let result = try await expression() else {
        throw XCAsyncTestErrorWhileUnwrappingOptional()
    }

    return result
}


public struct CommandExecutionError: Error {
    package let result: AsyncProcessResult
    public let stdout: String
    public let stderr: String
}


public func XCTExhibitsGitHubIssue(_ number: Int) throws {
    let envVar = "SWIFTCI_EXHIBITS_GH_\(number)"

    try XCTSkipIf(
        ProcessInfo.processInfo.environment[envVar] != nil,
        "https://github.com/swiftlang/swift-package-manager/issues/\(number): \(envVar)environment variable is set"
    )
<<<<<<< HEAD
}
/// Skips the test if running on a platform which lacks the ability for build tasks to set a working directory due to lack of requisite system API.
///
/// Presently, relevant platforms include Amazon Linux 2 and OpenBSD.
///
/// - seealso: https://github.com/swiftlang/swift-package-manager/issues/8560
public func XCTSkipIfWorkingDirectoryUnsupported() throws {
    func unavailable() throws {
        throw XCTSkip("https://github.com/swiftlang/swift-package-manager/issues/8560: Thread-safe process working directory support is unavailable on this platform.")
    }
    #if os(Linux)
    if FileManager.default.contents(atPath: "/etc/system-release").map({ String(decoding: $0, as: UTF8.self) == "Amazon Linux release 2 (Karoo)\n" }) ?? false {
        try unavailable()
    }
    #elseif os(OpenBSD)
    try unavailable()
    #endif
=======
>>>>>>> 065df191
}<|MERGE_RESOLUTION|>--- conflicted
+++ resolved
@@ -48,11 +48,7 @@
 
 public func XCTSkipIfPlatformCI(because reason: String? = nil, file: StaticString = #filePath, line: UInt = #line) throws {
     // TODO: is this actually the right variable now?
-<<<<<<< HEAD
-    if isInCiEnvironment {
-=======
     if CiEnvironment.runningInSmokeTestPipeline {
->>>>>>> 065df191
         let failureCause = reason ?? "Skipping because the test is being run on CI"
         throw XCTSkip(failureCause, file: file, line: line)
     }
@@ -60,11 +56,7 @@
 
 public func XCTSkipIfselfHostedCI(because reason: String, file: StaticString = #filePath, line: UInt = #line) throws {
     // TODO: is this actually the right variable now?
-<<<<<<< HEAD
-    if isSelfHostedCiEnvironment {
-=======
     if CiEnvironment.runningInSelfHostedPipeline {
->>>>>>> 065df191
         throw XCTSkip(reason, file: file, line: line)
     }
 }
@@ -77,12 +69,6 @@
     } else {
         failureCause = ""
     }
-<<<<<<< HEAD
-    if (skipPlatformCi || skipSelfHostedCI) {
-        try XCTSkipIfPlatformCI(because: "Test is run in Platform CI.  Skipping\(failureCause)", file: file, line: line)
-        try XCTSkipIfselfHostedCI(because: "Test is run in Self hosted CI.  Skipping\(failureCause)", file: file, line: line)
-    } else {
-=======
     if (skipPlatformCi) {
         try XCTSkipIfPlatformCI(because: "Test is run in Platform CI.  Skipping\(failureCause)", file: file, line: line)
     }
@@ -92,7 +78,6 @@
     }
 
     if (!skipPlatformCi && !skipSelfHostedCI) {
->>>>>>> 065df191
         throw XCTSkip("Skipping test\(failureCause)", file: file, line: line)
     }
     #endif
@@ -348,24 +333,4 @@
         ProcessInfo.processInfo.environment[envVar] != nil,
         "https://github.com/swiftlang/swift-package-manager/issues/\(number): \(envVar)environment variable is set"
     )
-<<<<<<< HEAD
-}
-/// Skips the test if running on a platform which lacks the ability for build tasks to set a working directory due to lack of requisite system API.
-///
-/// Presently, relevant platforms include Amazon Linux 2 and OpenBSD.
-///
-/// - seealso: https://github.com/swiftlang/swift-package-manager/issues/8560
-public func XCTSkipIfWorkingDirectoryUnsupported() throws {
-    func unavailable() throws {
-        throw XCTSkip("https://github.com/swiftlang/swift-package-manager/issues/8560: Thread-safe process working directory support is unavailable on this platform.")
-    }
-    #if os(Linux)
-    if FileManager.default.contents(atPath: "/etc/system-release").map({ String(decoding: $0, as: UTF8.self) == "Amazon Linux release 2 (Karoo)\n" }) ?? false {
-        try unavailable()
-    }
-    #elseif os(OpenBSD)
-    try unavailable()
-    #endif
-=======
->>>>>>> 065df191
 }