--- conflicted
+++ resolved
@@ -40,10 +40,7 @@
 @_exported import enum TSCTestSupport.StringPattern
 
 public let isInCiEnvironment = ProcessInfo.processInfo.environment["SWIFTCI_USE_LOCAL_DEPS"] != nil
-<<<<<<< HEAD
-=======
 public let isSelfHostedCiEnvironment = ProcessInfo.processInfo.environment["SWIFTCI_IS_SELF_HOSTED"] != nil
->>>>>>> 879236b7
 
 /// Test helper utility for executing a block with a temporary directory.
 public func testWithTemporaryDirectory(
@@ -292,21 +289,6 @@
     return try await SwiftPM.Build.execute(args, packagePath: packagePath, env: env)
 }
 
-<<<<<<< HEAD
-public func skipOnWindowsAsTestCurrentlyFails(because reason: String? = nil) throws {
-    #if os(Windows)
-    let failureCause: String
-    if let reason {
-        failureCause = " because \(reason.description)"
-    } else {
-        failureCause = ""
-    }
-    throw XCTSkip("Skipping tests on windows\(failureCause)")
-    #endif
-}
-
-=======
->>>>>>> 879236b7
 @discardableResult
 public func executeSwiftRun(
     _ packagePath: AbsolutePath?,
