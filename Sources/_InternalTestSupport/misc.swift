--- conflicted
+++ resolved
@@ -40,8 +40,6 @@
 @_exported import enum TSCTestSupport.StringPattern
 
 public let isInCiEnvironment = ProcessInfo.processInfo.environment["SWIFTCI_USE_LOCAL_DEPS"] != nil
-<<<<<<< HEAD
-=======
 public let isSelfHostedCiEnvironment = ProcessInfo.processInfo.environment["SWIFTCI_IS_SELF_HOSTED"] != nil
 
 public let isRealSigningIdentyEcLabelEnvVarSet =
@@ -54,7 +52,6 @@
         return false
     #endif
 }()
->>>>>>> ba10e8a9
 
 /// Test helper utility for executing a block with a temporary directory.
 public func testWithTemporaryDirectory(
@@ -303,21 +300,6 @@
     return try await SwiftPM.Build.execute(args, packagePath: packagePath, env: env)
 }
 
-<<<<<<< HEAD
-public func skipOnWindowsAsTestCurrentlyFails(because reason: String? = nil) throws {
-    #if os(Windows)
-    let failureCause: String
-    if let reason {
-        failureCause = " because \(reason.description)"
-    } else {
-        failureCause = ""
-    }
-    throw XCTSkip("Skipping tests on windows\(failureCause)")
-    #endif
-}
-
-=======
->>>>>>> ba10e8a9
 @discardableResult
 public func executeSwiftRun(
     _ packagePath: AbsolutePath?,
