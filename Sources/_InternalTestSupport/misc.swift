//===----------------------------------------------------------------------===//
//
// This source file is part of the Swift open source project
//
// Copyright (c) 2014-2020 Apple Inc. and the Swift project authors
// Licensed under Apache License v2.0 with Runtime Library Exception
//
// See http://swift.org/LICENSE.txt for license information
// See http://swift.org/CONTRIBUTORS.txt for the list of Swift project authors
//
//===----------------------------------------------------------------------===//

import Foundation
import Basics
import struct Foundation.URL
#if os(macOS)
import class Foundation.Bundle
#endif
import OrderedCollections

@_spi(DontAdoptOutsideOfSwiftPMExposedForBenchmarksAndTestsOnly)
import PackageGraph

import PackageLoading
import PackageModel
import SourceControl
import SPMBuildCore
import struct SPMBuildCore.BuildParameters
import TSCTestSupport
import Workspace
import func XCTest.XCTFail
import struct XCTest.XCTSkip

import struct TSCBasic.ByteString
import struct Basics.AsyncProcessResult

import enum TSCUtility.Git

@_exported import func TSCTestSupport.systemQuietly
@_exported import enum TSCTestSupport.StringPattern

<<<<<<< HEAD
public let isInCiEnvironment = ProcessInfo.processInfo.environment["SWIFTCI_USE_LOCAL_DEPS"] != nil
public let isSelfHostedCiEnvironment = ProcessInfo.processInfo.environment["SWIFTCI_IS_SELF_HOSTED"] != nil
=======
@available(*, deprecated, message: "Use CiEnvironment.runningInSmokeTestPipeline")
public let isInCiEnvironment = CiEnvironment.runningInSmokeTestPipeline

@available(*, deprecated, message: "Use CiEnvironment.isSelfHostedCiEnvironment")
public let isSelfHostedCiEnvironment = CiEnvironment.runningInSelfHostedPipeline

public struct CiEnvironmentStruct {
    public let runningInSmokeTestPipeline = ProcessInfo.processInfo.environment["SWIFTCI_USE_LOCAL_DEPS"] != nil
    public let runningInSelfHostedPipeline = ProcessInfo.processInfo.environment["SWIFTCI_IS_SELF_HOSTED"] != nil
}

public let CiEnvironment = CiEnvironmentStruct()
>>>>>>> 065df191

public let isRealSigningIdentyEcLabelEnvVarSet =
    ProcessInfo.processInfo.environment["REAL_SIGNING_IDENTITY_EC_LABEL"] != nil

public let isRealSigningIdentitTestDefined = {
    #if ENABLE_REAL_SIGNING_IDENTITY_TEST
        return true
    #else
        return false
    #endif
}()

<<<<<<< HEAD
=======
public let duplicateSymbolRegex: Regex<AnyRegexOutput>? = {
    do {
        return try Regex(".*One of the duplicates must be removed or renamed.")
    } catch {
        return nil
    }
}()

>>>>>>> 065df191
/// Test helper utility for executing a block with a temporary directory.
public func testWithTemporaryDirectory(
    function: StaticString = #function,
    body: (AbsolutePath) throws -> Void
) throws {
    let body2 = { (path: TSCAbsolutePath) in
        try body(AbsolutePath(path))
    }

    try TSCTestSupport.testWithTemporaryDirectory(
        function: function,
        body: body2
    )
}

@discardableResult
public func testWithTemporaryDirectory<Result>(
    function: StaticString = #function,
    body: (AbsolutePath) async throws -> Result
) async throws -> Result {
    let cleanedFunction = function.description
        .replacing("(", with: "")
        .replacing(")", with: "")
        .replacing(".", with: "")
        .replacing(":", with: "_")
    return try await withTemporaryDirectory(prefix: "spm-tests-\(cleanedFunction)") { tmpDirPath in
        defer {
            // Unblock and remove the tmp dir on deinit.
            try? localFileSystem.chmod(.userWritable, path: tmpDirPath, options: [.recursive])
            try? localFileSystem.removeFileTree(tmpDirPath)
        }
        return try await body(tmpDirPath)
    }
}

/// Test-helper function that runs a block of code on a copy of a test fixture
/// package.  The copy is made into a temporary directory, and the block is
/// given a path to that directory.  The block is permitted to modify the copy.
/// The temporary copy is deleted after the block returns.  The fixture name may
/// contain `/` characters, which are treated as path separators, exactly as if
/// the name were a relative path.
@discardableResult public func fixture<T>(
    name: String,
    createGitRepo: Bool = true,
    file: StaticString = #file,
    line: UInt = #line,
    body: (AbsolutePath) throws -> T
) throws -> T {
    do {
        // Make a suitable test directory name from the fixture subpath.
        let fixtureSubpath = try RelativePath(validating: name)
        let copyName = fixtureSubpath.components.joined(separator: "_")

        // Create a temporary directory for the duration of the block.
        return try withTemporaryDirectory(prefix: copyName) { tmpDirPath in

            defer {
                // Unblock and remove the tmp dir on deinit.
                try? localFileSystem.chmod(.userWritable, path: tmpDirPath, options: [.recursive])
                try? localFileSystem.removeFileTree(tmpDirPath)
            }

            let fixtureDir = try verifyFixtureExists(at: fixtureSubpath, file: file, line: line)
            let preparedFixture = try setup(
                fixtureDir: fixtureDir,
                in: tmpDirPath,
                copyName: copyName,
                createGitRepo:createGitRepo
            )
            return try body(preparedFixture)
        }
    } catch SwiftPMError.executionFailure(let error, let output, let stderr) {
        print("**** FAILURE EXECUTING SUBPROCESS ****")
        print("output:", output)
        print("stderr:", stderr)
        throw error
    }
}

public enum TestError: Error {
    case platformNotSupported
}

@discardableResult public func fixture<T>(
    name: String,
    createGitRepo: Bool = true,
    file: StaticString = #file,
    line: UInt = #line,
    body: (AbsolutePath) async throws -> T
) async throws -> T {
    do {
        // Make a suitable test directory name from the fixture subpath.
        let fixtureSubpath = try RelativePath(validating: name)
        let copyName = fixtureSubpath.components.joined(separator: "_")

        // Create a temporary directory for the duration of the block.
        return try await withTemporaryDirectory(prefix: copyName) { tmpDirPath in

            defer {
                // Unblock and remove the tmp dir on deinit.
                try? localFileSystem.chmod(.userWritable, path: tmpDirPath, options: [.recursive])
                try? localFileSystem.removeFileTree(tmpDirPath)
            }

            let fixtureDir = try verifyFixtureExists(at: fixtureSubpath, file: file, line: line)
            let preparedFixture = try setup(
                fixtureDir: fixtureDir,
                in: tmpDirPath,
                copyName: copyName,
                createGitRepo:createGitRepo
            )
            return try await body(preparedFixture)
        }
    } catch SwiftPMError.executionFailure(let error, let output, let stderr) {
        print("**** FAILURE EXECUTING SUBPROCESS ****")
        print("output:", output)
        print("stderr:", stderr)
        throw error
    }
}

fileprivate func verifyFixtureExists(at fixtureSubpath: RelativePath, file: StaticString = #file, line: UInt = #line) throws -> AbsolutePath {
    let fixtureDir = AbsolutePath("../../../Fixtures", relativeTo: #file)
        .appending(fixtureSubpath)

    // Check that the fixture is really there.
    guard localFileSystem.isDirectory(fixtureDir) else {
        XCTFail("No such fixture: \(fixtureDir)", file: file, line: line)
        throw SwiftPMError.packagePathNotFound
    }

    return fixtureDir
}

fileprivate func setup(
    fixtureDir: AbsolutePath,
    in tmpDirPath: AbsolutePath,
    copyName: String,
    createGitRepo: Bool = true
) throws -> AbsolutePath {
    func copy(from srcDir: AbsolutePath, to dstDir: AbsolutePath) throws {
        #if os(Windows)
        try localFileSystem.copy(from: srcDir, to: dstDir)
        #else
        try systemQuietly("cp", "-R", "-H", srcDir.pathString, dstDir.pathString)
        #endif
        
        // Ensure we get a clean test fixture.
        try localFileSystem.removeFileTree(dstDir.appending(component: ".build"))
        try localFileSystem.removeFileTree(dstDir.appending(component: ".swiftpm"))
    }

    // The fixture contains either a checkout or just a Git directory.
    if localFileSystem.isFile(fixtureDir.appending("Package.swift")) {
        // It's a single package, so copy the whole directory as-is.
        let dstDir = tmpDirPath.appending(component: copyName)
        try copy(from: fixtureDir, to: dstDir)
        // Invoke the block, passing it the path of the copied fixture.
        return dstDir
    }
    // Copy each of the package directories and construct a git repo in it.
    for fileName in try localFileSystem.getDirectoryContents(fixtureDir).sorted() {
        let srcDir = fixtureDir.appending(component: fileName)
        guard localFileSystem.isDirectory(srcDir) else { continue }
        let dstDir = tmpDirPath.appending(component: fileName)

        try copy(from: srcDir, to: dstDir)
        if createGitRepo {
            initGitRepo(dstDir, tag: "1.2.3", addFile: false)
        }
    }
    return tmpDirPath
}

/// Test-helper function that creates a new Git repository in a directory.  The new repository will contain
/// exactly one empty file unless `addFile` is `false`, and if a tag name is provided, a tag with that name will be
/// created.
public func initGitRepo(
    _ dir: AbsolutePath,
    tag: String? = nil,
    addFile: Bool = true,
    file: StaticString = #file,
    line: UInt = #line
) {
    initGitRepo(dir, tags: tag.flatMap { [$0] } ?? [], addFile: addFile, file: file, line: line)
}

public func initGitRepo(
    _ dir: AbsolutePath,
    tags: [String],
    addFile: Bool = true,
    file: StaticString = #file,
    line: UInt = #line
) {
    do {
        if addFile {
            let file = dir.appending("file.swift")
            try localFileSystem.writeFileContents(file, bytes: "")
        }

        try systemQuietly([Git.tool, "-C", dir.pathString, "init"])
        try systemQuietly([Git.tool, "-C", dir.pathString, "config", "user.email", "example@example.com"])
        try systemQuietly([Git.tool, "-C", dir.pathString, "config", "user.name", "Example Example"])
        try systemQuietly([Git.tool, "-C", dir.pathString, "config", "commit.gpgsign", "false"])
        let repo = GitRepository(path: dir)
        try repo.stageEverything()
        try repo.commit(message: "msg")
        for tag in tags {
            try repo.tag(name: tag)
        }
        try systemQuietly([Git.tool, "-C", dir.pathString, "branch", "-m", "main"])
    } catch {
        XCTFail("\(error.interpolationDescription)", file: file, line: line)
    }
}

public func getBuildSystemArgs(for buildSystem: BuildSystemProvider.Kind?) -> [String] {
    guard let system = buildSystem else { return [] }

    return [
        "--build-system",
        "\(system)"
    ]
}

@discardableResult
public func executeSwiftBuild(
    _ packagePath: AbsolutePath?,
    configuration: BuildConfiguration = .debug,
    extraArgs: [String] = [],
    Xcc: [String] = [],
    Xld: [String] = [],
    Xswiftc: [String] = [],
    env: Environment? = nil,
    buildSystem: BuildSystemProvider.Kind = .native,
    throwIfCommandFails: Bool = true,
) async throws -> (stdout: String, stderr: String) {
    let args = swiftArgs(
        configuration: configuration,
        extraArgs: extraArgs,
        Xcc: Xcc,
        Xld: Xld,
        Xswiftc: Xswiftc,
        buildSystem: buildSystem
    )
<<<<<<< HEAD
    return try await SwiftPM.Build.execute(args, packagePath: packagePath, env: env)
=======
    return try await SwiftPM.Build.execute(args, packagePath: packagePath, env: env, throwIfCommandFails: throwIfCommandFails)
>>>>>>> 065df191
}

@discardableResult
public func executeSwiftRun(
    _ packagePath: AbsolutePath?,
    _ executable: String?,
    configuration: BuildConfiguration = .debug,
    extraArgs: [String] = [],
    Xcc: [String] = [],
    Xld: [String] = [],
    Xswiftc: [String] = [],
    env: Environment? = nil,
    buildSystem: BuildSystemProvider.Kind
) async throws -> (stdout: String, stderr: String) {
    var args = swiftArgs(
        configuration: configuration,
        extraArgs: extraArgs,
        Xcc: Xcc,
        Xld: Xld,
        Xswiftc: Xswiftc,
        buildSystem: buildSystem
    )
    if let executable {
        args.append(executable)
    }
    return try await SwiftPM.Run.execute(args, packagePath: packagePath, env: env)
}

@discardableResult
public func executeSwiftPackage(
    _ packagePath: AbsolutePath?,
    configuration: BuildConfiguration = .debug,
    extraArgs: [String] = [],
    Xcc: [String] = [],
    Xld: [String] = [],
    Xswiftc: [String] = [],
    env: Environment? = nil,
    buildSystem: BuildSystemProvider.Kind = .native
) async throws -> (stdout: String, stderr: String) {
    let args = swiftArgs(
        configuration: configuration,
        extraArgs: extraArgs,
        Xcc: Xcc,
        Xld: Xld,
        Xswiftc: Xswiftc,
        buildSystem: buildSystem
    )
    return try await SwiftPM.Package.execute(args, packagePath: packagePath, env: env)
}

@discardableResult
public func executeSwiftPackageRegistry(
    _ packagePath: AbsolutePath?,
    configuration: BuildConfiguration = .debug,
    extraArgs: [String] = [],
    Xcc: [String] = [],
    Xld: [String] = [],
    Xswiftc: [String] = [],
    env: Environment? = nil,
    buildSystem: BuildSystemProvider.Kind = .native
) async throws -> (stdout: String, stderr: String) {
    let args = swiftArgs(
        configuration: configuration,
        extraArgs: extraArgs,
        Xcc: Xcc,
        Xld: Xld,
        Xswiftc: Xswiftc,
        buildSystem: buildSystem
    )
    return try await SwiftPM.Registry.execute(args, packagePath: packagePath, env: env)
}

@discardableResult
public func executeSwiftTest(
    _ packagePath: AbsolutePath?,
    configuration: BuildConfiguration = .debug,
    extraArgs: [String] = [],
    Xcc: [String] = [],
    Xld: [String] = [],
    Xswiftc: [String] = [],
    env: Environment? = nil,
    throwIfCommandFails: Bool = false,
    buildSystem: BuildSystemProvider.Kind = .native
) async throws -> (stdout: String, stderr: String) {
    let args = swiftArgs(
        configuration: configuration,
        extraArgs: extraArgs,
        Xcc: Xcc,
        Xld: Xld,
        Xswiftc: Xswiftc,
        buildSystem: buildSystem
    )
    return try await SwiftPM.Test.execute(args, packagePath: packagePath, env: env, throwIfCommandFails: throwIfCommandFails)
}

private func swiftArgs(
    configuration: BuildConfiguration,
    extraArgs: [String],
    Xcc: [String],
    Xld: [String],
    Xswiftc: [String],
    buildSystem: BuildSystemProvider.Kind?
) -> [String] {
    var args = ["--configuration"]
    switch configuration {
    case .debug:
        args.append("debug")
    case .release:
        args.append("release")
    }

    args += Xcc.flatMap { ["-Xcc", $0] }
    args += Xld.flatMap { ["-Xlinker", $0] }
    args += Xswiftc.flatMap { ["-Xswiftc", $0] }
    args += getBuildSystemArgs(for: buildSystem)
    args += extraArgs
    return args
}

@available(*, 
    deprecated,
    renamed: "loadModulesGraph",
    message: "Rename for consistency: the type of this functions return value is named `ModulesGraph`."
)
public func loadPackageGraph(
    identityResolver: IdentityResolver = DefaultIdentityResolver(),
    fileSystem: FileSystem,
    manifests: [Manifest],
    binaryArtifacts: [PackageIdentity: [String: BinaryArtifact]] = [:],
    explicitProduct: String? = .none,
    shouldCreateMultipleTestProducts: Bool = false,
    createREPLProduct: Bool = false,
    useXCBuildFileRules: Bool = false,
    customXCTestMinimumDeploymentTargets: [PackageModel.Platform: PlatformVersion]? = .none,
    observabilityScope: ObservabilityScope,
    traitConfiguration: TraitConfiguration = .default
) throws -> ModulesGraph {
    try loadModulesGraph(
        identityResolver: identityResolver,
        fileSystem: fileSystem,
        manifests: manifests,
        binaryArtifacts: binaryArtifacts,
        explicitProduct: explicitProduct,
        shouldCreateMultipleTestProducts: shouldCreateMultipleTestProducts,
        createREPLProduct: createREPLProduct,
        useXCBuildFileRules: useXCBuildFileRules,
        customXCTestMinimumDeploymentTargets: customXCTestMinimumDeploymentTargets,
        observabilityScope: observabilityScope,
        traitConfiguration: traitConfiguration
    )
}

public let emptyZipFile = ByteString([0x80, 0x75, 0x05, 0x06] + [UInt8](repeating: 0x00, count: 18))

extension FileSystem {
    @_disfavoredOverload
    public func createEmptyFiles(at root: AbsolutePath, files: String...) {
        self.createEmptyFiles(at: TSCAbsolutePath(root), files: files)
    }

    @_disfavoredOverload
    public func createEmptyFiles(at root: AbsolutePath, files: [String]) {
        self.createEmptyFiles(at: TSCAbsolutePath(root), files: files)
    }
}

extension URL {
    public init(_ value: StringLiteralType) {
        self.init(string: value)!
    }
}

extension URL {
    public init(stringLiteral value: String) {
        self.init(string: value)!
    }
}

extension PackageIdentity {
    public init(stringLiteral value: String) {
        self = Self.plain(value)
    }
}

extension PackageIdentity {
    public static func registry(_ value: String) -> RegistryIdentity {
        Self.plain(value).registry!
    }
}

extension AbsolutePath {
    public init(_ value: StringLiteralType) {
        try! self.init(validating: value)
    }
}

extension AbsolutePath {
    public init(stringLiteral value: String) {
        try! self.init(validating: value)
    }
}

extension AbsolutePath {
    public init(_ path: StringLiteralType, relativeTo basePath: AbsolutePath) {
        try! self.init(validating: path, relativeTo: basePath)
    }
}

extension RelativePath {
    @available(*, deprecated, message: "use direct string instead")
    public init(static path: StaticString) {
        let pathString = path.withUTF8Buffer {
            String(decoding: $0, as: UTF8.self)
        }
        try! self.init(validating: pathString)
    }
}

extension RelativePath {
    public init(_ value: StringLiteralType) {
        try! self.init(validating: value)
    }
}

extension RelativePath {
    public init(stringLiteral value: String) {
        try! self.init(validating: value)
    }
}

extension InitPackage {
    public convenience init(
        name: String,
        packageType: PackageType,
        supportedTestingLibraries: Set<TestingLibrary> = [.swiftTesting],
        destinationPath: AbsolutePath,
        fileSystem: FileSystem
    ) throws {
        try self.init(
            name: name,
            options: InitPackageOptions(packageType: packageType, supportedTestingLibraries: supportedTestingLibraries),
            destinationPath: destinationPath,
            installedSwiftPMConfiguration: .default,
            fileSystem: fileSystem
        )
    }
}

extension RelativePath: ExpressibleByStringLiteral {}
extension RelativePath: ExpressibleByStringInterpolation {}
extension URL: @retroactive ExpressibleByStringLiteral {}
extension URL: @retroactive ExpressibleByStringInterpolation {}
extension PackageIdentity: ExpressibleByStringLiteral {}
extension PackageIdentity: ExpressibleByStringInterpolation {}
extension AbsolutePath: ExpressibleByStringLiteral {}
extension AbsolutePath: ExpressibleByStringInterpolation {}

public func getNumberOfMatches(of match: String, in value: String) -> Int {
    guard match.count != 0 else { return 0 }
    return value.ranges(of: match).count
}

public extension String {
    var withSwiftLineEnding: String {   
        return replacingOccurrences(of: "\r\n", with: "\n")
    }
}

public func executableName(_ name: String) -> String {
#if os(Windows)
  if name.count > 4, name.suffix(from: name.index(name.endIndex, offsetBy: -4)) == ProcessInfo.exeSuffix {
    return name
  }
  return "\(name)\(ProcessInfo.exeSuffix)"
#else
  return name
#endif
}<|MERGE_RESOLUTION|>--- conflicted
+++ resolved
@@ -39,10 +39,6 @@
 @_exported import func TSCTestSupport.systemQuietly
 @_exported import enum TSCTestSupport.StringPattern
 
-<<<<<<< HEAD
-public let isInCiEnvironment = ProcessInfo.processInfo.environment["SWIFTCI_USE_LOCAL_DEPS"] != nil
-public let isSelfHostedCiEnvironment = ProcessInfo.processInfo.environment["SWIFTCI_IS_SELF_HOSTED"] != nil
-=======
 @available(*, deprecated, message: "Use CiEnvironment.runningInSmokeTestPipeline")
 public let isInCiEnvironment = CiEnvironment.runningInSmokeTestPipeline
 
@@ -55,7 +51,6 @@
 }
 
 public let CiEnvironment = CiEnvironmentStruct()
->>>>>>> 065df191
 
 public let isRealSigningIdentyEcLabelEnvVarSet =
     ProcessInfo.processInfo.environment["REAL_SIGNING_IDENTITY_EC_LABEL"] != nil
@@ -68,8 +63,6 @@
     #endif
 }()
 
-<<<<<<< HEAD
-=======
 public let duplicateSymbolRegex: Regex<AnyRegexOutput>? = {
     do {
         return try Regex(".*One of the duplicates must be removed or renamed.")
@@ -78,7 +71,6 @@
     }
 }()
 
->>>>>>> 065df191
 /// Test helper utility for executing a block with a temporary directory.
 public func testWithTemporaryDirectory(
     function: StaticString = #function,
@@ -324,11 +316,7 @@
         Xswiftc: Xswiftc,
         buildSystem: buildSystem
     )
-<<<<<<< HEAD
-    return try await SwiftPM.Build.execute(args, packagePath: packagePath, env: env)
-=======
     return try await SwiftPM.Build.execute(args, packagePath: packagePath, env: env, throwIfCommandFails: throwIfCommandFails)
->>>>>>> 065df191
 }
 
 @discardableResult
