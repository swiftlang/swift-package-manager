//===----------------------------------------------------------------------===//
//
// This source file is part of the Swift open source project
//
// Copyright (c) 2014-2023 Apple Inc. and the Swift project authors
// Licensed under Apache License v2.0 with Runtime Library Exception
//
// See http://swift.org/LICENSE.txt for license information
// See http://swift.org/CONTRIBUTORS.txt for the list of Swift project authors
//
//===----------------------------------------------------------------------===//

import Basics
import _Concurrency
import PackageGraph
import PackageLoading
import PackageModel
import PackageRegistry
import SourceControl
import Workspace
import XCTest

import struct TSCUtility.Version

extension UserToolchain {
    package static func mockHostToolchain(_ fileSystem: InMemoryFileSystem, hostTriple: Triple = hostTriple) throws -> UserToolchain {
        var hostSwiftSDK = try SwiftSDK.hostSwiftSDK(environment: .mockEnvironment, fileSystem: fileSystem)
        hostSwiftSDK.targetTriple = hostTriple

        let env = Environment.mockEnvironment

        return try UserToolchain(
            swiftSDK: hostSwiftSDK,
            environment: env,
            searchStrategy: .custom(
                searchPaths: getEnvSearchPaths(
                    pathString: env[.path],
                    currentWorkingDirectory: fileSystem.currentWorkingDirectory
                ),
                useXcrun: true
            ),
            fileSystem: fileSystem
        )
    }
}

extension Environment {
    package static var mockEnvironment: Self { ["PATH": "/fake/path/to"] }
}

extension InMemoryFileSystem {
    package func createMockToolchain() throws {
        let files = [
            "/fake/path/to/swiftc",
            "/fake/path/to/swiftc.exe",
            "/fake/path/to/ar",
            "/fake/path/to/ar.exe",
            "/fake/path/to/libtool",
            "/fake/path/to/libtool.exe",
            "/fake/path/to/link.exe"
        ]
        self.createEmptyFiles(at: AbsolutePath.root, files: files)
        for toolPath in files {
            try self.updatePermissions(.init(toolPath), isExecutable: true)
        }
    }
}

public final class MockWorkspace {
    let sandbox: AbsolutePath
    let fileSystem: InMemoryFileSystem
    let roots: [MockPackage]
    let packages: [MockPackage]
    let customToolsVersion: ToolsVersion?
    private let customHostToolchain: UserToolchain
    let fingerprints: MockPackageFingerprintStorage
    let signingEntities: MockPackageSigningEntityStorage
    let mirrors: DependencyMirrors
    public var registryClient: RegistryClient
    let registry: MockRegistry
    let customBinaryArtifactsManager: Workspace.CustomBinaryArtifactsManager
    let customPrebuiltsManager: Workspace.CustomPrebuiltsManager?
    public var checksumAlgorithm: MockHashAlgorithm
    public private(set) var manifestLoader: MockManifestLoader
    public let repositoryProvider: InMemoryGitRepositoryProvider
    let identityResolver: IdentityResolver
    let customPackageContainerProvider: MockPackageContainerProvider?
    public let delegate = MockWorkspaceDelegate()
    let skipDependenciesUpdates: Bool
    public var sourceControlToRegistryDependencyTransformation: WorkspaceConfiguration.SourceControlToRegistryDependencyTransformation
    var defaultRegistry: Registry?

    public init(
        sandbox: AbsolutePath,
        fileSystem: InMemoryFileSystem,
        roots: [MockPackage],
        packages: [MockPackage] = [],
        toolsVersion customToolsVersion: ToolsVersion? = .none,
        fingerprints customFingerprints: MockPackageFingerprintStorage? = .none,
        signingEntities customSigningEntities: MockPackageSigningEntityStorage? = .none,
        mirrors customMirrors: DependencyMirrors? = nil,
        registryClient customRegistryClient: RegistryClient? = .none,
        binaryArtifactsManager customBinaryArtifactsManager: Workspace.CustomBinaryArtifactsManager? = .none,
        prebuiltsManager customPrebuiltsManager: Workspace.CustomPrebuiltsManager? = .none,
        checksumAlgorithm customChecksumAlgorithm: MockHashAlgorithm? = .none,
        customPackageContainerProvider: MockPackageContainerProvider? = .none,
        skipDependenciesUpdates: Bool = false,
        sourceControlToRegistryDependencyTransformation: WorkspaceConfiguration.SourceControlToRegistryDependencyTransformation = .disabled,
        defaultRegistry: Registry? = .none,
        customHostTriple: Triple = hostTriple
    ) async throws {
        try fileSystem.createMockToolchain()

        self.sandbox = sandbox
        self.fileSystem = fileSystem
        self.roots = roots
        self.packages = packages
        self.fingerprints = customFingerprints ?? MockPackageFingerprintStorage()
        self.signingEntities = customSigningEntities ?? MockPackageSigningEntityStorage()
        self.mirrors = try customMirrors ?? DependencyMirrors()
        self.identityResolver = DefaultIdentityResolver(
            locationMapper: self.mirrors.effective(for:),
            identityMapper: self.mirrors.effectiveIdentity(for:)
        )
        self.manifestLoader = MockManifestLoader(manifests: [:])
        self.customPackageContainerProvider = customPackageContainerProvider
        self.repositoryProvider = InMemoryGitRepositoryProvider()
        self.checksumAlgorithm = customChecksumAlgorithm ?? MockHashAlgorithm()
        self.registry = MockRegistry(
            filesystem: self.fileSystem,
            identityResolver: self.identityResolver,
            checksumAlgorithm: self.checksumAlgorithm,
            fingerprintStorage: self.fingerprints,
            signingEntityStorage: self.signingEntities
        )
        self.registryClient = customRegistryClient ?? self.registry.registryClient
        self.customToolsVersion = customToolsVersion
        self.skipDependenciesUpdates = skipDependenciesUpdates
        self.sourceControlToRegistryDependencyTransformation = sourceControlToRegistryDependencyTransformation
        self.defaultRegistry = defaultRegistry
        self.customBinaryArtifactsManager = customBinaryArtifactsManager ?? .init(
            httpClient: HTTPClient.mock(fileSystem: fileSystem),
            archiver: MockArchiver()
        )
        self.customPrebuiltsManager = customPrebuiltsManager
        self.customHostToolchain = try UserToolchain.mockHostToolchain(fileSystem, hostTriple: customHostTriple)
        try await self.create()
    }

    public var rootsDir: AbsolutePath {
        return self.sandbox.appending("roots")
    }

    public var packagesDir: AbsolutePath {
        return self.sandbox.appending("pkgs")
    }

    public var artifactsDir: AbsolutePath {
        return self.sandbox.appending(components: ".build", "artifacts")
    }

    public var workspaceLocation: Workspace.Location? {
        return self._workspace?.location
    }

    public func pathToRoot(withName name: String) throws -> AbsolutePath {
        return try AbsolutePath(validating: name, relativeTo: self.rootsDir)
    }

    public func pathToPackage(withName name: String) throws -> AbsolutePath {
        return try AbsolutePath(validating: name, relativeTo: self.packagesDir)
    }

    private func create() async throws {
        // Remove the sandbox if present.
        try self.fileSystem.removeFileTree(self.sandbox)

        // Create directories.
        try self.fileSystem.createDirectory(self.sandbox, recursive: true)
        try self.fileSystem.createDirectory(self.rootsDir)
        try self.fileSystem.createDirectory(self.packagesDir)

        var manifests: [MockManifestLoader.Key: Manifest] = [:]

        func create(package: MockPackage, basePath: AbsolutePath, isRoot: Bool) async throws {
            let packagePath: AbsolutePath
            switch package.location {
            case .fileSystem(let path):
                packagePath = basePath.appending(path)
            case .sourceControl(let url):
                if let containerProvider = customPackageContainerProvider {
                    let observability = ObservabilitySystem.makeForTesting()
                    let packageRef = PackageReference(identity: PackageIdentity(url: url), kind: .remoteSourceControl(url))
                    let container = try await withCheckedThrowingContinuation { continuation in
                        containerProvider.getContainer(
                            for: packageRef,
                            updateStrategy: .never,
                            observabilityScope: observability.topScope,
                            on: .sharedConcurrent,
                            completion: {
                                continuation.resume(with: $0)
                            }
                        )
                    }
                    guard let customContainer = container as? CustomPackageContainer else {
                        throw StringError("invalid custom container: \(container)")
                    }
                    packagePath = try customContainer.retrieve(at: try Version(versionString: package.versions.first!!), observabilityScope: observability.topScope)
                } else {
                    packagePath = basePath.appending(components: "sourceControl", url.absoluteString.spm_mangledToC99ExtendedIdentifier())
                }
            case .registry(let identity, _, let metadata):
                packagePath = basePath.appending(components: "registry", identity.description.spm_mangledToC99ExtendedIdentifier())

                // Write registry release metadata if the mock package provided it.
                if let metadata = metadata {
                    try self.fileSystem.createDirectory(packagePath, recursive: true)
                    let path = packagePath.appending(component: RegistryReleaseMetadataStorage.fileName)
                    try RegistryReleaseMetadataStorage.save(metadata, to: path, fileSystem: self.fileSystem)
                }
            }

            let packageLocation: String
            let packageKind: PackageReference.Kind
            let packageVersions: [String?] = isRoot ? [nil] : package.versions

            var sourceControlSpecifier: RepositorySpecifier? = nil
            var registryIdentity: PackageIdentity? = nil
            var registryAlternativeURLs: [URL]? = nil

            switch (isRoot, package.location) {
            case (true, _):
                packageLocation = packagePath.pathString
                packageKind = .root(packagePath)
                sourceControlSpecifier = RepositorySpecifier(path: packagePath)
            case (_, .fileSystem(let path)):
                packageLocation = self.packagesDir.appending(path).pathString
                packageKind = .fileSystem(packagePath)
                sourceControlSpecifier = RepositorySpecifier(path: self.packagesDir.appending(path))
            case (_, .sourceControl(let url)):
                packageLocation = url.absoluteString
                packageKind = .remoteSourceControl(url)
                sourceControlSpecifier = RepositorySpecifier(url: url)
            case (_, .registry(let identity, let alternativeURLs, _)):
                packageLocation = identity.description
                packageKind = .registry(identity)
                registryIdentity = identity
                registryAlternativeURLs = alternativeURLs
            }

            // Create modules on disk.
            let packageToolsVersion = package.toolsVersion ?? .current
            if let specifier = sourceControlSpecifier {
                let repository = self.repositoryProvider.specifierMap[specifier] ?? .init(path: packagePath, fs: self.fileSystem)
                try writePackageContent(fileSystem: repository, root: .root, toolsVersion: packageToolsVersion)

                let versions = packageVersions.compactMap{ $0 }
                if versions.isEmpty {
                    try repository.commit()
                } else {
                    for version in versions {
                        try repository.commit(hash: package.revisionProvider.map { $0(version) })
                        try repository.tag(name: version)
                    }
                }

                self.repositoryProvider.add(specifier: specifier, repository: repository)
            } else if let identity = registryIdentity {
                let source = InMemoryRegistryPackageSource(fileSystem: self.fileSystem, path: packagePath, writeContent: false)
                try writePackageContent(fileSystem: source.fileSystem, root: source.path, toolsVersion: packageToolsVersion)
                self.registry.addPackage(
                    identity: identity,
                    versions: packageVersions.compactMap{ $0 },
                    sourceControlURLs: registryAlternativeURLs ?? [],
                    source: source
                )
            } else {
                throw InternalError("unknown package type")
            }

            for version in packageVersions {
                let v = version.flatMap(Version.init(_:))
                manifests[.init(url: packageLocation, version: v)] = try Manifest.createManifest(
                    displayName: package.name,
                    path: packagePath,
                    packageKind: packageKind,
                    packageLocation: packageLocation,
                    platforms: package.platforms,
                    version: v,
                    toolsVersion: packageToolsVersion,
                    dependencies: package.dependencies.map { try $0.convert(baseURL: packagesDir, identityResolver: self.identityResolver) },
                    products: package.products.map { try ProductDescription(name: $0.name, type: .library(.automatic), targets: $0.modules) },
                    targets: try package.targets.map { try $0.convert(identityResolver: self.identityResolver) },
                    traits: package.traits
                )
            }

            func writePackageContent(fileSystem: FileSystem, root: AbsolutePath, toolsVersion: ToolsVersion) throws {
                let sourcesDir = root.appending("Sources")
                for target in package.targets {
                    let targetDir = sourcesDir.appending(component: target.name)
                    try fileSystem.createDirectory(targetDir, recursive: true)
                    try fileSystem.writeFileContents(targetDir.appending("file.swift"), bytes: "")
                }
                let manifestPath = root.appending(component: Manifest.filename)
                try fileSystem.writeFileContents(manifestPath, bytes: "")
                try ToolsVersionSpecificationWriter.rewriteSpecification(
                    manifestDirectory: root,
                    toolsVersion: toolsVersion,
                    fileSystem: fileSystem
                )
            }
        }

        // Create root packages.
        for package in self.roots {
            try await create(package: package, basePath: self.rootsDir, isRoot: true)
        }

        // Create dependency packages.
        for package in self.packages {
            try await create(package: package, basePath: self.packagesDir, isRoot: false)
        }

        self.manifestLoader = MockManifestLoader(manifests: manifests)
    }

    public func getOrCreateWorkspace() throws -> Workspace {
        if let workspace = self._workspace {
            return workspace
        }

        let workspace = try Workspace._init(
            fileSystem: self.fileSystem,
            environment: .mockEnvironment,
            location: .init(
                scratchDirectory: self.sandbox.appending(".build"),
                editsDirectory: self.sandbox.appending("edits"),
                resolvedVersionsFile: Workspace.DefaultLocations.resolvedVersionsFile(forRootPackage: self.sandbox),
                localConfigurationDirectory: Workspace.DefaultLocations.configurationDirectory(forRootPackage: self.sandbox),
                sharedConfigurationDirectory: self.fileSystem.swiftPMConfigurationDirectory,
                sharedSecurityDirectory: self.fileSystem.swiftPMSecurityDirectory,
                sharedCacheDirectory: self.fileSystem.swiftPMCacheDirectory
            ),
            configuration: .init(
                skipDependenciesUpdates: self.skipDependenciesUpdates,
                prefetchBasedOnResolvedFile: WorkspaceConfiguration.default.prefetchBasedOnResolvedFile,
                shouldCreateMultipleTestProducts: WorkspaceConfiguration.default.shouldCreateMultipleTestProducts,
                createREPLProduct: WorkspaceConfiguration.default.createREPLProduct,
                additionalFileRules: WorkspaceConfiguration.default.additionalFileRules,
                sharedDependenciesCacheEnabled: WorkspaceConfiguration.default.sharedDependenciesCacheEnabled,
                fingerprintCheckingMode: .strict,
                signingEntityCheckingMode: .strict,
                skipSignatureValidation: false,
                sourceControlToRegistryDependencyTransformation: self.sourceControlToRegistryDependencyTransformation,
                defaultRegistry: self.defaultRegistry,
                manifestImportRestrictions: .none,
<<<<<<< HEAD
                pruneDependencies: false
=======
                usePrebuilts: customPrebuiltsManager != nil
>>>>>>> 70862aa3
            ),
            customFingerprints: self.fingerprints,
            customMirrors: self.mirrors,
            customToolsVersion: self.customToolsVersion,
            customHostToolchain: self.customHostToolchain,
            customManifestLoader: self.manifestLoader,
            customPackageContainerProvider: self.customPackageContainerProvider,
            customRepositoryProvider: self.repositoryProvider,
            customRegistryClient: self.registryClient,
            customBinaryArtifactsManager: self.customBinaryArtifactsManager,
            customPrebuiltsManager: self.customPrebuiltsManager,
            customIdentityResolver: self.identityResolver,
            customChecksumAlgorithm: self.checksumAlgorithm,
            delegate: self.delegate
        )

        self._workspace = workspace

        return workspace
    }

    private var _workspace: Workspace?

    public func closeWorkspace(resetState: Bool = true, resetResolvedFile: Bool = true) throws {
        if resetState {
            try self._workspace?.resetState()
        }
        if resetResolvedFile {
            try self._workspace.map {
                try self.fileSystem.removeFileTree($0.location.resolvedVersionsFile)
            }
        }
        self._workspace = nil
    }

    public func rootPaths(for packages: [String]) throws -> [AbsolutePath] {
        return try packages.map { try AbsolutePath(validating: $0, relativeTo: rootsDir) }
    }

    public func checkEdit(
        packageIdentity: String,
        path: AbsolutePath? = nil,
        revision: Revision? = nil,
        checkoutBranch: String? = nil,
        _ result: ([Basics.Diagnostic]) -> Void
    ) async {
        let observability = ObservabilitySystem.makeForTesting()
        await observability.topScope.trap {
            let ws = try self.getOrCreateWorkspace()
            await ws.edit(
                packageIdentity: packageIdentity,
                path: path,
                revision: revision,
                checkoutBranch: checkoutBranch,
                observabilityScope: observability.topScope
            )
        }
        result(observability.diagnostics)
    }

    public func checkUnedit(
        packageIdentity: String,
        roots: [String],
        forceRemove: Bool = false,
        _ result: ([Basics.Diagnostic]) -> Void
    ) async {
        let observability = ObservabilitySystem.makeForTesting()
        await observability.topScope.trap {
            let rootInput = PackageGraphRootInput(packages: try rootPaths(for: roots))
            let ws = try self.getOrCreateWorkspace()
            try await ws.unedit(
                packageIdentity: packageIdentity,
                forceRemove: forceRemove,
                root: rootInput,
                observabilityScope: observability.topScope
            )
        }
        result(observability.diagnostics)
    }

    public func checkResolve(pkg: String, roots: [String], version: TSCUtility.Version, _ result: ([Basics.Diagnostic]) -> Void) async {
        let observability = ObservabilitySystem.makeForTesting()
        await observability.topScope.trap {
            let rootInput = PackageGraphRootInput(packages: try rootPaths(for: roots))
            let workspace = try self.getOrCreateWorkspace()
            try await workspace.resolve(packageName: pkg, root: rootInput, version: version, branch: nil, revision: nil, observabilityScope: observability.topScope, traitConfiguration: nil)
        }
        result(observability.diagnostics)
    }

    public func checkClean(_ result: ([Basics.Diagnostic]) -> Void) {
        let observability = ObservabilitySystem.makeForTesting()
        observability.topScope.trap {
            let workspace = try self.getOrCreateWorkspace()
            workspace.clean(observabilityScope: observability.topScope)
        }
        result(observability.diagnostics)
    }

    public func checkReset(_ result: ([Basics.Diagnostic]) -> Void) {
        let observability = ObservabilitySystem.makeForTesting()
        observability.topScope.trap {
            let workspace = try self.getOrCreateWorkspace()
            workspace.reset(observabilityScope: observability.topScope)
        }
        result(observability.diagnostics)
    }

    public func checkUpdate(
        roots: [String] = [],
        deps: [MockDependency] = [],
        packages: [String] = [],
        _ result: ([Basics.Diagnostic]) -> Void
    ) async throws {
        let dependencies = try deps.map { try $0.convert(baseURL: packagesDir, identityResolver: self.identityResolver) }

        let observability = ObservabilitySystem.makeForTesting()
        await observability.topScope.trap {
            let rootInput = PackageGraphRootInput(
                packages: try rootPaths(for: roots),
                dependencies: dependencies
            )
            let workspace = try self.getOrCreateWorkspace()
            try await workspace.updateDependencies(root: rootInput, packages: packages, observabilityScope: observability.topScope)
        }
        result(observability.diagnostics)
    }

    public func checkUpdateDryRun(
        roots: [String] = [],
        deps: [MockDependency] = [],
        _ result: ([(PackageReference, Workspace.PackageStateChange)]?, [Basics.Diagnostic]) -> Void
    ) async throws {
        let dependencies = try deps.map { try $0.convert(baseURL: packagesDir, identityResolver: self.identityResolver) }
        let rootInput = PackageGraphRootInput(
            packages: try rootPaths(for: roots),
            dependencies: dependencies
        )

        let observability = ObservabilitySystem.makeForTesting()
        let changes = await observability.topScope.trap { () -> [(PackageReference, Workspace.PackageStateChange)]? in
            let workspace = try self.getOrCreateWorkspace()
            return try await workspace.updateDependencies(root: rootInput, dryRun: true, observabilityScope: observability.topScope)
        } ?? nil
        result(changes, observability.diagnostics)
    }

    public func checkPackageGraph(
        roots: [String] = [],
        deps: [MockDependency],
        _ result: (ModulesGraph, [Basics.Diagnostic]) -> Void
    ) async throws {
        let dependencies = try deps.map { try $0.convert(baseURL: packagesDir, identityResolver: self.identityResolver) }
        try await self.checkPackageGraph(roots: roots, dependencies: dependencies, result)
    }

    public func checkPackageGraph(
        roots: [String] = [],
        dependencies: [PackageDependency] = [],
        forceResolvedVersions: Bool = false,
        expectedSigningEntities: [PackageIdentity: RegistryReleaseMetadata.SigningEntity] = [:],
        _ result: (ModulesGraph, [Basics.Diagnostic]) throws -> Void
    ) async throws {
        let observability = ObservabilitySystem.makeForTesting()
        let rootInput = PackageGraphRootInput(
            packages: try rootPaths(for: roots), dependencies: dependencies
        )
        let workspace = try self.getOrCreateWorkspace()
        do {
            let graph = try await workspace.loadPackageGraph(
                rootInput: rootInput,
                forceResolvedVersions: forceResolvedVersions,
                expectedSigningEntities: expectedSigningEntities,
                observabilityScope: observability.topScope
            )
            try result(graph, observability.diagnostics)
        } catch {
            // helpful when graph fails to load
            if observability.hasErrorDiagnostics {
                print(observability.diagnostics.map{ $0.description }.joined(separator: "\n"))
            }
            throw error
        }
    }

    public func checkPackageGraphFailure(
        roots: [String] = [],
        deps: [MockDependency],
        _ result: ([Basics.Diagnostic]) -> Void
    ) async throws {
        let dependencies = try deps.map { try $0.convert(baseURL: packagesDir, identityResolver: self.identityResolver) }
        await self.checkPackageGraphFailure(roots: roots, dependencies: dependencies, result)
    }

    public func checkPackageGraphFailure(
        roots: [String] = [],
        dependencies: [PackageDependency] = [],
        forceResolvedVersions: Bool = false,
        _ result: ([Basics.Diagnostic]) -> Void
    ) async {
        let observability = ObservabilitySystem.makeForTesting()
        await observability.topScope.trap {
            let rootInput = PackageGraphRootInput(
                packages: try rootPaths(for: roots),
                dependencies: dependencies
            )
            let workspace = try self.getOrCreateWorkspace()
            try await workspace.loadPackageGraph(
                rootInput: rootInput,
                forceResolvedVersions: forceResolvedVersions,
                observabilityScope: observability.topScope
            )
        }
        result(observability.diagnostics)
    }

    public struct ResolutionPrecomputationResult {
        public let result: Workspace.ResolutionPrecomputationResult
        public let diagnostics: [Basics.Diagnostic]
    }

    public func checkPrecomputeResolution() async throws -> ResolutionPrecomputationResult {
        let observability = ObservabilitySystem.makeForTesting()
        let workspace = try self.getOrCreateWorkspace()
        let resolvedPackagesStore = try workspace.resolvedPackagesStore.load()

        let rootInput = PackageGraphRootInput(packages: try rootPaths(for: roots.map { $0.name }), dependencies: [])
        let rootManifests = try await workspace.loadRootManifests(
            packages: rootInput.packages,
            observabilityScope: observability.topScope
        )
        let root = PackageGraphRoot(input: rootInput, manifests: rootManifests, observabilityScope: observability.topScope, traitConfiguration: nil)

        let dependencyManifests = try await workspace.loadDependencyManifests(
            root: root,
            observabilityScope: observability.topScope,
            traitConfiguration: nil
        )

        let result = try await workspace.precomputeResolution(
            root: root,
            dependencyManifests: dependencyManifests,
            resolvedPackagesStore: resolvedPackagesStore,
            constraints: [],
            observabilityScope: observability.topScope,
            traitConfiguration: nil
        )

        return ResolutionPrecomputationResult(result: result, diagnostics: observability.diagnostics)
    }

    public func set(
        resolvedPackages: [PackageReference: CheckoutState] = [:],
        managedDependencies: [AbsolutePath: Workspace.ManagedDependency] = [:],
        managedArtifacts: [Workspace.ManagedArtifact] = []
    ) throws {
        let resolvedPackages = resolvedPackages.mapValues { checkoutState -> ResolvedPackagesStore.ResolutionState in
            switch checkoutState {
            case .version(let version, let revision):
                return .version(version, revision: revision.identifier)
            case .branch(let name, let revision):
                return .branch(name: name, revision: revision.identifier)
            case.revision(let revision):
                return .revision(revision.identifier)
            }
        }
        try self.set(resolvedPackages: resolvedPackages, managedDependencies: managedDependencies, managedArtifacts: managedArtifacts)
    }

    public func set(
        resolvedPackages: [PackageReference: ResolvedPackagesStore.ResolutionState],
        managedDependencies: [AbsolutePath: Workspace.ManagedDependency] = [:],
        managedArtifacts: [Workspace.ManagedArtifact] = []
    ) throws {
        let workspace = try self.getOrCreateWorkspace()
        let resolvedPackagesStore = try workspace.resolvedPackagesStore.load()

        for (ref, state) in resolvedPackages {
            resolvedPackagesStore.track(packageRef: ref, state: state)
        }

        for dependency in managedDependencies {
            // copy the package content to expected managed path
            let managedPath = workspace.path(to: dependency.value)
            if managedPath != dependency.key, self.fileSystem.exists(dependency.key) {
                try self.fileSystem.createDirectory(managedPath.parentDirectory, recursive: true)
                try self.fileSystem.copy(from: dependency.key, to: managedPath)
            } else {
                try self.fileSystem.createDirectory(managedPath, recursive: true)
            }
            workspace.state.dependencies.add(dependency.value)
        }

        for artifact in managedArtifacts {
            // create an empty directory representing the artifact
            try self.fileSystem.createDirectory(artifact.path, recursive: true)
            workspace.state.artifacts.add(artifact)
        }

        try workspace.state.save()
    }

    public func resetState() throws {
        let workspace = try self.getOrCreateWorkspace()
        try workspace.resetState()
    }

    public enum State {
        public enum CheckoutState {
            case version(TSCUtility.Version)
            case revision(String)
            case branch(String)
        }

        case checkout(CheckoutState)
        case registryDownload(TSCUtility.Version)
        case edited(AbsolutePath?)
        case local
        case custom(TSCUtility.Version, AbsolutePath)
    }

    public struct ManagedDependencyResult {
        public let managedDependencies: Workspace.ManagedDependencies

        public init(_ managedDependencies: Workspace.ManagedDependencies) {
            self.managedDependencies = managedDependencies
        }

        public func check(notPresent name: String, file: StaticString = #file, line: UInt = #line) {
            self.check(notPresent: .plain(name), file: file, line: line)
        }

        public func check(notPresent dependencyId: PackageIdentity, file: StaticString = #file, line: UInt = #line) {
            let dependency = self.managedDependencies[dependencyId]
            XCTAssertNil(dependency, "Unexpectedly found \(dependencyId) in managed dependencies", file: file, line: line)
        }

        public func checkEmpty(file: StaticString = #file, line: UInt = #line) {
            XCTAssertEqual(self.managedDependencies.count, 0, file: file, line: line)
        }

        public func check(dependency name: String, at state: State, file: StaticString = #file, line: UInt = #line) {
            self.check(dependency: .plain(name), at: state, file: file, line: line)
        }

        public func check(dependency dependencyId: PackageIdentity, at state: State, file: StaticString = #file, line: UInt = #line) {
            guard let dependency = managedDependencies[dependencyId] else {
                return XCTFail("\(dependencyId) does not exists", file: file, line: line)
            }
            switch state {
            case .checkout(let checkoutState):
                guard case .sourceControlCheckout(let dependencyCheckoutState) = dependency.state else {
                    return XCTFail("invalid dependency state \(dependency.state)", file: file, line: line)
                }
                switch checkoutState {
                case .version(let version):
                    XCTAssertEqual(dependencyCheckoutState.version, version, file: file, line: line)
                case .revision(let revision):
                    XCTAssertEqual(dependencyCheckoutState.revision.identifier, revision, file: file, line: line)
                case .branch(let branch):
                    XCTAssertEqual(dependencyCheckoutState.branch, branch, file: file, line: line)
                }
            case .registryDownload(let downloadVersion):
                guard case .registryDownload(let dependencyVersion) = dependency.state else {
                    return XCTFail("invalid dependency state \(dependency.state)", file: file, line: line)
                }
                XCTAssertEqual(dependencyVersion, downloadVersion, file: file, line: line)
            case .edited(let path):
                guard case .edited(_,  unmanagedPath: path) = dependency.state else {
                    XCTFail("Expected edited dependency; found '\(dependency.state)' instead", file: file, line: line)
                    return
                }
            case .local:
                guard case .fileSystem(_) = dependency.state  else {
                    XCTFail("Expected local dependency", file: file, line: line)
                    return
                }
            case .custom(let currentVersion, let currentPath):
                guard case .custom(let version, let path) = dependency.state else {
                    return XCTFail("invalid dependency state \(dependency.state)", file: file, line: line)
                }
                XCTAssertTrue(currentVersion == version && currentPath == path, file: file, line: line)
            }
        }
    }

    public struct ManagedArtifactResult {
        public let managedArtifacts: Workspace.ManagedArtifacts

        public init(_ managedArtifacts: Workspace.ManagedArtifacts) {
            self.managedArtifacts = managedArtifacts
        }

        public func checkNotPresent(packageName: String, targetName: String, file: StaticString = #file, line: UInt = #line) {
            self.checkNotPresent(packageIdentity: .plain(packageName), targetName: targetName, file : file, line: line)
        }

        public func checkNotPresent(
            packageIdentity: PackageIdentity,
            targetName: String,
            file: StaticString = #file,
            line: UInt = #line
        ) {
            let artifact = self.managedArtifacts[packageIdentity: packageIdentity, targetName: targetName]
            XCTAssert(artifact == nil, "Unexpectedly found \(packageIdentity).\(targetName) in managed artifacts", file: file, line: line)
        }

        public func checkEmpty(file: StaticString = #file, line: UInt = #line) {
            XCTAssertEqual(self.managedArtifacts.count, 0, file: file, line: line)
        }

        public func check(packageName: String, targetName: String, source: Workspace.ManagedArtifact.Source, path: AbsolutePath, file: StaticString = #file, line: UInt = #line) {
            self.check(packageIdentity: .plain(packageName), targetName: targetName, source: source, path: path, file: file, line: line)
        }

        public func check(
            packageIdentity: PackageIdentity,
            targetName: String,
            source: Workspace.ManagedArtifact.Source,
            path: AbsolutePath,
            file: StaticString = #file,
            line: UInt = #line
        ) {
            guard let artifact = managedArtifacts[packageIdentity: packageIdentity, targetName: targetName] else {
                XCTFail("managed artifact '\(packageIdentity).\(targetName)' does not exists", file: file, line: line)
                return
            }
            XCTAssertEqual(artifact.path, path, file: file, line: line)
            switch (artifact.source, source) {
            case (.remote(let lhsURL, let lhsChecksum), .remote(let rhsURL, let rhsChecksum)):
                XCTAssertEqual(lhsURL, rhsURL, file: file, line: line)
                XCTAssertEqual(lhsChecksum, rhsChecksum, file: file, line: line)
            case (.local(let lhsChecksum), .local(let rhsChecksum)):
                XCTAssertEqual(lhsChecksum, rhsChecksum, file: file, line: line)
            default:
                XCTFail("wrong source type", file: file, line: line)
            }
        }
    }

    public func loadDependencyManifests(
        roots: [String] = [],
        deps: [MockDependency] = [],
        _ result: (Workspace.DependencyManifests,  [Basics.Diagnostic]) -> Void
    ) async throws {
        let observability = ObservabilitySystem.makeForTesting()
        let dependencies = try deps.map { try $0.convert(baseURL: packagesDir, identityResolver: self.identityResolver) }
        let workspace = try self.getOrCreateWorkspace()
        let rootInput = PackageGraphRootInput(
            packages: try rootPaths(for: roots), dependencies: dependencies
        )
        let rootManifests = try await workspace.loadRootManifests(packages: rootInput.packages, observabilityScope: observability.topScope)
        let graphRoot = PackageGraphRoot(input: rootInput, manifests: rootManifests, observabilityScope: observability.topScope, traitConfiguration: nil)
        let manifests = try await workspace.loadDependencyManifests(root: graphRoot, observabilityScope: observability.topScope, traitConfiguration: nil)
        result(manifests, observability.diagnostics)
    }

    public func checkManagedDependencies(file: StaticString = #file, line: UInt = #line, _ result: (ManagedDependencyResult) throws -> Void) {
        do {
            let workspace = try self.getOrCreateWorkspace()
            try result(ManagedDependencyResult(workspace.state.dependencies))
        } catch {
            XCTFail("Failed with error \(error.interpolationDescription)", file: file, line: line)
        }
    }

    public func checkManagedArtifacts(file: StaticString = #file, line: UInt = #line, _ result: (ManagedArtifactResult) throws -> Void) {
        do {
            let workspace = try self.getOrCreateWorkspace()
            try result(ManagedArtifactResult(workspace.state.artifacts))
        } catch {
            XCTFail("Failed with error \(error.interpolationDescription)", file: file, line: line)
        }
    }

    public struct ResolvedResult {
        public let store: ResolvedPackagesStore

        public init(_ store: ResolvedPackagesStore) {
            self.store = store
        }

        public func check(notPresent name: String, file: StaticString = #file, line: UInt = #line) {
            XCTAssertFalse(self.store.resolvedPackages.keys.contains(where: { $0.description == name }), "Unexpectedly found \(name) in Package.resolved", file: file, line: line)
        }

        public func check(dependency package: String, at state: State, file: StaticString = #file, line: UInt = #line) {
            guard let pin = store.resolvedPackages.first(where: { $0.key.description == package })?.value else {
                XCTFail("Pin for \(package) not found", file: file, line: line)
                return
            }
            switch state {
            case .checkout(let checkoutState):
                switch (checkoutState, pin.state) {
                case (.version(let checkoutVersion), .version(let pinVersion, _)):
                    XCTAssertEqual(pinVersion, checkoutVersion, file: file, line: line)
                case (.revision(let checkoutRevision), .revision(let pinRevision)):
                    XCTAssertEqual(checkoutRevision, pinRevision, file: file, line: line)
                case (.branch(let checkoutBranch), .branch(let pinBranch, _)):
                    XCTAssertEqual(checkoutBranch, pinBranch, file: file, line: line)
                default:
                    XCTFail("state dont match \(checkoutState) \(pin.state)", file: file, line: line)
                }
            case .registryDownload(let downloadVersion):
                guard case .version(let pinVersion, _) = pin.state else {
                    return XCTFail("invalid pin state \(pin.state)", file: file, line: line)
                }
                XCTAssertEqual(pinVersion, downloadVersion, file: file, line: line)
            case .edited, .local, .custom:
                XCTFail("Unimplemented", file: file, line: line)
            }
        }

        public func check(dependency package: String, url: String, file: StaticString = #file, line: UInt = #line) {
            guard let pin = store.resolvedPackages.first(where: { $0.key.description == package })?.value else {
                XCTFail("Pin for \(package) not found", file: file, line: line)
                return
            }

            XCTAssertEqual(pin.packageRef.kind, .remoteSourceControl(SourceControlURL(url)), file: file, line: line)
        }
    }

    public func checkResolved(file: StaticString = #file, line: UInt = #line, _ result: (ResolvedResult) throws -> Void) {
        do {
            let workspace = try self.getOrCreateWorkspace()
            try result(ResolvedResult(workspace.resolvedPackagesStore.load()))
        } catch {
            XCTFail("Failed with error \(error.interpolationDescription)", file: file, line: line)
        }
    }
}

public final class MockWorkspaceDelegate: WorkspaceDelegate {
    private let lock = NSLock()
    private var _events = [String]()
    private var _manifest: Manifest?
    private var _manifestLoadingDiagnostics: [Basics.Diagnostic]?

    public init() {}

    public func willUpdateRepository(package: PackageIdentity, repository url: String) {
        self.append("updating repo: \(url)")
    }

    public func didUpdateRepository(package: PackageIdentity, repository url: String, duration: DispatchTimeInterval) {
        self.append("finished updating repo: \(url)")
    }

    public func dependenciesUpToDate() {
        self.append("Everything is already up-to-date")
    }

    public func willFetchPackage(package: PackageIdentity, packageLocation: String?, fetchDetails: PackageFetchDetails) {
        self.append("fetching package: \(packageLocation ?? package.description)")
    }

    public func fetchingPackage(package: PackageIdentity, packageLocation: String?, progress: Int64, total: Int64?) {
    }

    public func didFetchPackage(package: PackageIdentity, packageLocation: String?, result: Result<PackageFetchDetails, Error>, duration: DispatchTimeInterval) {
        self.append("finished fetching package: \(packageLocation ?? package.description)")
    }

    public func willCreateWorkingCopy(package: PackageIdentity, repository url: String, at path: AbsolutePath) {
        self.append("creating working copy for: \(url)")
    }

    public func didCreateWorkingCopy(package: PackageIdentity, repository url: String, at path: AbsolutePath, duration: DispatchTimeInterval) {
        self.append("finished creating working copy for: \(url)")
    }

    public func willCheckOut(package: PackageIdentity, repository url: String, revision: String, at path: AbsolutePath) {
        self.append("checking out repo: \(url)")
    }

    public func didCheckOut(package: PackageIdentity, repository url: String, revision: String, at path: AbsolutePath, duration: DispatchTimeInterval) {
        self.append("finished checking out repo: \(url)")
    }

    public func removing(package: PackageIdentity, packageLocation: String?) {
        self.append("removing repo: \(packageLocation ?? package.description)")
    }

    public func willResolveDependencies(reason: WorkspaceResolveReason) {
        self.append("will resolve dependencies")
    }

    public func willLoadManifest(packageIdentity: PackageIdentity, packagePath: AbsolutePath, url: String, version: Version?, packageKind: PackageReference.Kind) {
        self.append("will load manifest for \(packageKind.displayName) package: \(url) (identity: \(packageIdentity))")
    }

    public func didLoadManifest(packageIdentity: PackageIdentity, packagePath: AbsolutePath, url: String, version: Version?, packageKind: PackageReference.Kind, manifest: Manifest?, diagnostics: [Basics.Diagnostic], duration: DispatchTimeInterval) {
        self.append("did load manifest for \(packageKind.displayName) package: \(url) (identity: \(packageIdentity))")
        self.lock.withLock {
            self._manifest = manifest
            self._manifestLoadingDiagnostics = diagnostics
        }
    }

    public func willComputeVersion(package: PackageIdentity, location: String) {
        // noop
    }

    public func didComputeVersion(package: PackageIdentity, location: String, version: String, duration: DispatchTimeInterval) {
        // noop
    }

    public func resolvedFileChanged() {
        // noop
    }

    public func willDownloadBinaryArtifact(from url: String, fromCache: Bool) {
        self.append("downloading binary artifact package: \(url)")
    }

    public func didDownloadBinaryArtifact(from url: String, result: Result<(path: AbsolutePath, fromCache: Bool), Error>, duration: DispatchTimeInterval) {
        self.append("finished downloading binary artifact package: \(url)")
    }

    public func downloadingBinaryArtifact(from url: String, bytesDownloaded: Int64, totalBytesToDownload: Int64?) {
        // noop
    }

    public func didDownloadAllBinaryArtifacts() {
        // noop
    }

    public func willDownloadPrebuilt(from url: String, fromCache: Bool) {
        self.append("downloading package prebuilt: \(url)")
    }

    public func didDownloadPrebuilt(from url: String, result: Result<(path: AbsolutePath, fromCache: Bool), Error>, duration: DispatchTimeInterval) {
        self.append("finished downloading package prebuilt: \(url)")
    }

    public func downloadingPrebuilt(from url: String, bytesDownloaded: Int64, totalBytesToDownload: Int64?) {
        // noop
    }

    public func didDownloadAllPrebuilts() {
        // noop
    }

    public func willUpdateDependencies() {
        // noop
    }

    public func didUpdateDependencies(duration: DispatchTimeInterval) {
        // noop
    }

    public func willResolveDependencies() {
        // noop
    }

    public func didResolveDependencies(duration: DispatchTimeInterval) {
        // noop
    }

    public func willLoadGraph() {
        // noop
    }

    public func didLoadGraph(duration: DispatchTimeInterval) {
        // noop
    }

    public func willCompileManifest(packageIdentity: PackageIdentity, packageLocation: String) {
        // noop
    }

    public func didCompileManifest(packageIdentity: PackageIdentity, packageLocation: String, duration: DispatchTimeInterval) {
        // noop
    }

    public func willEvaluateManifest(packageIdentity: PackageIdentity, packageLocation: String) {
        // noop
    }

    public func didEvaluateManifest(packageIdentity: PackageIdentity, packageLocation: String, duration: DispatchTimeInterval) {
        // noop
    }

    private func append(_ event: String) {
        self.lock.withLock {
            self._events.append(event)
        }
    }

    public var events: [String] {
        self.lock.withLock {
            self._events
        }
    }

    public func clear() {
        self.lock.withLock {
            self._events = []
        }
    }

    public var manifest: Manifest? {
        self.lock.withLock {
            self._manifest
        }
    }

    public var manifestLoadingDiagnostics: [Basics.Diagnostic]? {
        self.lock.withLock {
            self._manifestLoadingDiagnostics
        }
    }
}

extension CheckoutState {
    public var version: Version? {
        get {
            switch self {
            case .revision:
                return .none
            case .version(let version, _):
                return version
            case .branch:
                return .none
            }
        }
    }

    public var branch: String? {
        get {
            switch self {
            case .revision:
                return .none
            case .version:
                return .none
            case .branch(let branch, _):
                return branch
            }
        }
    }
}

extension PackageReference.Kind {
    fileprivate var displayName: String {
        switch self {
        case .root:
            return "root"
        case .fileSystem:
            return "fileSystem"
        case .localSourceControl:
            return "localSourceControl"
        case .remoteSourceControl:
            return "remoteSourceControl"
        case .registry:
            return "registry"
        }
    }
}

extension CheckoutState {
    fileprivate var revision: Revision {
        get {
            switch self {
            case .revision(let revision):
                return revision
            case .version(_, let revision):
                return revision
            case .branch(_, let revision):
                return revision
            }
        }
    }
}

extension Array where Element == Basics.Diagnostic {
    public var hasErrors: Bool {
        self.contains(where: {  $0.severity == .error })
    }

    public var hasWarnings: Bool {
        self.contains(where: {  $0.severity == .warning })
    }
}<|MERGE_RESOLUTION|>--- conflicted
+++ resolved
@@ -355,11 +355,8 @@
                 sourceControlToRegistryDependencyTransformation: self.sourceControlToRegistryDependencyTransformation,
                 defaultRegistry: self.defaultRegistry,
                 manifestImportRestrictions: .none,
-<<<<<<< HEAD
+                usePrebuilts: customPrebuiltsManager != nil,
                 pruneDependencies: false
-=======
-                usePrebuilts: customPrebuiltsManager != nil
->>>>>>> 70862aa3
             ),
             customFingerprints: self.fingerprints,
             customMirrors: self.mirrors,
