--- conflicted
+++ resolved
@@ -21,19 +21,6 @@
 import struct TSCUtility.SerializedDiagnostics
 
 #if os(macOS)
-<<<<<<< HEAD
-func nextItem<T: Equatable>(in array: [T], after item: T) -> T? {
-    for (index, element) in array.enumerated() {
-        if element == item {
-            let nextIndex = index + 1
-            return nextIndex < array.count ? array[nextIndex] : nil
-        }
-    }
-    return nil // Item not found or it's the last item
-}
-
-=======
->>>>>>> 065df191
 package func macOSBundleRoot() throws -> AbsolutePath {
     for bundle in Bundle.allBundles where bundle.bundlePath.hasSuffix(".xctest") {
         return try AbsolutePath(validating: bundle.bundlePath).parentDirectory
