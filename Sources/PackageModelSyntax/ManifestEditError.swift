--- conflicted
+++ resolved
@@ -23,10 +23,7 @@
     case cannotFindArrayLiteralArgument(argumentName: String, node: Syntax)
     case oldManifest(ToolsVersion, expected: ToolsVersion)
     case cannotAddSettingsToPluginTarget
-<<<<<<< HEAD
-=======
     case existingDependency(dependencyName: String)
->>>>>>> 879236b7
 }
 
 extension ToolsVersion {
@@ -50,11 +47,8 @@
             "package manifest version \(version) is too old: please update to manifest version \(expectedVersion) or newer"
         case .cannotAddSettingsToPluginTarget:
             "plugin targets do not support settings"
-<<<<<<< HEAD
-=======
         case .existingDependency(let name):
             "unable to add dependency '\(name)' because it already exists in the list of dependencies"
->>>>>>> 879236b7
         }
     }
 }
