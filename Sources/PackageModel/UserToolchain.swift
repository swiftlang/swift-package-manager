--- conflicted
+++ resolved
@@ -692,15 +692,9 @@
     }
 
     private static func derivePluginServerPath(triple: Triple) throws -> AbsolutePath? {
-<<<<<<< HEAD
         if triple.isDarwin {
-            let xctestFindArgs = ["/usr/bin/xcrun", "--find", "swift-plugin-server"]
-            if let path = try? TSCBasic.Process.checkNonZeroExit(arguments: xctestFindArgs, environment: [:])
-=======
-        if triple.isDarwin() {
             let pluginServerPathFindArgs = ["/usr/bin/xcrun", "--find", "swift-plugin-server"]
             if let path = try? TSCBasic.Process.checkNonZeroExit(arguments: pluginServerPathFindArgs, environment: [:])
->>>>>>> de8e6e8e
                 .spm_chomp() {
                 return try AbsolutePath(validating: path)
             }
