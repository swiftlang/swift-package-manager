--- conflicted
+++ resolved
@@ -75,15 +75,9 @@
     /// The target triple that should be used for compilation.
     @available(*, deprecated, renamed: "targetTriple")
     public var triple: Basics.Triple { targetTriple }
-<<<<<<< HEAD
 
     public let targetTriple: Basics.Triple
 
-=======
-
-    public let targetTriple: Basics.Triple
-
->>>>>>> 065df191
     // A version string that can be used to identify the swift compiler version
     public let swiftCompilerVersion: String?
 
@@ -215,8 +209,6 @@
         }
     }
 
-<<<<<<< HEAD
-=======
     private static func computeRuntimeLibraryPaths(targetInfo: JSON) throws -> [AbsolutePath] {
         var libraryPaths: [AbsolutePath] = []
 
@@ -235,7 +227,6 @@
         return libraryPaths
     }
 
->>>>>>> 065df191
     private static func computeSwiftCompilerVersion(targetInfo: JSON) -> String? {
         // Get the compiler version from the target info
         let compilerVersion: String
@@ -731,12 +722,9 @@
         // Get compiler version information from target info
         self.swiftCompilerVersion = Self.computeSwiftCompilerVersion(targetInfo: targetInfo)
 
-<<<<<<< HEAD
-=======
         // Get the list of runtime libraries from the target info
         self.runtimeLibraryPaths = try Self.computeRuntimeLibraryPaths(targetInfo: targetInfo)
 
->>>>>>> 065df191
         // Use the triple from Swift SDK or compute the host triple from the target info
         var triple = try swiftSDK.targetTriple ?? Self.getHostTriple(targetInfo: targetInfo)
 
