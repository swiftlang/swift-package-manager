--- conflicted
+++ resolved
@@ -53,16 +53,10 @@
 
     public struct Variant: Equatable {
         public let path: RelativePath
-<<<<<<< HEAD
-        public let supportedTriples: [Triple]
+        public let supportedTriples: [Triple]?
         public let libraryMetadata: LibraryMetadata?
 
-        public init(path: RelativePath, supportedTriples: [Triple], libraryMetadata: LibraryMetadata? = nil) {
-=======
-        public let supportedTriples: [Triple]?
-
-        public init(path: RelativePath, supportedTriples: [Triple]?) {
->>>>>>> 2c4c785d
+        public init(path: RelativePath, supportedTriples: [Triple]?, libraryMetadata: LibraryMetadata? = nil) {
             self.path = path
             self.supportedTriples = supportedTriples
             self.libraryMetadata = libraryMetadata
