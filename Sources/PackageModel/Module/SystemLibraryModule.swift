//===----------------------------------------------------------------------===//
//
// This source file is part of the Swift open source project
//
// Copyright (c) 2014-2023 Apple Inc. and the Swift project authors
// Licensed under Apache License v2.0 with Runtime Library Exception
//
// See http://swift.org/LICENSE.txt for license information
// See http://swift.org/CONTRIBUTORS.txt for the list of Swift project authors
//
//===----------------------------------------------------------------------===//

import struct Basics.AbsolutePath

@available(*, deprecated, renamed: "SystemLibraryModule")
public typealias SystemLibraryTarget = SystemLibraryModule

public final class SystemLibraryModule: Module {
    /// Description of the module type used in `swift package describe` output. Preserved for backwards compatibility.
    public override class var typeDescription: String { "SystemLibraryTarget" }

    /// The name of pkgConfig file, if any.
    public let pkgConfig: String?

    /// List of system package providers, if any.
    public let providers: [SystemPackageProviderDescription]?

    public init(
        name: String,
        path: AbsolutePath,
        isImplicit: Bool = true,
        pkgConfig: String? = nil,
        providers: [SystemPackageProviderDescription]? = nil
    ) {
        let sources = Sources(paths: [], root: path)
        self.pkgConfig = pkgConfig
        self.providers = providers
        super.init(
            name: name,
            type: .systemModule,
            path: sources.root,
            sources: sources,
            dependencies: [],
            packageAccess: false,
            buildSettings: .init(),
            buildSettingsDescription: [],
            pluginUsages: [],
            usesUnsafeFlags: false,
<<<<<<< HEAD
<<<<<<< HEAD
=======
            template: false, // System libraries are not templates
>>>>>>> b86aa407
            implicit: isImplicit
=======
            template: false // System libraries are not templates
>>>>>>> 7b7986368 (Remove template target and product types and use the template init options instead)
        )
    }
}<|MERGE_RESOLUTION|>--- conflicted
+++ resolved
@@ -46,15 +46,8 @@
             buildSettingsDescription: [],
             pluginUsages: [],
             usesUnsafeFlags: false,
-<<<<<<< HEAD
-<<<<<<< HEAD
-=======
             template: false, // System libraries are not templates
->>>>>>> b86aa407
             implicit: isImplicit
-=======
-            template: false // System libraries are not templates
->>>>>>> 7b7986368 (Remove template target and product types and use the template init options instead)
         )
     }
 }