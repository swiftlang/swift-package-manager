--- conflicted
+++ resolved
@@ -242,14 +242,12 @@
     /// Whether or not this target uses any custom unsafe flags.
     public let usesUnsafeFlags: Bool
 
-<<<<<<< HEAD
     /// Whether or not this is a module that represents a template
     public let template: Bool
-=======
+
     /// Whether this module comes from a declaration in the manifest file
     /// or was synthesized (i.e. some test modules are synthesized).
     public let implicit: Bool
->>>>>>> 395c5459
 
     init(
         name: String,
@@ -266,11 +264,8 @@
         buildSettingsDescription: [TargetBuildSettingDescription.Setting],
         pluginUsages: [PluginUsage],
         usesUnsafeFlags: Bool,
-<<<<<<< HEAD
-        template: Bool
-=======
+        template: Bool,
         implicit: Bool
->>>>>>> 395c5459
     ) {
         self.name = name
         self.potentialBundleName = potentialBundleName
@@ -287,20 +282,8 @@
         self.buildSettingsDescription = buildSettingsDescription
         self.pluginUsages = pluginUsages
         self.usesUnsafeFlags = usesUnsafeFlags
-<<<<<<< HEAD
         self.template = template
-    }
-
-    @_spi(SwiftPMInternal)
-    public var isEmbeddedSwiftTarget: Bool {
-        for case .enableExperimentalFeature("Embedded") in self.buildSettingsDescription.swiftSettings.map(\.kind) {
-            return true
-        }
-
-        return false
-=======
         self.implicit = implicit
->>>>>>> 395c5459
     }
 }
 
