//===----------------------------------------------------------------------===//
//
// This source file is part of the Swift open source project
//
// Copyright (c) 2014-2023 Apple Inc. and the Swift project authors
// Licensed under Apache License v2.0 with Runtime Library Exception
//
// See http://swift.org/LICENSE.txt for license information
// See http://swift.org/CONTRIBUTORS.txt for the list of Swift project authors
//
//===----------------------------------------------------------------------===//

import Basics

@available(*, deprecated, renamed: "PluginModule")
public typealias PluginTarget = PluginModule

public final class PluginModule: Module {
    /// Description of the module type used in `swift package describe` output. Preserved for backwards compatibility.
    public override class var typeDescription: String { "PluginTarget" }

    /// Declared capability of the plugin.
    public let capability: PluginCapability

    /// API version to use for PackagePlugin API availability.
    public let apiVersion: ToolsVersion

    public init(
        name: String,
        sources: Sources,
        apiVersion: ToolsVersion,
        pluginCapability: PluginCapability,
        dependencies: [Module.Dependency] = [],
        packageAccess: Bool
    ) {
        self.capability = pluginCapability
        self.apiVersion = apiVersion
        super.init(
            name: name,
            type: .plugin,
            path: .root,
            sources: sources,
            dependencies: dependencies,
            packageAccess: packageAccess,
            buildSettings: .init(),
            buildSettingsDescription: [],
            pluginUsages: [],
            usesUnsafeFlags: false,
<<<<<<< HEAD
<<<<<<< HEAD
=======
            template: false, // Plugins cannot themselves be a template
>>>>>>> b86aa407
            implicit: false
=======
            template: false // Plugins cannot themselves be a template
>>>>>>> 7b7986368 (Remove template target and product types and use the template init options instead)
        )
    }
}

public enum PluginCapability: Hashable {
    case buildTool
    case command(intent: PluginCommandIntent, permissions: [PluginPermission])

    public init(from desc: TargetDescription.PluginCapability) {
        switch desc {
        case .buildTool:
            self = .buildTool
        case .command(let intent, let permissions):
            self = .command(intent: .init(from: intent), permissions: permissions.map{ .init(from: $0) })
        }
    }
}

public enum PluginCommandIntent: Hashable {
    case documentationGeneration
    case sourceCodeFormatting
    case custom(verb: String, description: String)

    public init(from desc: TargetDescription.PluginCommandIntent) {
        switch desc {
        case .documentationGeneration:
            self = .documentationGeneration
        case .sourceCodeFormatting:
            self = .sourceCodeFormatting
        case .custom(let verb, let description):
            self = .custom(verb: verb, description: description)
        }
    }
}

public enum PluginNetworkPermissionScope: Hashable {
    case none
    case local(ports: [Int])
    case all(ports: [Int])
    case docker
    case unixDomainSocket

    init(_ scope: TargetDescription.PluginNetworkPermissionScope) {
        switch scope {
        case .none: self = .none
        case .local(let ports): self = .local(ports: ports)
        case .all(let ports): self = .all(ports: ports)
        case .docker: self = .docker
        case .unixDomainSocket: self = .unixDomainSocket
        }
    }

    public var label: String {
        switch self {
        case .all: return "all"
        case .local: return "local"
        case .none: return "none"
        case .docker: return "docker unix domain socket"
        case .unixDomainSocket: return "unix domain socket"
        }
    }

    public var ports: [Int] {
        switch self {
        case .all(let ports): return ports
        case .local(let ports): return ports
        case .none, .docker, .unixDomainSocket: return []
        }
    }
}

public enum PluginPermission: Hashable {
    case allowNetworkConnections(scope: PluginNetworkPermissionScope, reason: String)
    case writeToPackageDirectory(reason: String)

    public init(from desc: TargetDescription.PluginPermission) {
        switch desc {
        case .allowNetworkConnections(let scope, let reason):
            self = .allowNetworkConnections(scope: .init(scope), reason: reason)
        case .writeToPackageDirectory(let reason):
            self = .writeToPackageDirectory(reason: reason)
        }
    }
}<|MERGE_RESOLUTION|>--- conflicted
+++ resolved
@@ -46,15 +46,8 @@
             buildSettingsDescription: [],
             pluginUsages: [],
             usesUnsafeFlags: false,
-<<<<<<< HEAD
-<<<<<<< HEAD
-=======
             template: false, // Plugins cannot themselves be a template
->>>>>>> b86aa407
             implicit: false
-=======
-            template: false // Plugins cannot themselves be a template
->>>>>>> 7b7986368 (Remove template target and product types and use the template init options instead)
         )
     }
 }
