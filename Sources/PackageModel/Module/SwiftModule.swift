--- conflicted
+++ resolved
@@ -48,15 +48,8 @@
             buildSettingsDescription: [],
             pluginUsages: [],
             usesUnsafeFlags: false,
-<<<<<<< HEAD
-<<<<<<< HEAD
-=======
             template: false, // test modules cannot be templates
->>>>>>> b86aa407
             implicit: implicit
-=======
-            template: false // test modules cannot be templates
->>>>>>> 7b7986368 (Remove template target and product types and use the template init options instead)
         )
     }
 
@@ -79,15 +72,8 @@
         buildSettingsDescription: [TargetBuildSettingDescription.Setting] = [],
         pluginUsages: [PluginUsage] = [],
         usesUnsafeFlags: Bool,
-<<<<<<< HEAD
-<<<<<<< HEAD
-=======
         template: Bool,
->>>>>>> b86aa407
         implicit: Bool
-=======
-        template: Bool
->>>>>>> 7b7986368 (Remove template target and product types and use the template init options instead)
     ) {
         self.declaredSwiftVersions = declaredSwiftVersions
         super.init(
@@ -105,15 +91,8 @@
             buildSettingsDescription: buildSettingsDescription,
             pluginUsages: pluginUsages,
             usesUnsafeFlags: usesUnsafeFlags,
-<<<<<<< HEAD
-<<<<<<< HEAD
-=======
             template: template,
->>>>>>> b86aa407
             implicit: implicit
-=======
-            template: template
->>>>>>> 7b7986368 (Remove template target and product types and use the template init options instead)
         )
     }
 
@@ -162,15 +141,8 @@
             buildSettingsDescription: [],
             pluginUsages: [],
             usesUnsafeFlags: false,
-<<<<<<< HEAD
-<<<<<<< HEAD
-=======
             template: false, // Modules from test entry point files are not templates
->>>>>>> b86aa407
             implicit: true
-=======
-            template: false // Modules from test entry point files are not templates
->>>>>>> 7b7986368 (Remove template target and product types and use the template init options instead)
         )
     }
 
