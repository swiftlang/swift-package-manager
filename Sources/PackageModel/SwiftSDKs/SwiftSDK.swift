--- conflicted
+++ resolved
@@ -72,21 +72,13 @@
         switch self {
         case let .checksumInvalid(computed, provided):
             return """
-<<<<<<< HEAD
-            Computed archive checksum `\(computed) does not match the provided checksum `\(provided)`.
-=======
             Computed archive checksum `\(computed)` does not match the provided checksum `\(provided)`.
->>>>>>> b4ed2d0f
             """
 
         case .checksumNotProvided(let url):
             return """
             Bundles installed from remote URLs (such as \(url)) require their checksum passed via `--checksum` option.
-<<<<<<< HEAD
-            The distributor of the bundle must compute it with `swift package compute-checksum` \
-=======
             The distributor of the bundle must compute it with the `swift package compute-checksum` \
->>>>>>> b4ed2d0f
             command and provide it with their Swift SDK installation instructions.
             """
         case .invalidBundleArchive(let archivePath):
