/*
 This source file is part of the Swift.org open source project

 Copyright (c) 2014 - 2017 Apple Inc. and the Swift project authors
 Licensed under Apache License v2.0 with Runtime Library Exception

 See http://swift.org/LICENSE.txt for license information
 See http://swift.org/CONTRIBUTORS.txt for Swift project authors
*/

import Basics
import TSCBasic
import TSCUtility
import Foundation

/// This contains the declarative specification loaded from package manifest
/// files, and the tools for working with the manifest.
public final class Manifest {

    /// The standard filename for the manifest.
    public static let filename = basename + ".swift"

    /// The standard basename for the manifest.
    public static let basename = "Package"

    /// The name of the package as it appears in the manifest
    @available(*, deprecated, message: "use displayName instead, and only for display purposes")
    public var name: String {
        return self.displayName
    }

    /// The name of the package as it appears in the manifest
    /// FIXME: deprecate this, there is no value in this once we have real package identifiers
    public let displayName: String

    // FIXME: deprecate this, this is not part of the manifest information, we just use it as a container for this data
    // FIXME: This doesn't belong here, we want the Manifest to be purely tied
    // to the repository state, it shouldn't matter where it is.
    //
    /// The path of the manifest file.
    //@available(*, deprecated)
    public let path: AbsolutePath

    // FIXME: deprecate this, this is not part of the manifest information, we just use it as a container for this data
    // FIXME: This doesn't belong here, we want the Manifest to be purely tied
    // to the repository state, it shouldn't matter where it is.
    //
    /// The repository URL the manifest was loaded from.
    public let packageLocation: String

    // FIXME: deprecated 2/2021, remove once clients migrate
    @available(*, deprecated, message: "use packageLocation instead")
    public var url: String {
        get {
            self.packageLocation
        }
    }

    /// Whether kind of package this manifest is from.
    public let packageKind: PackageReference.Kind

    /// The version this package was loaded from, if known.
    public let version: Version?

    /// The revision this package was loaded from, if known.
    public let revision: String?

    /// The tools version declared in the manifest.
    public let toolsVersion: ToolsVersion

    /// The default localization for resources.
    public let defaultLocalization: String?

    /// The declared platforms in the manifest.
    public let platforms: [PlatformDescription]

    /// The declared package dependencies.
    public let dependencies: [PackageDependency]

    /// The targets declared in the manifest.
    public let targets: [TargetDescription]

    /// The targets declared in the manifest, keyed by their name.
    public let targetMap: [String: TargetDescription]

    /// The products declared in the manifest.
    public let products: [ProductDescription]

    /// The C language standard flag.
    public let cLanguageStandard: String?

    /// The C++ language standard flag.
    public let cxxLanguageStandard: String?

    /// The supported Swift language versions of the package.
    public let swiftLanguageVersions: [SwiftLanguageVersion]?

    /// The pkg-config name of a system package.
    public let pkgConfig: String?

    /// The system package providers of a system package.
    public let providers: [SystemPackageProviderDescription]?

    /// Targets required for building particular product filters.
    private var _requiredTargets = ThreadSafeKeyValueStore<ProductFilter, [TargetDescription]>()

    /// Dependencies required for building particular product filters.
    private var _requiredDependencies = ThreadSafeKeyValueStore<ProductFilter, [PackageDependency]>()

    public init(
        displayName: String,
        path: AbsolutePath,
        packageKind: PackageReference.Kind,
        packageLocation: String,
        defaultLocalization: String? = nil,
        platforms: [PlatformDescription],
        version: TSCUtility.Version? = nil,
        revision: String? = nil,
        toolsVersion: ToolsVersion,
        pkgConfig: String? = nil,
        providers: [SystemPackageProviderDescription]? = nil,
        cLanguageStandard: String? = nil,
        cxxLanguageStandard: String? = nil,
        swiftLanguageVersions: [SwiftLanguageVersion]? = nil,
        dependencies: [PackageDependency] = [],
        products: [ProductDescription] = [],
        targets: [TargetDescription] = []
    ) {
        self.displayName = displayName
        self.path = path
        self.packageKind = packageKind
        self.packageLocation = packageLocation
        self.defaultLocalization = defaultLocalization
        self.platforms = platforms
        self.version = version
        self.revision = revision
        self.toolsVersion = toolsVersion
        self.pkgConfig = pkgConfig
        self.providers = providers
        self.cLanguageStandard = cLanguageStandard
        self.cxxLanguageStandard = cxxLanguageStandard
        self.swiftLanguageVersions = swiftLanguageVersions
        self.dependencies = dependencies
        self.products = products
        self.targets = targets
        self.targetMap = Dictionary(targets.lazy.map({ ($0.name, $0) }), uniquingKeysWith: { $1 })
    }

    /// Returns the targets required for a particular product filter.
    public func targetsRequired(for productFilter: ProductFilter) -> [TargetDescription] {
        #if ENABLE_TARGET_BASED_DEPENDENCY_RESOLUTION
        // If we have already calcualted it, returned the cached value.
        if let targets = _requiredTargets[productFilter] {
            return targets
        } else {
            let targets: [TargetDescription]
            switch productFilter {
            case .everything:
                return self.targets
            case .specific(let productFilter):
                let products = self.products.filter { productFilter.contains($0.name) }
                targets = targetsRequired(for: products)
            }

            _requiredTargets[productFilter] = targets
            return targets
        }
        #else
        return packageKind.isRoot ? self.targets : targetsRequired(for: products)
        #endif
    }

    /// Returns the package dependencies required for a particular products filter.
    public func dependenciesRequired(for productFilter: ProductFilter) -> [PackageDependency] {
        #if ENABLE_TARGET_BASED_DEPENDENCY_RESOLUTION
        // If we have already calculated it, returned the cached value.
        if let dependencies = self._requiredDependencies[productFilter] {
            return dependencies
        } else {
            let targets = self.targetsRequired(for: productFilter)
            let dependencies = self.dependenciesRequired(for: targets, keepUnused: productFilter == .everything)
            self._requiredDependencies[productFilter] = dependencies
            return dependencies
        }
        #else
        guard toolsVersion >= .v5_2 && !packageKind.isRoot else {
            return self.dependencies
        }

        var requiredDependencyURLs: Set<PackageIdentity> = []

        for target in self.targetsRequired(for: products) {
            for targetDependency in target.dependencies {
                if let dependency = self.packageDependency(referencedBy: targetDependency) {
                    requiredDependencyURLs.insert(dependency.identity)
                }
            }
        }

        return self.dependencies.filter { requiredDependencyURLs.contains($0.identity) }
        #endif
    }

    /// Returns the targets required for building the provided products.
    public func targetsRequired(for products: [ProductDescription]) -> [TargetDescription] {
        let targetsByName = Dictionary(targets.map({ ($0.name, $0) }), uniquingKeysWith: { $1 })
        let productTargetNames = products.flatMap({ $0.targets })

        let dependentTargetNames = transitiveClosure(productTargetNames, successors: { targetName in

            if let target = targetsByName[targetName] {
                let dependencies: [String] = target.dependencies.compactMap { dependency in
                    switch dependency {
                    case .target(let name, _),
                         .byName(let name, _):
                        return targetsByName.keys.contains(name) ? name : nil
                    default:
                        return nil
                    }
                }

                let plugins: [String] = target.pluginUsages?.compactMap { pluginUsage in
                    switch pluginUsage {
                    case .plugin(name: let name, package: nil):
                        return targetsByName.keys.contains(name) ? name : nil
                    default:
                        return nil
                    }
                } ?? []

                return dependencies + plugins
            }

            return []


        })

        let requiredTargetNames = Set(productTargetNames).union(dependentTargetNames)
        let requiredTargets = requiredTargetNames.compactMap{ targetsByName[$0] }
        return requiredTargets
    }

    /// Returns the package dependencies required for building the provided targets.
    ///
    /// The returned dependencies have their particular product filters registered. (To determine product filters without removing any dependencies from the list, specify `keepUnused: true`.)
    private func dependenciesRequired(
        for targets: [TargetDescription],
        keepUnused: Bool = false
    ) -> [PackageDependency] {

        var registry: (known: [PackageIdentity: ProductFilter], unknown: Set<String>) = ([:], [])
        let availablePackages = Set(dependencies.lazy.map{ $0.identity })

        for target in targets {
            for targetDependency in target.dependencies {
                register(targetDependency: targetDependency, registry: &registry, availablePackages: availablePackages)
            }
            for requiredPlugIn in target.pluginUsages ?? [] {
                register(requiredPlugIn: requiredPlugIn, registry: &registry, availablePackages: availablePackages)
            }
        }

        // Products whose package could not be determined are marked as needed on every dependency.
        // (This way none of them filters such a product out.)
        var associations = registry.known
        let unknown = registry.unknown
        if !registry.unknown.isEmpty {
            for package in availablePackages {
                associations[package, default: .nothing].formUnion(.specific(unknown))
            }
        }

        return dependencies.compactMap { dependency in
            if let filter = associations[dependency.identity] {
                return dependency.filtered(by: filter)
            } else if keepUnused {
                // Register that while the dependency was kept, no products are needed.
                return dependency.filtered(by: .nothing)
            } else {
                // Dependencies known to not have any relevant products are discarded.
                return nil
            }
        }
    }

    /// Finds the package dependency referenced by the specified target dependency.
    /// - Returns: Returns `nil` if the dependency is a target dependency, if it is a product dependency but has no
    /// package name (for tools versions less than 5.2), or if there were no dependencies with the provided name.
    public func packageDependency(
        referencedBy targetDependency: TargetDescription.Dependency
    ) -> PackageDependency? {
        let packageName: String

        switch targetDependency {
        case .product(_, package: let name?, _),
             .byName(name: let name, _):
            packageName = name
        default:
            return nil
        }

        return packageDependency(referencedBy: packageName)
    }
    private func packageDependency(
        referencedBy packageName: String
    ) -> PackageDependency? {
        return self.dependencies.first(where: {
            // rdar://80594761 make sure validation is case insensitive
            $0.nameForTargetDependencyResolutionOnly.lowercased() == packageName.lowercased()
        })
    }

    /// Returns the package identity referred to by a target dependency string.
    ///
    /// This first checks if any declared package names (from 5.2) match.
    /// If none is found, it is assumed that the string is the package identity itself
    /// (although it may actually be a dangling reference diagnosed later).
    private func packageIdentity(referencedBy packageName: String) -> PackageIdentity {
        return packageDependency(referencedBy: packageName)?.identity
<<<<<<< HEAD
            ?? .plain(packageName)
=======
        ?? .plain(packageName)
>>>>>>> 2509112e
    }

    /// Registers a required product with a particular dependency if possible, or registers it as unknown.
    ///
    /// - Parameters:
    ///   - targetDependency: The target dependency to register.
    ///   - registry: The registry in which to record the assocation.
    ///   - availablePackages: The set of available packages.
    private func register(
        targetDependency: TargetDescription.Dependency,
        registry: inout (known: [PackageIdentity: ProductFilter], unknown: Set<String>),
        availablePackages: Set<PackageIdentity>
    ) {
        switch targetDependency {
        case .target:
            break
        case .product(let product, let package, _):
            if let package = package { // ≥ 5.2
                if !register(
                    product: product,
                    inPackage: packageIdentity(referencedBy: package),
                    registry: &registry.known,
                    availablePackages: availablePackages) {
                        // This is an invalid manifest condition diagnosed later. (No such package.)
                        // Treating it as unknown gracefully allows resolution to continue for now.
                    registry.unknown.insert(product)
                }
            } else { // < 5.2
                registry.unknown.insert(product)
            }
        case .byName(let product, _):
            if toolsVersion < .v5_2 {
                // A by‐name entry might be a product from anywhere.
                if targets.contains(where: { $0.name == product }) {
                    // Save the resolver some effort if it is known to only be a target anyway.
                    break
                } else {
                    registry.unknown.insert(product)
                }
            } else { // ≥ 5.2
                // If a by‐name entry is a product, it must be in a package of the same name.
                if !register(
                    product: product,
                    inPackage: packageIdentity(referencedBy: product),
                    registry: &registry.known,
                    availablePackages: availablePackages) {
                        // If it doesn’t match a package, it should be a target, not a product.
                        if targets.contains(where: { $0.name == product }) {
                            break
                        } else {
                            // But in case the user is trying to reference a product,
                            // we still need to pass on the invalid reference
                            // so that the resolver fetches all dependencies
                            // in order to provide the diagnostic pass with the information it needs.
                            registry.unknown.insert(product)
                        }
                }
            }
        }
    }

    /// Registers a required plug‐in with a particular dependency if possible, or registers it as unknown.
    ///
    /// - Parameters:
    ///   - requiredPlugIn: The plug‐in to register.
    ///   - registry: The registry in which to record the assocation.
    ///   - availablePackages: The set of available packages.
    private func register(
        requiredPlugIn: TargetDescription.PluginUsage,
        registry: inout (known: [PackageIdentity: ProductFilter], unknown: Set<String>),
        availablePackages: Set<PackageIdentity>
    ) {
        switch requiredPlugIn {
        case .plugin(let name, let package):
            if let package = package {
                if !register(
                    product: name,
                    inPackage: packageIdentity(referencedBy: package),
                    registry: &registry.known,
                    availablePackages: availablePackages) {
                    // Invalid, diagnosed later; see the dependency version of this method.
                    registry.unknown.insert(name)
                }
            } else {
                // The plug‐in is in the same package.
                break
            }
        }
    }

    /// Registers a required product with a particular dependency if possible.
    ///
    /// - Parameters:
    ///   - product: The product to try registering.
    ///   - package: The package to try associating it with.
    ///   - registry: The registry in which to record the association.
    ///   - availablePackages: The set of available packages.
    ///
    /// - Returns: `true` if the particular dependency was found and the product was registered; `false` if no matching dependency was found and the product has not yet been handled.
    private func register(
        product: String,
        inPackage package: PackageIdentity,
        registry: inout [PackageIdentity: ProductFilter],
        availablePackages: Set<PackageIdentity>
    ) -> Bool {
        if let existing = registry[package] {
            registry[package] = existing.union(.specific([product]))
            return true
        } else if availablePackages.contains(package) {
            registry[package] = .specific([product])
            return true
        } else {
            return false
        }
    }
}

extension Manifest: Hashable {
    public func hash(into hasher: inout Hasher) {
        hasher.combine(ObjectIdentifier(self))
    }

    public static func == (lhs: Manifest, rhs: Manifest) -> Bool {
        ObjectIdentifier(lhs) == ObjectIdentifier(rhs)
    }
}

extension Manifest: CustomStringConvertible {
    public var description: String {
        return "<Manifest: \(self.displayName)>"
    }
}

extension Manifest: Encodable {
    private enum CodingKeys: CodingKey {
         case name, path, url, version, targetMap, toolsVersion,
              pkgConfig,providers, cLanguageStandard, cxxLanguageStandard, swiftLanguageVersions,
              dependencies, products, targets, platforms, packageKind, revision,
              defaultLocalization
    }
    /// Coding user info key for dump-package command.
    ///
    /// Presence of this key will hide some keys when encoding the Manifest object.
    public static let dumpPackageKey: CodingUserInfoKey = CodingUserInfoKey(rawValue: "dumpPackage")!

    public func encode(to encoder: Encoder) throws {
        var container = encoder.container(keyedBy: CodingKeys.self)
        try container.encode(self.displayName, forKey: .name)

        // Hide the keys that users shouldn't see when
        // we're encoding for the dump-package command.
        if encoder.userInfo[Manifest.dumpPackageKey] == nil {
            try container.encode(self.path, forKey: .path)
            try container.encode(self.packageLocation, forKey: .url)
            try container.encode(self.version, forKey: .version)
            try container.encode(self.targetMap, forKey: .targetMap)
        }

        try container.encode(self.toolsVersion, forKey: .toolsVersion)
        try container.encode(self.pkgConfig, forKey: .pkgConfig)
        try container.encode(self.providers, forKey: .providers)
        try container.encode(self.cLanguageStandard, forKey: .cLanguageStandard)
        try container.encode(self.cxxLanguageStandard, forKey: .cxxLanguageStandard)
        try container.encode(self.swiftLanguageVersions, forKey: .swiftLanguageVersions)
        try container.encode(self.dependencies, forKey: .dependencies)
        try container.encode(self.products, forKey: .products)
        try container.encode(self.targets, forKey: .targets)
        try container.encode(self.platforms, forKey: .platforms)
        try container.encode(self.packageKind, forKey: .packageKind)
    }
}<|MERGE_RESOLUTION|>--- conflicted
+++ resolved
@@ -318,11 +318,7 @@
     /// (although it may actually be a dangling reference diagnosed later).
     private func packageIdentity(referencedBy packageName: String) -> PackageIdentity {
         return packageDependency(referencedBy: packageName)?.identity
-<<<<<<< HEAD
-            ?? .plain(packageName)
-=======
         ?? .plain(packageName)
->>>>>>> 2509112e
     }
 
     /// Registers a required product with a particular dependency if possible, or registers it as unknown.
