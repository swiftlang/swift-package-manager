//===----------------------------------------------------------------------===//
//
// This source file is part of the Swift open source project
//
// Copyright (c) 2019-2023 Apple Inc. and the Swift project authors
// Licensed under Apache License v2.0 with Runtime Library Exception
//
// See http://swift.org/LICENSE.txt for license information
// See http://swift.org/CONTRIBUTORS.txt for the list of Swift project authors
//
//===----------------------------------------------------------------------===//

import _Concurrency
import Basics
import Dispatch
import class Foundation.NSLock
import OrderedCollections
import PackageModel

import struct TSCUtility.Version

/// The solver that is able to transitively resolve a set of package constraints
/// specified by a root package.
package struct PubGrubDependencyResolver {
    /// The type of the constraints the resolver operates on.
    package typealias Constraint = PackageContainerConstraint

    /// the mutable state that get computed
    final class State {
        /// The root package reference.
        let root: DependencyResolutionNode

        /// The list of packages that are overridden in the graph. A local package reference will
        /// always override any other kind of package reference and branch-based reference will override
        /// version-based reference.
        let overriddenPackages: [PackageReference: (version: BoundVersion, products: ProductFilter)]

        /// A collection of all known incompatibilities matched to the packages they
        /// refer to. This means an incompatibility can occur several times.
        package private(set) var incompatibilities: [DependencyResolutionNode: [Incompatibility]] = [:]

        /// The current best guess for a solution satisfying all requirements.
        package private(set) var solution: PartialSolution

        private let lock = NSLock()

        init(
            root: DependencyResolutionNode,
            overriddenPackages: [PackageReference: (version: BoundVersion, products: ProductFilter)] = [:],
            solution: PartialSolution = PartialSolution()
        ) {
            self.root = root
            self.overriddenPackages = overriddenPackages
            self.solution = solution
        }

        func addIncompatibility(_ incompatibility: Incompatibility, at location: LogLocation) {
            self.lock.withLock {
                // log("incompat: \(incompatibility) \(location)")
                for package in incompatibility.terms.map(\.node) {
                    if let incompats = self.incompatibilities[package] {
                        if !incompats.contains(incompatibility) {
                            self.incompatibilities[package]!.append(incompatibility)
                        }
                    } else {
                        self.incompatibilities[package] = [incompatibility]
                    }
                }
            }
        }

        /// Find all incompatibilities containing a positive term for a given package.
        func positiveIncompatibilities(for node: DependencyResolutionNode) -> [Incompatibility]? {
            self.lock.withLock {
                guard let all = self.incompatibilities[node] else {
                    return nil
                }
                return all.filter {
                    $0.terms.first { $0.node == node }!.isPositive
                }
            }
        }

        func decide(_ node: DependencyResolutionNode, at version: Version) {
            let term = Term(node, .exact(version))
            self.lock.withLock {
                assert(term.isValidDecision(for: self.solution))
                self.solution.decide(node, at: version)
            }
        }

        func derive(_ term: Term, cause: Incompatibility) {
            self.lock.withLock {
                self.solution.derive(term, cause: cause)
            }
        }

        func backtrack(toDecisionLevel: Int) {
            self.lock.withLock {
                self.solution.backtrack(toDecisionLevel: toDecisionLevel)
            }
        }
    }

    /// Reference to the pins store, if provided.
    private let pins: PinsStore.Pins

    /// The packages that are available in a prebuilt form in SDK or a toolchain
    private let availableLibraries: [ProvidedLibrary]

    /// The container provider used to load package containers.
    private let provider: ContainerProvider

    /// Reference to the package container provider.
    private let packageContainerProvider: PackageContainerProvider

    /// Should resolver prefetch the containers.
    private let prefetchBasedOnResolvedFile: Bool

    /// Update containers while fetching them.
    private let skipDependenciesUpdates: Bool

    /// Resolver delegate
    private let delegate: DependencyResolverDelegate?

    package init(
        provider: PackageContainerProvider,
        pins: PinsStore.Pins = [:],
        availableLibraries: [ProvidedLibrary] = [],
        skipDependenciesUpdates: Bool = false,
        prefetchBasedOnResolvedFile: Bool = false,
        observabilityScope: ObservabilityScope,
        delegate: DependencyResolverDelegate? = nil
    ) {
        self.packageContainerProvider = provider
        self.pins = pins
        self.availableLibraries = availableLibraries
        self.skipDependenciesUpdates = skipDependenciesUpdates
        self.prefetchBasedOnResolvedFile = prefetchBasedOnResolvedFile
        self.provider = ContainerProvider(
            provider: self.packageContainerProvider,
            skipUpdate: self.skipDependenciesUpdates,
            pins: self.pins,
            observabilityScope: observabilityScope
        )
        self.delegate = delegate
    }

    /// Execute the resolution algorithm to find a valid assignment of versions.
    package func solve(constraints: [Constraint]) async throws -> [DependencyResolverBinding] {
        // the graph resolution root
        let root: DependencyResolutionNode
        if constraints.count == 1, let constraint = constraints.first, constraint.package.kind.isRoot {
            // root level package, use it as our resolution root
            root = .root(package: constraint.package)
        } else {
            // more complex setup requires a synthesized root
            root = .root(package: .root(
                identity: .plain("<synthesized-root>"),
                path: .root
            ))
        }

        do {
            return try await self.solve(root: root, constraints: constraints).bindings
        } catch {
            // If version solving failing, build the user-facing diagnostic.
            if let pubGrubError = error as? PubgrubError, let rootCause = pubGrubError.rootCause,
               let incompatibilities = pubGrubError.incompatibilities
            {
                do {
                    var builder = DiagnosticReportBuilder(
                        root: root,
                        incompatibilities: incompatibilities,
                        provider: self.provider
                    )
                    let diagnostic = try await builder.makeErrorReport(for: rootCause)
                    throw PubgrubError.unresolvable(diagnostic)
                } catch {
                    // failed to construct the report, will report the original error
                    throw error
                }
            }
            throw error
        }
    }

    /// Find a set of dependencies that fit the given constraints. If dependency
    /// resolution is unable to provide a result, an error is thrown.
    /// - Warning: It is expected that the root package reference has been set  before this is called.
    func solve(root: DependencyResolutionNode, constraints: [Constraint]) async throws -> (
        bindings: [DependencyResolverBinding],
        state: State
    ) {
        // first process inputs
        let inputs = try await self.processInputs(root: root, with: constraints)

        // Prefetch the containers if prefetching is enabled.
        if self.prefetchBasedOnResolvedFile {
            // We avoid prefetching packages that are overridden since
            // otherwise we'll end up creating a repository container
            // for them.
            let pins = self.pins.values
                .map(\.packageRef)
                .filter { !inputs.overriddenPackages.keys.contains($0) }
            self.provider.prefetch(containers: pins)
        }

        let state = State(root: root, overriddenPackages: inputs.overriddenPackages)

        // Decide root at v1.
        state.decide(state.root, at: "1.0.0")

        // Add the root incompatibility.
        state.addIncompatibility(
            Incompatibility(terms: [Term(not: root, .exact("1.0.0"))], cause: .root),
            at: .topLevel
        )

        // Add inputs root incompatibilities.
        for incompatibility in inputs.rootIncompatibilities {
            state.addIncompatibility(incompatibility, at: .topLevel)
        }

        try await self.run(state: state)

        let decisions = state.solution.assignments.filter(\.isDecision)
        var flattenedAssignments: [PackageReference: (binding: BoundVersion, products: ProductFilter)] = [:]
        for assignment in decisions {
            if assignment.term.node == state.root {
                continue
            }

            let package = assignment.term.node.package

            let boundVersion: BoundVersion
            switch assignment.term.requirement {
            case .exact(let version):
                if let library = package.matchingPrebuiltLibrary(in: availableLibraries),
                   version == library.version
                {
                    boundVersion = .version(version, library: library)
                } else {
                    boundVersion = .version(version)
                }
            case .range, .any, .empty, .ranges:
                throw InternalError("unexpected requirement value for assignment \(assignment.term)")
            }

            let products = assignment.term.node.productFilter

<<<<<<< HEAD
            // TODO: replace with async/await when available
            let container = try await self.provider.getContainer(for: package)
            let updatePackage = try await container.underlying.loadPackageReference(at: boundVersion)
=======
            let updatePackage: PackageReference
            if case .version(_, let library) = boundVersion, library != nil {
                updatePackage = package
            } else {
                // TODO: replace with async/await when available
                let container = try temp_await { self.provider.getContainer(for: package, completion: $0) }
                updatePackage = try container.underlying.loadPackageReference(at: boundVersion)
            }
>>>>>>> 067136b0

            if var existing = flattenedAssignments[updatePackage] {
                guard existing.binding == boundVersion else {
                    throw InternalError(
                        "Two products in one package resolved to different versions: \(existing.products)@\(existing.binding) vs \(products)@\(boundVersion)"
                    )
                }
                existing.products.formUnion(products)
                flattenedAssignments[updatePackage] = existing
            } else {
                flattenedAssignments[updatePackage] = (binding: boundVersion, products: products)
            }
        }
        var finalAssignments: [DependencyResolverBinding]
            = flattenedAssignments.keys.sorted(by: { $0.deprecatedName < $1.deprecatedName }).map { package in
                let details = flattenedAssignments[package]!
                return .init(package: package, boundVersion: details.binding, products: details.products)
            }

        // Add overridden packages to the result.
        for (package, override) in state.overriddenPackages {
            let container = try await self.provider.getContainer(for: package)
            let updatePackage = try await container.underlying.loadPackageReference(at: override.version)
            finalAssignments.append(.init(
                package: updatePackage,
                boundVersion: override.version,
                products: override.products
            ))
        }

        self.delegate?.solved(result: finalAssignments)

        return (finalAssignments, state)
    }

    private func processInputs(
        root: DependencyResolutionNode,
        with constraints: [Constraint]
    ) async throws -> (
        overriddenPackages: [PackageReference: (version: BoundVersion, products: ProductFilter)],
        rootIncompatibilities: [Incompatibility]
    ) {
        // The list of constraints that we'll be working with. We start with the input constraints
        // and process them in two phases. The first phase finds all unversioned constraints and
        // the second phase discovers all branch-based constraints.
        var constraints = OrderedCollections.OrderedSet(constraints)

        // The list of packages that are overridden in the graph. A local package reference will
        // always override any other kind of package reference and branch-based reference will override
        // version-based reference.
        var overriddenPackages: [PackageReference: (version: BoundVersion, products: ProductFilter)] = [:]

        // The list of version-based references reachable via local and branch-based references.
        // These are added as top-level incompatibilities since they always need to be satisfied.
        // Some of these might be overridden as we discover local and branch-based references.
        var versionBasedDependencies = OrderedCollections.OrderedDictionary<
            DependencyResolutionNode,
            [VersionBasedConstraint]
        >()

        // Process unversioned constraints in first phase. We go through all of the unversioned packages
        // and collect them and their dependencies. This gives us the complete list of unversioned
        // packages in the graph since unversioned packages can only be referred by other
        // unversioned packages.
        while let constraint = constraints.first(where: { $0.requirement == .unversioned }) {
            constraints.remove(constraint)

            // Mark the package as overridden.
            if var existing = overriddenPackages[constraint.package] {
                guard existing.version == .unversioned else {
                    throw InternalError(
                        "Overridden package is not unversioned: \(constraint.package)@\(existing.version)"
                    )
                }
                existing.products.formUnion(constraint.products)
                overriddenPackages[constraint.package] = existing
            } else {
                overriddenPackages[constraint.package] = (version: .unversioned, products: constraint.products)
            }

            for node in constraint.nodes() {
                // Process dependencies of this package.
                //
                // We collect all version-based dependencies in a separate structure so they can
                // be processed at the end. This allows us to override them when there is a non-version
                // based (unversioned/branch-based) constraint present in the graph.
                let container = try await self.provider.getContainer(for: node.package)
                for dependency in try await container.underlying
                    .getUnversionedDependencies(productFilter: node.productFilter)
                {
                    if let versionedBasedConstraints = VersionBasedConstraint.constraints(dependency) {
                        for constraint in versionedBasedConstraints {
                            versionBasedDependencies[node, default: []].append(constraint)
                        }
                    } else if !overriddenPackages.keys.contains(dependency.package) {
                        // Add the constraint if its not already present. This will ensure we don't
                        // end up looping infinitely due to a cycle (which are diagnosed separately).
                        constraints.append(dependency)
                    }
                }
            }
        }

        // Process revision-based constraints in the second phase. Here we do the similar processing
        // as the first phase but we also ignore the constraints that are overridden due to
        // presence of unversioned constraints.
        while let constraint = constraints.first(where: { $0.requirement.isRevision }) {
            guard case .revision(let revision) = constraint.requirement else {
                throw InternalError("Expected revision requirement")
            }
            constraints.remove(constraint)
            let package = constraint.package

            // Check if there is an existing value for this package in the overridden packages.
            switch overriddenPackages[package]?.version {
            case .excluded?, .version?:
                // These values are not possible.
                throw InternalError("Unexpected value for overridden package \(package) in \(overriddenPackages)")
            case .unversioned?:
                // This package is overridden by an unversioned package so we can ignore this constraint.
                continue
            case .revision(let existingRevision, let branch)?:
                // If this branch-based package was encountered before, ensure the references match.
                if (branch ?? existingRevision) != revision {
                    throw PubgrubError
                        .unresolvable(
                            "\(package.identity) is required using two different revision-based requirements (\(existingRevision) and \(revision)), which is not supported"
                        )
                } else {
                    // Otherwise, continue since we've already processed this constraint. Any cycles will be diagnosed
                    // separately.
                    continue
                }
            case nil:
                break
            }

            // Process dependencies of this package, similar to the first phase but branch-based dependencies
            // are not allowed to contain local/unversioned packages.
            // TODO: replace with async/await when avail
            let container = try temp_await { self.provider.getContainer(for: package, completion: $0) }

            // If there is a pin for this revision-based dependency, get
            // the dependencies at the pinned revision instead of using
            // latest commit on that branch. Note that if this revision-based dependency is
            // already a commit, then its pin entry doesn't matter in practice.
            let revisionForDependencies: String
            if case .branch(revision, let pinRevision) = self.pins[package.identity]?.state {
                revisionForDependencies = pinRevision

                // Mark the package as overridden with the pinned revision and record the branch as well.
                overriddenPackages[package] = (
                    version: .revision(revisionForDependencies, branch: revision),
                    products: constraint.products
                )
            } else {
                revisionForDependencies = revision

                // Mark the package as overridden.
                overriddenPackages[package] = (version: .revision(revision), products: constraint.products)
            }

            for node in constraint.nodes() {
                var unprocessedDependencies = try await container.underlying.getDependencies(
                    at: revisionForDependencies,
                    productFilter: constraint.products
                )
                if let sharedRevision = node.revisionLock(revision: revision) {
                    unprocessedDependencies.append(sharedRevision)
                }
                for dependency in unprocessedDependencies {
                    switch dependency.requirement {
                    case .versionSet(let req):
                        for node in dependency.nodes() {
                            let versionedBasedConstraint = VersionBasedConstraint(node: node, req: req)
                            versionBasedDependencies[.root(package: constraint.package), default: []]
                                .append(versionedBasedConstraint)
                        }
                    case .revision:
                        constraints.append(dependency)
                    case .unversioned:
                        throw DependencyResolverError.revisionDependencyContainsLocalPackage(
                            dependency: package.identity.description,
                            localPackage: dependency.package.identity.description
                        )
                    }
                }
            }
        }

        // At this point, we should be left with only version-based requirements in our constraints
        // list. Add them to our version-based dependency list.
        for constraint in constraints {
            switch constraint.requirement {
            case .versionSet(let req):
                for node in constraint.nodes() {
                    let versionedBasedConstraint = VersionBasedConstraint(node: node, req: req)
                    versionBasedDependencies[root, default: []].append(versionedBasedConstraint)
                }
            case .revision, .unversioned:
                throw InternalError(
                    "Unexpected revision/unversioned requirement in the constraints list: \(constraints)"
                )
            }
        }

        // Finally, compute the root incompatibilities (which will be all version-based).
        // note versionBasedDependencies may point to the root package dependencies, or the dependencies of root's
        // non-versioned dependencies
        var rootIncompatibilities: [Incompatibility] = []
        for (node, constraints) in versionBasedDependencies {
            for constraint in constraints {
                if overriddenPackages.keys.contains(constraint.node.package) { continue }
                let incompat = try Incompatibility(
                    Term(root, .exact("1.0.0")),
                    Term(not: constraint.node, constraint.requirement),
                    root: root,
                    cause: .dependency(node: node)
                )
                rootIncompatibilities.append(incompat)
            }
        }

        return (overriddenPackages, rootIncompatibilities)
    }

    /// Perform unit propagation, resolving conflicts if necessary and making
    /// decisions if nothing else is left to be done.
    /// After this method returns `solution` is either populated with a list of
    /// final version assignments or an error is thrown.
    private func run(state: State) async throws {
        var next: DependencyResolutionNode? = state.root

        while let nxt = next {
            try self.propagate(state: state, node: nxt)

            // initiate prefetch of known packages that will be used to make the decision on the next step
            self.provider.prefetch(
                containers: state.solution.undecided.map(\.node.package).filter {
                    $0.matchingPrebuiltLibrary(in: self.availableLibraries) == nil
                }
            )

            // If decision making determines that no more decisions are to be
            // made, it returns nil to signal that version solving is done.
            // TODO: replace with async/await when available
            next = try await self.makeDecision(state: state)
        }
    }

    /// Perform unit propagation to derive new assignments based on the current
    /// partial solution.
    /// If a conflict is found, the conflicting incompatibility is returned to
    /// resolve the conflict on.
    func propagate(state: State, node: DependencyResolutionNode) throws {
        var changed: OrderedCollections.OrderedSet<DependencyResolutionNode> = [node]

        while !changed.isEmpty {
            let package = changed.removeFirst()
            loop: for incompatibility in state.positiveIncompatibilities(for: package)?.reversed() ?? [] {
                let result = self.propagate(state: state, incompatibility: incompatibility)

                switch result {
                case .conflict:
                    let rootCause = try self.resolve(state: state, conflict: incompatibility)
                    let rootCauseResult = self.propagate(state: state, incompatibility: rootCause)

                    guard case .almostSatisfied(let pkg) = rootCauseResult else {
                        throw InternalError("""
                        Expected root cause \(rootCause) to almost satisfy the \
                        current partial solution:
                        \(state.solution.assignments.map { " * \($0.description)" }.joined(separator: "\n"))\n
                        """)
                    }

                    changed.removeAll(keepingCapacity: false)
                    changed.append(pkg)

                    break loop
                case .almostSatisfied(let package):
                    changed.append(package)
                case .none:
                    break
                }
            }
        }
    }

    private func propagate(state: State, incompatibility: Incompatibility) -> PropagationResult {
        var unsatisfied: Term?

        for term in incompatibility.terms {
            let relation = state.solution.relation(with: term)

            if relation == .disjoint {
                return .none
            } else if relation == .overlap {
                if unsatisfied != nil {
                    return .none
                }
                unsatisfied = term
            }
        }

        // We have a conflict if all the terms of the incompatibility were satisfied.
        guard let unsatisfiedTerm = unsatisfied else {
            return .conflict
        }

        state.derive(unsatisfiedTerm.inverse, cause: incompatibility)
        self.delegate?.derived(term: unsatisfiedTerm.inverse)
        return .almostSatisfied(node: unsatisfiedTerm.node)
    }

    // Based on:
    // https://github.com/dart-lang/pub/tree/master/doc/solver.md#conflict-resolution
    // https://github.com/dart-lang/pub/blob/master/lib/src/solver/version_solver.dart#L201
    func resolve(state: State, conflict: Incompatibility) throws -> Incompatibility {
        self.delegate?.conflict(conflict: conflict)

        var incompatibility = conflict
        var createdIncompatibility = false

        // rdar://93335995
        // hard protection from infinite loops
        let maxIterations = 1000
        var iterations = 0

        while !self.isCompleteFailure(incompatibility, root: state.root) {
            var mostRecentTerm: Term?
            var mostRecentSatisfier: Assignment?
            var difference: Term?
            var previousSatisfierLevel = 0

            for term in incompatibility.terms {
                let satisfier = try state.solution.satisfier(for: term)

                if let _mostRecentSatisfier = mostRecentSatisfier {
                    let mostRecentSatisfierIdx = state.solution.assignments.firstIndex(of: _mostRecentSatisfier)!
                    let satisfierIdx = state.solution.assignments.firstIndex(of: satisfier)!

                    if mostRecentSatisfierIdx < satisfierIdx {
                        previousSatisfierLevel = max(previousSatisfierLevel, _mostRecentSatisfier.decisionLevel)
                        mostRecentTerm = term
                        mostRecentSatisfier = satisfier
                        difference = nil
                    } else {
                        previousSatisfierLevel = max(previousSatisfierLevel, satisfier.decisionLevel)
                    }
                } else {
                    mostRecentTerm = term
                    mostRecentSatisfier = satisfier
                }

                if mostRecentTerm == term {
                    difference = mostRecentSatisfier?.term.difference(with: term)
                    if let difference {
                        previousSatisfierLevel = try max(
                            previousSatisfierLevel,
                            state.solution.satisfier(for: difference.inverse).decisionLevel
                        )
                    }
                }
            }

            guard let _mostRecentSatisfier = mostRecentSatisfier else {
                throw InternalError("mostRecentSatisfier not set")
            }

            if previousSatisfierLevel < _mostRecentSatisfier.decisionLevel || _mostRecentSatisfier.cause == nil {
                state.backtrack(toDecisionLevel: previousSatisfierLevel)
                if createdIncompatibility {
                    state.addIncompatibility(incompatibility, at: .conflictResolution)
                }
                return incompatibility
            }

            let priorCause = _mostRecentSatisfier.cause!

            var newTerms = Array(incompatibility.terms.filter { $0 != mostRecentTerm })
            newTerms += priorCause.terms.filter { $0.node != _mostRecentSatisfier.term.node }

            if let _difference = difference {
                // rdar://93335995
                // do not add the exact inverse of a requirement as it can lead to endless loops
                if _difference.inverse != mostRecentTerm {
                    newTerms.append(_difference.inverse)
                }
            }

            incompatibility = try Incompatibility(
                OrderedCollections.OrderedSet(newTerms),
                root: state.root,
                cause: .conflict(cause: .init(conflict: incompatibility, other: priorCause))
            )
            createdIncompatibility = true

            if let mostRecentTerm {
                if let difference {
                    self.delegate?.partiallySatisfied(
                        term: mostRecentTerm,
                        by: _mostRecentSatisfier,
                        incompatibility: incompatibility,
                        difference: difference
                    )
                } else {
                    self.delegate?.satisfied(
                        term: mostRecentTerm,
                        by: _mostRecentSatisfier,
                        incompatibility: incompatibility
                    )
                }
            }

            // rdar://93335995
            // hard protection from infinite loops
            iterations = iterations + 1
            if iterations >= maxIterations {
                break
            }
        }

        self.delegate?.failedToResolve(incompatibility: incompatibility)
        throw PubgrubError._unresolvable(incompatibility, state.incompatibilities)
    }

    /// Does a given incompatibility specify that version solving has entirely
    /// failed, meaning this incompatibility is either empty or only for the root
    /// package.
    private func isCompleteFailure(_ incompatibility: Incompatibility, root: DependencyResolutionNode) -> Bool {
        incompatibility.terms.isEmpty || (incompatibility.terms.count == 1 && incompatibility.terms.first?.node == root)
    }

    private func computeCounts(for terms: [Term]) async throws -> [Term: Int] {
        if terms.isEmpty {
            return [:]
        }

        return try await withThrowingTaskGroup(of: (Term, Int).self) { group in
            for term in terms {
                group.addTask {
                    let container = try await self.provider.getContainer(for: term.node.package)
                    return try await (term, container.versionCount(term.requirement))
                }
            }

            return try await group.reduce(into: [:]) { $0[$1.0] = $1.1 }
        }
    }

    func makeDecision(state: State) async throws -> DependencyResolutionNode? {
        // If there are no more undecided terms, version solving is complete.
        let undecided = state.solution.undecided
        guard !undecided.isEmpty else {
            return nil
        }

        // If prebuilt libraries are available, let's attempt their versions first before going for
        // the latest viable version in the package. This way we archive multiple goals - prioritize
        // prebuilt libraries if they satisfy all requirements, avoid counting and building package
        // manifests and avoid (re-)building packages.
        //
        // Since the conflict resolution learns from incorrect terms this wouldn't be re-attempted.
        if !self.availableLibraries.isEmpty {
            let start = DispatchTime.now()
            for pkgTerm in undecided {
                let package = pkgTerm.node.package
                guard let library = package.matchingPrebuiltLibrary(in: self.availableLibraries) else {
                    continue
                }

<<<<<<< HEAD
                let version = Version(stringLiteral: library.version)

                if pkgTerm.requirement.contains(version) {
                    self.delegate?.didResolve(term: pkgTerm, version: version, duration: start.distance(to: .now()))
                    state.decide(pkgTerm.node, at: version)
                    return pkgTerm.node
=======
                if pkgTerm.requirement.contains(library.version) {
                    self.delegate?.didResolve(term: pkgTerm, version: library.version, duration: start.distance(to: .now()))
                    state.decide(pkgTerm.node, at: library.version)
                    return completion(.success(pkgTerm.node))
>>>>>>> 067136b0
                }
            }
        }

        // Prefer packages with least number of versions that fit the current requirements so we
        // get conflicts (if any) sooner.
        let counts = try await self.computeCounts(for: undecided)
        let start = DispatchTime.now()

        // forced unwraps safe since we are testing for count and errors above
        let pkgTerm = undecided.min { counts[$0]! < counts[$1]! }!
        self.delegate?.willResolve(term: pkgTerm)
        // at this point the container is cached
        let container = try self.provider.getCachedContainer(for: pkgTerm.node.package)

        // Get the best available version for this package.
        guard let version = try await container.getBestAvailableVersion(for: pkgTerm) else {
            try state.addIncompatibility(
                Incompatibility(pkgTerm, root: state.root, cause: .noAvailableVersion),
                at: .decisionMaking
            )
            return pkgTerm.node
        }

        // Add all of this version's dependencies as incompatibilities.
        let depIncompatibilities = try await container.incompatibilites(
            at: version,
            node: pkgTerm.node,
            overriddenPackages: state.overriddenPackages,
            root: state.root
        )

        var haveConflict = false
        for incompatibility in depIncompatibilities {
            // Add the incompatibility to our partial solution.
            state.addIncompatibility(incompatibility, at: .decisionMaking)

            // Check if this incompatibility will satisfy the solution.
            haveConflict = haveConflict || incompatibility.terms.allSatisfy {
                // We only need to check if the terms other than this package
                // are satisfied because we _know_ that the terms matching
                // this package will be satisfied if we make this version
                // as a decision.
                $0.node == pkgTerm.node || state.solution.satisfies($0)
            }
        }

        // Decide this version if there was no conflict with its dependencies.
        if !haveConflict {
            self.delegate?.didResolve(term: pkgTerm, version: version, duration: start.distance(to: .now()))
            state.decide(pkgTerm.node, at: version)
        }

        return pkgTerm.node
    }
}

enum LogLocation: String {
    case topLevel = "top level"
    case unitPropagation = "unit propagation"
    case decisionMaking = "decision making"
    case conflictResolution = "conflict resolution"
}

public enum PubgrubError: Swift.Error, CustomStringConvertible {
    case _unresolvable(Incompatibility, [DependencyResolutionNode: [Incompatibility]])
    case unresolvable(String)

    public var description: String {
        switch self {
        case ._unresolvable(let rootCause, _):
            return rootCause.description
        case .unresolvable(let error):
            return error
        }
    }

    var rootCause: Incompatibility? {
        switch self {
        case ._unresolvable(let rootCause, _):
            return rootCause
        case .unresolvable:
            return nil
        }
    }

    var incompatibilities: [DependencyResolutionNode: [Incompatibility]]? {
        switch self {
        case ._unresolvable(_, let incompatibilities):
            return incompatibilities
        case .unresolvable:
            return nil
        }
    }
}

extension PubGrubDependencyResolver {
    private struct VersionBasedConstraint {
        let node: DependencyResolutionNode
        let requirement: VersionSetSpecifier

        init(node: DependencyResolutionNode, req: VersionSetSpecifier) {
            self.node = node
            self.requirement = req
        }

        static func constraints(_ constraint: Constraint) -> [VersionBasedConstraint]? {
            switch constraint.requirement {
            case .versionSet(let req):
                return constraint.nodes().map { VersionBasedConstraint(node: $0, req: req) }
            case .revision:
                return nil
            case .unversioned:
                return nil
            }
        }
    }
}

private enum PropagationResult {
    case conflict
    case almostSatisfied(node: DependencyResolutionNode)
    case none
}

extension PackageRequirement {
    fileprivate var isRevision: Bool {
        switch self {
        case .versionSet, .unversioned:
            return false
        case .revision:
            return true
        }
    }
}

extension PackageReference {
<<<<<<< HEAD
    package func matchingPrebuiltLibrary(in availableLibraries: [LibraryMetadata]) -> LibraryMetadata? {
=======
    public func matchingPrebuiltLibrary(in availableLibraries: [ProvidedLibrary]) -> ProvidedLibrary? {
>>>>>>> 067136b0
        switch self.kind {
        case .fileSystem, .localSourceControl, .root:
            return nil // can never match a prebuilt library
        case .registry(let identity):
            if let registryIdentity = identity.registry {
                return availableLibraries.first(
                    where: { $0.metadata.identities.contains(
                        where: { $0 == .packageIdentity(
                            scope: registryIdentity.scope.description,
                            name: registryIdentity.name.description
                        )
                        }
                    )
                    }
                )
            } else {
                return nil
            }
        case .remoteSourceControl(let url):
            return availableLibraries.first(where: {
                $0.metadata.identities.contains(where: { $0 == .sourceControl(url: url) })
            })
        }
    }
}<|MERGE_RESOLUTION|>--- conflicted
+++ resolved
@@ -249,20 +249,13 @@
 
             let products = assignment.term.node.productFilter
 
-<<<<<<< HEAD
-            // TODO: replace with async/await when available
-            let container = try await self.provider.getContainer(for: package)
-            let updatePackage = try await container.underlying.loadPackageReference(at: boundVersion)
-=======
             let updatePackage: PackageReference
             if case .version(_, let library) = boundVersion, library != nil {
                 updatePackage = package
             } else {
-                // TODO: replace with async/await when available
-                let container = try temp_await { self.provider.getContainer(for: package, completion: $0) }
-                updatePackage = try container.underlying.loadPackageReference(at: boundVersion)
-            }
->>>>>>> 067136b0
+                let container = try await self.provider.getContainer(for: package)
+                updatePackage = try await container.underlying.loadPackageReference(at: boundVersion)
+            }
 
             if var existing = flattenedAssignments[updatePackage] {
                 guard existing.binding == boundVersion else {
@@ -734,19 +727,10 @@
                     continue
                 }
 
-<<<<<<< HEAD
-                let version = Version(stringLiteral: library.version)
-
-                if pkgTerm.requirement.contains(version) {
-                    self.delegate?.didResolve(term: pkgTerm, version: version, duration: start.distance(to: .now()))
-                    state.decide(pkgTerm.node, at: version)
-                    return pkgTerm.node
-=======
                 if pkgTerm.requirement.contains(library.version) {
                     self.delegate?.didResolve(term: pkgTerm, version: library.version, duration: start.distance(to: .now()))
                     state.decide(pkgTerm.node, at: library.version)
                     return completion(.success(pkgTerm.node))
->>>>>>> 067136b0
                 }
             }
         }
@@ -884,11 +868,7 @@
 }
 
 extension PackageReference {
-<<<<<<< HEAD
-    package func matchingPrebuiltLibrary(in availableLibraries: [LibraryMetadata]) -> LibraryMetadata? {
-=======
     public func matchingPrebuiltLibrary(in availableLibraries: [ProvidedLibrary]) -> ProvidedLibrary? {
->>>>>>> 067136b0
         switch self.kind {
         case .fileSystem, .localSourceControl, .root:
             return nil // can never match a prebuilt library
