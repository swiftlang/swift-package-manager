//===----------------------------------------------------------------------===//
//
// This source file is part of the Swift open source project
//
// Copyright (c) 2014-2020 Apple Inc. and the Swift project authors
// Licensed under Apache License v2.0 with Runtime Library Exception
//
// See http://swift.org/LICENSE.txt for license information
// See http://swift.org/CONTRIBUTORS.txt for the list of Swift project authors
//
//===----------------------------------------------------------------------===//

import Basics
import PackageModel

/// A fully resolved package. Contains resolved modules, products and dependencies of the package.
public struct ResolvedPackage {
    // The identity of the package.
    public var identity: PackageIdentity {
        return self.underlying.identity
    }

    /// The manifest describing the package.
    public var manifest: Manifest {
        return self.underlying.manifest
    }

    /// The local path of the package.
    public var path: AbsolutePath {
        return self.underlying.path
    }

    /// The underlying package reference.
    public let underlying: Package

    /// The modules contained in the package.
    public let modules: IdentifiableSet<ResolvedModule>

    /// The products produced by the package.
    public let products: [ResolvedProduct]

    /// The enabled traits of this package.
    package let enabledTraits: Set<String>

    /// The dependencies of the package.
    public let dependencies: [PackageIdentity]

    /// The default localization for resources.
    public let defaultLocalization: String?

    /// The list of platforms that are supported by this package.
    public let supportedPlatforms: [SupportedPlatform]

    /// If the given package's source is a registry release, this provides additional metadata and signature information.
    public let registryMetadata: RegistryReleaseMetadata?

    private let platformVersionProvider: PlatformVersionProvider

    public init(
        underlying: Package,
        defaultLocalization: String?,
        supportedPlatforms: [SupportedPlatform],
        dependencies: [PackageIdentity],
<<<<<<< HEAD
        modules: IdentifiableSet<ResolvedModule>,
=======
        enabledTraits: Set<String>,
        targets: IdentifiableSet<ResolvedModule>,
>>>>>>> 9e5f8b7c
        products: [ResolvedProduct],
        registryMetadata: RegistryReleaseMetadata?,
        platformVersionProvider: PlatformVersionProvider
    ) {
        self.underlying = underlying
        self.products = products
        self.modules = modules
        self.dependencies = dependencies
        self.defaultLocalization = defaultLocalization
        self.supportedPlatforms = supportedPlatforms
        self.registryMetadata = registryMetadata
        self.platformVersionProvider = platformVersionProvider
        self.enabledTraits = enabledTraits
    }

    public func getSupportedPlatform(for platform: Platform, usingXCTest: Bool) -> SupportedPlatform {
        self.platformVersionProvider.getDerived(
            declared: self.supportedPlatforms,
            for: platform,
            usingXCTest: usingXCTest
        )
    }
}

extension ResolvedPackage: CustomStringConvertible {
    public var description: String {
        return "<ResolvedPackage: \(self.identity)>"
    }
}

extension ResolvedPackage: Identifiable {
    public var id: PackageIdentity { self.underlying.identity }
}

@available(*, unavailable, message: "Use `Identifiable` conformance or `IdentifiableSet` instead")
extension ResolvedPackage: Hashable {}<|MERGE_RESOLUTION|>--- conflicted
+++ resolved
@@ -61,12 +61,8 @@
         defaultLocalization: String?,
         supportedPlatforms: [SupportedPlatform],
         dependencies: [PackageIdentity],
-<<<<<<< HEAD
+        enabledTraits: Set<String>,
         modules: IdentifiableSet<ResolvedModule>,
-=======
-        enabledTraits: Set<String>,
-        targets: IdentifiableSet<ResolvedModule>,
->>>>>>> 9e5f8b7c
         products: [ResolvedProduct],
         registryMetadata: RegistryReleaseMetadata?,
         platformVersionProvider: PlatformVersionProvider
