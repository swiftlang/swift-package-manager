--- conflicted
+++ resolved
@@ -157,12 +157,7 @@
         self.platformVersionProvider = platformVersionProvider
     }
 
-<<<<<<< HEAD
-
-    public func getDerived(for platform: Platform, usingXCTest: Bool) -> SupportedPlatform {
-=======
     public func getSupportedPlatform(for platform: Platform, usingXCTest: Bool) -> SupportedPlatform {
->>>>>>> b777e126
         self.platformVersionProvider.getDerived(
             declared: self.supportedPlatforms,
             for: platform,
