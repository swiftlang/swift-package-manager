//===----------------------------------------------------------------------===//
//
// This source file is part of the Swift open source project
//
// Copyright (c) 2014-2020 Apple Inc. and the Swift project authors
// Licensed under Apache License v2.0 with Runtime Library Exception
//
// See http://swift.org/LICENSE.txt for license information
// See http://swift.org/CONTRIBUTORS.txt for the list of Swift project authors
//
//===----------------------------------------------------------------------===//

import Basics
import PackageModel

public struct ResolvedProduct: Hashable {
    /// The name of this product.
    public var name: String {
        self.underlying.name
    }

    /// The type of this product.
    public var type: ProductType {
        self.underlying.type
    }

    public let packageIdentity: PackageIdentity

    /// The underlying product.
    public let underlying: Product

    /// The top level targets contained in this product.
    public let targets: [ResolvedTarget]

    /// Executable target for test entry point file.
    public let testEntryPointTarget: ResolvedTarget?

    /// The default localization for resources.
    public let defaultLocalization: String?

    /// The list of platforms that are supported by this product.
    public let supportedPlatforms: [SupportedPlatform]

    public let platformVersionProvider: PlatformVersionProvider

    /// Triple for which this resolved product should be compiled for.
    public let buildTriple: BuildTriple

    /// Triple for which this resolved product should be compiled for.
    public let buildTriple: BuildTriple

    /// The main executable target of product.
    ///
    /// Note: This property is only valid for executable products.
    public var executableTarget: ResolvedTarget {
        get throws {
            guard self.type == .executable || self.type == .snippet || self.type == .macro else {
                throw InternalError("`executableTarget` should only be called for executable targets")
            }
            guard let underlyingExecutableTarget = targets.map(\.underlying).executables.first,
                  let executableTarget = targets.first(where: { $0.underlying == underlyingExecutableTarget })
            else {
                throw InternalError("could not determine executable target")
            }
            return executableTarget
        }
    }

<<<<<<< HEAD
    public init(product: Product, targets: [ResolvedTarget], buildTriple: BuildTriple = .buildProducts) {
        assert(product.targets.count == targets.count && product.targets.map({ $0.name }) == targets.map({ $0.name }))
        self.underlyingProduct = product
=======
    public init(packageIdentity: PackageIdentity, product: Product, targets: [ResolvedTarget]) {
        assert(product.targets.count == targets.count && product.targets.map(\.name) == targets.map(\.name))
        self.packageIdentity = packageIdentity
        self.underlying = product
>>>>>>> b368b96f
        self.targets = targets
        self.buildTriple = buildTriple

        // defaultLocalization is currently shared across the entire package
        // this may need to be enhanced if / when we support localization per target or product
        let defaultLocalization = self.targets.first?.defaultLocalization
        self.defaultLocalization = defaultLocalization

        let (platforms, platformVersionProvider) = Self.computePlatforms(targets: targets)
        self.supportedPlatforms = platforms
        self.platformVersionProvider = platformVersionProvider

        self.testEntryPointTarget = product.testEntryPointPath.map { testEntryPointPath in
            // Create an executable resolved target with the entry point file, adding product's targets as dependencies.
            let dependencies: [Target.Dependency] = product.targets.map { .target($0, conditions: []) }
            let swiftTarget = SwiftTarget(
                name: product.name,
                dependencies: dependencies,
                packageAccess: true, // entry point target so treated as a part of the package
                testEntryPointPath: testEntryPointPath
            )
            return ResolvedTarget(
                packageIdentity: packageIdentity,
                underlying: swiftTarget,
                dependencies: targets.map { .target($0, conditions: []) },
                defaultLocalization: defaultLocalization ?? .none, // safe since this is a derived product
                supportedPlatforms: platforms,
                platformVersionProvider: platformVersionProvider
            )
        }
        
        self.buildTriple = .destination
    }

    /// True if this product contains Swift targets.
    public var containsSwiftTargets: Bool {
        //  C targets can't import Swift targets in SwiftPM (at least not right
        // now), so we can just look at the top-level targets.
        //
        // If that ever changes, we'll need to do something more complex here,
        // recursively checking dependencies for SwiftTargets, and considering
        // dynamic library targets to be Swift targets (since the dylib could
        // contain Swift code we don't know about as part of this build).
        self.targets.contains { $0.underlying is SwiftTarget }
    }

    /// Returns the recursive target dependencies.
    public func recursiveTargetDependencies() throws -> [ResolvedTarget] {
        let recursiveDependencies = try targets.lazy.flatMap { try $0.recursiveTargetDependencies() }
        return Array(Set(self.targets).union(recursiveDependencies))
    }

    private static func computePlatforms(targets: [ResolvedTarget]) -> ([SupportedPlatform], PlatformVersionProvider) {
        let declaredPlatforms = targets.reduce(into: [SupportedPlatform]()) { partial, item in
            merge(into: &partial, platforms: item.supportedPlatforms)
        }

        return (
            declaredPlatforms.sorted(by: { $0.platform.name < $1.platform.name }),
            PlatformVersionProvider(implementation: .mergingFromTargets(targets))
        )
    }

    public func getSupportedPlatform(for platform: Platform, usingXCTest: Bool) -> SupportedPlatform {
        self.platformVersionProvider.getDerived(
            declared: self.supportedPlatforms,
            for: platform,
            usingXCTest: usingXCTest
        )
    }

    func diagnoseInvalidUseOfUnsafeFlags(_ diagnosticsEmitter: DiagnosticsEmitter) throws {
        // Diagnose if any target in this product uses an unsafe flag.
        for target in try self.recursiveTargetDependencies() {
            if target.underlying.usesUnsafeFlags {
                diagnosticsEmitter.emit(.productUsesUnsafeFlags(product: self.name, target: target.name))
            }
        }
    }
}

extension ResolvedProduct: CustomStringConvertible {
    public var description: String {
        "<ResolvedProduct: \(self.name)>"
    }
}

extension ResolvedProduct {
    public var isLinkingXCTest: Bool {
        // To retain existing behavior, we have to check both the product type, as well as the types of all of its
        // targets.
        self.type == .test || self.targets.contains(where: { $0.type == .test })
    }
}<|MERGE_RESOLUTION|>--- conflicted
+++ resolved
@@ -46,9 +46,6 @@
     /// Triple for which this resolved product should be compiled for.
     public let buildTriple: BuildTriple
 
-    /// Triple for which this resolved product should be compiled for.
-    public let buildTriple: BuildTriple
-
     /// The main executable target of product.
     ///
     /// Note: This property is only valid for executable products.
@@ -66,18 +63,11 @@
         }
     }
 
-<<<<<<< HEAD
-    public init(product: Product, targets: [ResolvedTarget], buildTriple: BuildTriple = .buildProducts) {
-        assert(product.targets.count == targets.count && product.targets.map({ $0.name }) == targets.map({ $0.name }))
-        self.underlyingProduct = product
-=======
     public init(packageIdentity: PackageIdentity, product: Product, targets: [ResolvedTarget]) {
         assert(product.targets.count == targets.count && product.targets.map(\.name) == targets.map(\.name))
         self.packageIdentity = packageIdentity
         self.underlying = product
->>>>>>> b368b96f
         self.targets = targets
-        self.buildTriple = buildTriple
 
         // defaultLocalization is currently shared across the entire package
         // this may need to be enhanced if / when we support localization per target or product
