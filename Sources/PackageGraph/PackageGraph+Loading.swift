--- conflicted
+++ resolved
@@ -159,13 +159,7 @@
             rootManifests: root.manifests,
             unsafeAllowedPackages: unsafeAllowedPackages,
             platformRegistry: customPlatformsRegistry ?? .default,
-<<<<<<< HEAD
-            platformVersionProvider: .init(
-                implementation: .customXCTestMinimumDeploymentTargets(customXCTestMinimumDeploymentTargets)
-            ),
-=======
             platformVersionProvider: platformVersionProvider,
->>>>>>> 10be62ba
             fileSystem: fileSystem,
             observabilityScope: observabilityScope
         )
@@ -897,10 +891,7 @@
     /// The platforms supported by this package.
     var supportedPlatforms: [SupportedPlatform] = []
 
-<<<<<<< HEAD
     let observabilityScope: ObservabilityScope
-=======
->>>>>>> 10be62ba
     let platformVersionProvider: PlatformVersionProvider
 
     init(
@@ -919,11 +910,6 @@
             metadata.targetName = target.name
             return metadata
         }
-<<<<<<< HEAD
-=======
-        self.platformVersionProvider = platformVersionProvider
-    }
->>>>>>> 10be62ba
 
         let dependencies = try self.dependencies.map { dependency -> ResolvedTarget.Dependency in
             switch dependency {
