--- conflicted
+++ resolved
@@ -911,6 +911,8 @@
         self.target = target
         self.observabilityScope = observabilityScope
         self.platformVersionProvider = platformVersionProvider
+
+        self.buildTriple = .destination
     }
 
     override func constructImpl() throws -> ResolvedTarget {
@@ -919,29 +921,10 @@
             metadata.targetName = target.name
             return metadata
         }
-<<<<<<< HEAD
-        self.buildTriple = target.isBuildTool ? .buildTools : .buildProducts
-    }
-
-    func diagnoseInvalidUseOfUnsafeFlags(_ product: ResolvedProduct) throws {
-        // Diagnose if any target in this product uses an unsafe flag.
-        for target in try product.recursiveTargetDependencies() {
-            if target.underlyingTarget.usesUnsafeFlags {
-                self.diagnosticsEmitter.emit(.productUsesUnsafeFlags(product: product.name, target: target.name))
-            }
-        }
-    }
-=======
->>>>>>> b368b96f
 
         let dependencies = try self.dependencies.map { dependency -> ResolvedTarget.Dependency in
             switch dependency {
             case .target(let targetBuilder, let conditions):
-<<<<<<< HEAD
-                try self.target.validateDependency(target: targetBuilder.target)
-                targetBuilder.buildTriple = .buildTools
-=======
->>>>>>> b368b96f
                 return .target(try targetBuilder.construct(), conditions: conditions)
             case .product(let productBuilder, let conditions):
                 try self.target.validateDependency(
@@ -961,25 +944,13 @@
             underlying: self.target,
             dependencies: dependencies,
             defaultLocalization: self.defaultLocalization,
-<<<<<<< HEAD
-            platforms: self.platforms,
-            buildTriple: self.buildTriple
-=======
             supportedPlatforms: self.supportedPlatforms,
             platformVersionProvider: self.platformVersionProvider
->>>>>>> b368b96f
         )
     }
 }
 
 extension Target {
-<<<<<<< HEAD
-    var isBuildTool: Bool {
-        type == .macro || type == .plugin
-    }
-
-=======
->>>>>>> b368b96f
     func validateDependency(target: Target) throws {
         if self.type == .plugin && target.type == .library {
             throw PackageGraphError.unsupportedPluginDependency(
