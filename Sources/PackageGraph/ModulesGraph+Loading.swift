//===----------------------------------------------------------------------===//
//
// This source file is part of the Swift open source project
//
// Copyright (c) 2014-2023 Apple Inc. and the Swift project authors
// Licensed under Apache License v2.0 with Runtime Library Exception
//
// See http://swift.org/LICENSE.txt for license information
// See http://swift.org/CONTRIBUTORS.txt for the list of Swift project authors
//
//===----------------------------------------------------------------------===//

import Basics
import OrderedCollections
import PackageLoading
import PackageModel

import struct TSCBasic.KeyedPair
import func TSCBasic.bestMatch
import func TSCBasic.findCycle

extension ModulesGraph {
    /// Load the package graph for the given package path.
    public static func load(
        root: PackageGraphRoot,
        identityResolver: IdentityResolver,
        additionalFileRules: [FileRuleDescription] = [],
        externalManifests: OrderedCollections.OrderedDictionary<PackageIdentity, (manifest: Manifest, fs: FileSystem)>,
        requiredDependencies: [PackageReference] = [],
        unsafeAllowedPackages: Set<PackageReference> = [],
        binaryArtifacts: [PackageIdentity: [String: BinaryArtifact]],
        shouldCreateMultipleTestProducts: Bool = false,
        createREPLProduct: Bool = false,
        customPlatformsRegistry: PlatformRegistry? = .none,
        customXCTestMinimumDeploymentTargets: [PackageModel.Platform: PlatformVersion]? = .none,
        testEntryPointPath: AbsolutePath? = nil,
        fileSystem: FileSystem,
        observabilityScope: ObservabilityScope
    ) throws -> ModulesGraph {
        let observabilityScope = observabilityScope.makeChildScope(description: "Loading Package Graph")

        // Create a map of the manifests, keyed by their identity.
        var manifestMap = externalManifests
        // prefer roots
        root.manifests.forEach {
            manifestMap[$0.key] = ($0.value, fileSystem)
        }

        // Construct the root root dependencies set.
        let rootDependencies = Set(root.dependencies.compactMap{
            manifestMap[$0.identity]?.manifest
        })

        let rootManifestNodes = try root.packages.map { identity, package in
            // We are going to enable all default traits of the root manifests.
            // In a future PR we make this overridable by CLI options.
            let enabledTraits = package.manifest.traits.lazy.filter { $0.isDefault }.map { $0.name }
            return try GraphLoadingNode(
                identity: identity,
                manifest: package.manifest,
                productFilter: .everything,
                enabledTraits: Set(enabledTraits)
            )
        }
        let rootDependencyNodes = try root.dependencies.lazy.compactMap { dependency in
            try manifestMap[dependency.identity].map {
                try GraphLoadingNode(
                    identity: dependency.identity,
                    manifest: $0.manifest,
                    productFilter: dependency.productFilter,
                    enabledTraits: dependency.traits.flatMap { Set($0.map { $0.name }) }
                )
            }
        }
        let inputManifests = (rootManifestNodes + rootDependencyNodes).map {
            KeyedPair($0, key: $0.identity)
        }

        // Collect the manifests for which we are going to build packages.
        var allNodes = OrderedDictionary<PackageIdentity, GraphLoadingNode>()

        let nodeSuccessorProvider = { (node: KeyedPair<GraphLoadingNode, PackageIdentity>) in
            return try node.item.requiredDependencies.compactMap { dependency in
                return try manifestMap[dependency.identity].map { manifest, _ in
                    // We are going to check the conditionally enabled traits here and enable them if
                    // required. This checks the current node and then enables the conditional
                    // dependencies of the dependency node.
                    let enabledTraits = dependency.traits?.filter {
                        guard let conditionTraits = $0.condition?.traits else {
                            return true
                        }
                        return !conditionTraits.intersection(node.item.enabledTraits).isEmpty
                    }.map { $0.name }

                    return try KeyedPair(
                            GraphLoadingNode(
                                identity: dependency.identity,
                                manifest: manifest,
                                productFilter: dependency.productFilter,
                                enabledTraits: enabledTraits.flatMap { Set($0) }
                            ),
                            key: dependency.identity
                        )
                }
            }
        }

        // Package dependency cycles feature is gated on tools version 6.0.
        if !root.manifests.allSatisfy({ $1.toolsVersion >= .v6_0 }) {
            if let cycle = try findCycle(inputManifests, successors: nodeSuccessorProvider) {
                let path = (cycle.path + cycle.cycle).map(\.item.manifest)
                observabilityScope.emit(PackageGraphError.dependencyCycleDetected(
                    path: path, cycle: cycle.cycle[0].item.manifest
                ))

                return try ModulesGraph(
                    rootPackages: [],
                    rootDependencies: [],
                    packages: IdentifiableSet(),
                    dependencies: requiredDependencies,
                    binaryArtifacts: binaryArtifacts
                )
            }
        }

<<<<<<< HEAD
        // Cycles in dependencies don't matter as long as there are no module cycles between packages.
        depthFirstSearch(
=======
        // Cycles in dependencies don't matter as long as there are no target cycles between packages.
        try depthFirstSearch(
>>>>>>> 9e5f8b7c
            inputManifests,
            successors: nodeSuccessorProvider
        ) {
            allNodes[$0.key] = $0.item
        } onDuplicate: { first, second in
            // We are unifying the enabled traits on duplicate
            allNodes[first.key]?.enabledTraits.formUnion(second.item.enabledTraits)
        }

        // Create the packages.
        var manifestToPackage: [Manifest: Package] = [:]
        for node in allNodes.values {
            let nodeObservabilityScope = observabilityScope.makeChildScope(
                description: "loading package \(node.identity)",
                metadata: .packageMetadata(identity: node.identity, kind: node.manifest.packageKind)
            )

            let manifest = node.manifest
            // Derive the path to the package.
            //
            // FIXME: Lift this out of the manifest.
            let packagePath = manifest.path.parentDirectory
            nodeObservabilityScope.trap {
                // Create a package from the manifest and sources.
                let builder = PackageBuilder(
                    identity: node.identity,
                    manifest: manifest,
                    productFilter: node.productFilter,
                    path: packagePath,
                    additionalFileRules: additionalFileRules,
                    binaryArtifacts: binaryArtifacts[node.identity] ?? [:],                
                    shouldCreateMultipleTestProducts: shouldCreateMultipleTestProducts,
                    testEntryPointPath: testEntryPointPath,
                    createREPLProduct: manifest.packageKind.isRoot ? createREPLProduct : false,
                    fileSystem: fileSystem,
                    observabilityScope: nodeObservabilityScope,
                    enabledTraits: node.enabledTraits
                )
                let package = try builder.construct()
                manifestToPackage[manifest] = package

                // Throw if any of the non-root package is empty.
                if package.modules.isEmpty // System packages have modules in the package but not the manifest.
                    && package.manifest.targets.isEmpty // An unneeded dependency will not have loaded anything from the manifest.
                    && !manifest.packageKind.isRoot {
                    throw PackageGraphError.noModules(package)
                }
            }
        }

        let platformVersionProvider: PlatformVersionProvider
        if let customXCTestMinimumDeploymentTargets {
            platformVersionProvider = .init(implementation: .customXCTestMinimumDeploymentTargets(customXCTestMinimumDeploymentTargets))
        } else {
            platformVersionProvider = .init(implementation: .minimumDeploymentTargetDefault)
        }

        // Resolve dependencies and create resolved packages.
        let resolvedPackages = try createResolvedPackages(
            nodes: Array(allNodes.values),
            identityResolver: identityResolver,
            manifestToPackage: manifestToPackage,
            rootManifests: root.manifests,
            unsafeAllowedPackages: unsafeAllowedPackages,
            platformRegistry: customPlatformsRegistry ?? .default,
            platformVersionProvider: platformVersionProvider,
            fileSystem: fileSystem,
            observabilityScope: observabilityScope
        )

        let rootPackages = resolvedPackages.filter { root.manifests.values.contains($0.manifest) }
        checkAllDependenciesAreUsed(packages: resolvedPackages, rootPackages, observabilityScope: observabilityScope)

        return try ModulesGraph(
            rootPackages: rootPackages,
            rootDependencies: resolvedPackages.filter { rootDependencies.contains($0.manifest) },
            packages: resolvedPackages,
            dependencies: requiredDependencies,
            binaryArtifacts: binaryArtifacts
        )
    }
}

private func checkAllDependenciesAreUsed(
    packages: IdentifiableSet<ResolvedPackage>,
    _ rootPackages: [ResolvedPackage],
    observabilityScope: ObservabilityScope
) {
    for package in rootPackages {
        // List all dependency products dependent on by the package modules.
        let productDependencies = IdentifiableSet(package.modules.flatMap { module in
            return module.dependencies.compactMap { moduleDependency in
                switch moduleDependency {
                case .product(let product, _):
                    return product
                case .module:
                    return nil
                }
            }
        })

        for dependencyId in package.dependencies {
            guard let dependency = packages[dependencyId] else {
                observabilityScope.emit(.error("Unknown package: \(dependencyId)"))
                return
            }

            // We continue if the dependency contains executable products to make sure we don't
            // warn on a valid use-case for a lone dependency: swift run dependency executables.
            guard !dependency.products.contains(where: { $0.type == .executable }) else {
                continue
            }
            // Skip this check if this dependency is a system module because system module packages
            // have no products.
            //
            // FIXME: Do/should we print a warning if a dependency has no products?
            if dependency.products.isEmpty && dependency.modules.filter({ $0.type == .systemModule }).count == 1 {
                continue
            }

            // Skip this check if this dependency contains a command plugin product.
            if dependency.products.contains(where: \.isCommandPlugin) {
                continue
            }
            
            // Make sure that any diagnostics we emit below are associated with the package.
            let packageDiagnosticsScope = observabilityScope.makeChildScope(
                description: "Package Dependency Validation",
                metadata: package.underlying.diagnosticsMetadata
            )

            // Otherwise emit a warning if none of the dependency package's products are used.
            let dependencyIsUsed = dependency.products.contains { product in
                // Don't compare by product ID, but by product name to make sure both build triples as properties of
                // `ResolvedProduct.ID` are allowed.
                productDependencies.contains { $0.name == product.name }
            }

            if !dependencyIsUsed && !observabilityScope.errorsReportedInAnyScope {
                packageDiagnosticsScope.emit(.unusedDependency(dependency.identity.description))
            }
        }
    }
}

fileprivate extension ResolvedProduct {
    /// Returns true if and only if the product represents a command plugin module.
    var isCommandPlugin: Bool {
        guard type == .plugin else { return false }
        guard let module = underlying.modules.compactMap({ $0 as? PluginModule }).first else { return false }
        guard case .command = module.capability else { return false }
        return true
    }
}

/// Create resolved packages from the loaded packages.
private func createResolvedPackages(
    nodes: [GraphLoadingNode],
    identityResolver: IdentityResolver,
    manifestToPackage: [Manifest: Package],
    // FIXME: This shouldn't be needed once <rdar://problem/33693433> is fixed.
    rootManifests: [PackageIdentity: Manifest],
    unsafeAllowedPackages: Set<PackageReference>,
    platformRegistry: PlatformRegistry,
    platformVersionProvider: PlatformVersionProvider,
    fileSystem: FileSystem,
    observabilityScope: ObservabilityScope
) throws -> IdentifiableSet<ResolvedPackage> {

    // Create package builder objects from the input manifests.
    let packageBuilders: [ResolvedPackageBuilder] = nodes.compactMap { node in
        guard let package = manifestToPackage[node.manifest] else {
            return nil
        }
        let isAllowedToVendUnsafeProducts = unsafeAllowedPackages.contains{ $0.identity == package.identity }
        
        let allowedToOverride = rootManifests.values.contains(node.manifest)
        return ResolvedPackageBuilder(
            package,
            productFilter: node.productFilter,
            enabledTraits: node.enabledTraits,
            isAllowedToVendUnsafeProducts: isAllowedToVendUnsafeProducts,
            allowedToOverride: allowedToOverride,
            platformVersionProvider: platformVersionProvider
        )
    }

    // Create a map of package builders keyed by the package identity.
    // This is guaranteed to be unique so we can use spm_createDictionary
    let packagesByIdentity: [PackageIdentity: ResolvedPackageBuilder] = packageBuilders.spm_createDictionary{
        return ($0.package.identity, $0)
    }

    // Resolve module aliases, if specified, for modules and their dependencies
    // across packages. Aliasing will result in module renaming.
    let moduleAliasingUsed = try resolveModuleAliases(
        packageBuilders: packageBuilders,
        observabilityScope: observabilityScope
    )

    // Scan and validate the dependencies
    for packageBuilder in packageBuilders {
        let package = packageBuilder.package

        let packageObservabilityScope = observabilityScope.makeChildScope(
            description: "Validating package dependencies",
            metadata: package.diagnosticsMetadata
        )
        
        var dependencies = OrderedCollections.OrderedDictionary<PackageIdentity, ResolvedPackageBuilder>()
        var dependenciesByNameForModuleDependencyResolution = [String: ResolvedPackageBuilder]()
        var dependencyNamesForModuleDependencyResolutionOnly = [PackageIdentity: String]()

        package.manifest.dependenciesRequired(
            for: packageBuilder.productFilter
        ).forEach { dependency in
            let dependencyPackageRef = dependency.packageRef

            // Otherwise, look it up by its identity.
            if let resolvedPackage = packagesByIdentity[dependency.identity] {
                // check if this resolved package already listed in the dependencies
                // this means that the dependencies share the same identity
                // FIXME: this works but the way we find out about this is based on a side effect, need to improve it
                guard dependencies[resolvedPackage.package.identity] == nil else {
                    let error = PackageGraphError.dependencyAlreadySatisfiedByIdentifier(
                        package: package.identity.description,
                        dependencyLocation: dependencyPackageRef.locationString,
                        otherDependencyURL: resolvedPackage.package.manifest.packageLocation,
                        identity: dependency.identity)
                    return packageObservabilityScope.emit(error)
                }

                // check if the resolved package location is the same as the dependency one
                // if not, this means that the dependencies share the same identity
                // which only allowed when overriding
                if resolvedPackage.package.manifest.canonicalPackageLocation != dependencyPackageRef.canonicalLocation && !resolvedPackage.allowedToOverride {
                    let error = PackageGraphError.dependencyAlreadySatisfiedByIdentifier(
                        package: package.identity.description,
                        dependencyLocation: dependencyPackageRef.locationString,
                        otherDependencyURL: resolvedPackage.package.manifest.packageLocation,
                        identity: dependency.identity)
                    // 9/2021 this is currently emitting a warning only to support
                    // backwards compatibility with older versions of SwiftPM that had too weak of a validation
                    // we will upgrade this to an error in a few versions to tighten up the validation
                    if dependency.explicitNameForModuleDependencyResolutionOnly == .none ||
                        resolvedPackage.package.manifest.displayName == dependency.explicitNameForModuleDependencyResolutionOnly {
                        packageObservabilityScope.emit(warning: error.description + ". this will be escalated to an error in future versions of SwiftPM.")
                    } else {
                        return packageObservabilityScope.emit(error)
                    }
                } else if resolvedPackage.package.manifest.canonicalPackageLocation == dependencyPackageRef.canonicalLocation &&
                            resolvedPackage.package.manifest.packageLocation != dependencyPackageRef.locationString  &&
                            !resolvedPackage.allowedToOverride {
                    packageObservabilityScope.emit(info: "dependency on '\(resolvedPackage.package.identity)' is represented by similar locations ('\(resolvedPackage.package.manifest.packageLocation)' and '\(dependencyPackageRef.locationString)') which are treated as the same canonical location '\(dependencyPackageRef.canonicalLocation)'.")
                }

                // checks if two dependencies have the same explicit name which can cause module based dependency package lookup issue
                if let explicitDependencyName = dependency.explicitNameForModuleDependencyResolutionOnly {
                    if let previouslyResolvedPackage = dependenciesByNameForModuleDependencyResolution[explicitDependencyName] {
                        let error = PackageGraphError.dependencyAlreadySatisfiedByName(
                            package: package.identity.description,
                            dependencyLocation: dependencyPackageRef.locationString,
                            otherDependencyURL: previouslyResolvedPackage.package.manifest.packageLocation,
                            name: explicitDependencyName)
                        return packageObservabilityScope.emit(error)
                    }
                }

                // checks if two dependencies have the same implicit (identity based) name which can cause module based dependency package lookup issue
                if let previouslyResolvedPackage = dependenciesByNameForModuleDependencyResolution[dependency.identity.description] {
                    let error = PackageGraphError.dependencyAlreadySatisfiedByName(
                        package: package.identity.description,
                        dependencyLocation: dependencyPackageRef.locationString,
                        otherDependencyURL: previouslyResolvedPackage.package.manifest.packageLocation,
                        name: dependency.identity.description)
                    return packageObservabilityScope.emit(error)
                }

                let nameForModuleDependencyResolution = dependency.explicitNameForModuleDependencyResolutionOnly ?? dependency.identity.description
                dependenciesByNameForModuleDependencyResolution[nameForModuleDependencyResolution] = resolvedPackage
                dependencyNamesForModuleDependencyResolutionOnly[resolvedPackage.package.identity] = nameForModuleDependencyResolution

                dependencies[resolvedPackage.package.identity] = resolvedPackage
            }
        }

        packageBuilder.dependencies = Array(dependencies.values)
        packageBuilder.dependencyNamesForModuleDependencyResolutionOnly = dependencyNamesForModuleDependencyResolutionOnly

        packageBuilder.defaultLocalization = package.manifest.defaultLocalization

        packageBuilder.supportedPlatforms = computePlatforms(
            package: package,
            platformRegistry: platformRegistry
        )

        // Create module builders for each module in the package.
        let moduleBuilders = package.modules.map {
            ResolvedModuleBuilder(
                packageIdentity: package.identity,
                module: $0,
                observabilityScope: packageObservabilityScope,
                platformVersionProvider: platformVersionProvider
            )
        }
        packageBuilder.modules = moduleBuilders

        // Establish dependencies between the modules. A module can only depend on another module present in the same package.
        let modulesMap = moduleBuilders.spm_createDictionary({ ($0.module, $0) })
        for moduleBuilder in moduleBuilders {
            moduleBuilder.dependencies += try moduleBuilder.module.dependencies.compactMap { dependency in
                switch dependency {
                case .module(let moduleDependency, let conditions):
                    try moduleBuilder.module.validateDependency(module: moduleDependency)
                    guard let moduleBuilder = modulesMap[moduleDependency] else {
                        throw InternalError("unknown target \(moduleDependency.name)")
                    }
                    return .module(moduleBuilder, conditions: conditions)
                case .product:
                    return nil
                }
            }
            moduleBuilder.defaultLocalization = packageBuilder.defaultLocalization
            moduleBuilder.supportedPlatforms = packageBuilder.supportedPlatforms
        }

        // Create product builders for each product in the package. A product can only contain a module present in the same package.
        packageBuilder.products = try package.products.map{
            try ResolvedProductBuilder(product: $0, packageBuilder: packageBuilder, moduleBuilders: $0.modules.map {
                guard let module = modulesMap[$0] else {
                    throw InternalError("unknown target \($0)")
                }
                return module
            })
        }

        // add registry metadata if available
        if fileSystem.exists(package.path.appending(component: RegistryReleaseMetadataStorage.fileName)) {
            packageBuilder.registryMetadata = try RegistryReleaseMetadataStorage.load(
                from: package.path.appending(component: RegistryReleaseMetadataStorage.fileName),
                fileSystem: fileSystem
            )
        }
    }

    let dupProductsChecker = DuplicateProductsChecker(
        packageBuilders: packageBuilders,
        moduleAliasingUsed: moduleAliasingUsed,
        observabilityScope: observabilityScope
    )
    try dupProductsChecker.run(lookupByProductIDs: moduleAliasingUsed, observabilityScope: observabilityScope)

    // The set of all module names.
    var allModuleNames = Set<String>()

    // Track if multiple modules are found with the same name.
    var foundDuplicateModule = false

    for packageBuilder in packageBuilders {
        for moduleBuilder in packageBuilder.modules {
            // Record if we see a duplicate module.
            foundDuplicateModule = foundDuplicateModule || !allModuleNames.insert(moduleBuilder.module.name).inserted
        }
    }

    // Do another pass and establish product dependencies of each module.
    for packageBuilder in packageBuilders {
        let package = packageBuilder.package

        let packageObservabilityScope = observabilityScope.makeChildScope(
            description: "Validating package targets",
            metadata: package.diagnosticsMetadata
        )

        // Get all implicit system library dependencies in this package.
        let implicitSystemLibraryDeps = packageBuilder.dependencies
            .flatMap(\.modules)
            .filter({
                if case let systemLibrary as SystemLibraryModule = $0.module {
                    return systemLibrary.isImplicit
                }
                return false
            })

        let packageDoesNotSupportProductAliases = packageBuilder.package.doesNotSupportProductAliases
        let lookupByProductIDs = !packageDoesNotSupportProductAliases && (packageBuilder.package.manifest.disambiguateByProductIDs || moduleAliasingUsed)

        // Get all the products from dependencies of this package.
        let productDependencies = packageBuilder.dependencies
            .flatMap({ (dependency: ResolvedPackageBuilder) -> [ResolvedProductBuilder] in
                // Filter out synthesized products such as tests and implicit executables.
                // Check if a dependency product is explicitly declared as a product in its package manifest
                let manifestProducts = dependency.package.manifest.products.lazy.map { $0.name }
                let explicitProducts = dependency.package.products.filter { manifestProducts.contains($0.name) }
                let explicitIdsOrNames = Set(explicitProducts.lazy.map({ lookupByProductIDs ? $0.identity : $0.name }))
                return dependency.products.filter({ lookupByProductIDs ? explicitIdsOrNames.contains($0.product.identity) : explicitIdsOrNames.contains($0.product.name) })
            })

        let productDependencyMap: [String: ResolvedProductBuilder]
        if lookupByProductIDs {
            productDependencyMap = try Dictionary(uniqueKeysWithValues: productDependencies.map {
                guard let packageName = packageBuilder.dependencyNamesForModuleDependencyResolutionOnly[$0.packageBuilder.package.identity] else {
                    throw InternalError("could not determine name for dependency on package '\($0.packageBuilder.package.identity)' from package '\(packageBuilder.package.identity)'")
                }
                let key = "\(packageName.lowercased())_\($0.product.name)"
                return (key, $0)
            })
        } else {
            productDependencyMap = try Dictionary(
                productDependencies.map { ($0.product.name, $0) },
                uniquingKeysWith: { lhs, _ in
                    let duplicates = productDependencies.filter { $0.product.name == lhs.product.name }
                    throw emitDuplicateProductDiagnostic(
                        productName: lhs.product.name,
                        packages: duplicates.map(\.packageBuilder.package),
                        moduleAliasingUsed: moduleAliasingUsed,
                        observabilityScope: observabilityScope
                    )
                }
            )
        }

        // Establish dependencies in each module.
        for moduleBuilder in packageBuilder.modules {
            // Directly add all the system module dependencies.
            moduleBuilder.dependencies += implicitSystemLibraryDeps.map { .module($0, conditions: []) }

            // Establish product dependencies.
<<<<<<< HEAD
            for case .product(let productRef, let conditions) in moduleBuilder.module.dependencies {
=======
            for case .product(let productRef, let conditions) in targetBuilder.target.dependencies {
                if let traitCondition = conditions.compactMap({ $0.traitCondition }).first {
                    if packageBuilder.enabledTraits.intersection(traitCondition.traits).isEmpty {
                        ///  If we land here non of the traits required to enable this depenendcy has been enabled.
                        continue
                    }
                }

>>>>>>> 9e5f8b7c
                // Find the product in this package's dependency products.
                // Look it up by ID if module aliasing is used, otherwise by name.
                let product = lookupByProductIDs ? productDependencyMap[productRef.identity] : productDependencyMap[productRef.name]
                guard let product else {
                    // Only emit a diagnostic if there are no other diagnostics.
                    // This avoids flooding the diagnostics with product not
                    // found errors when there are more important errors to
                    // resolve (like authentication issues).
                    if !observabilityScope.errorsReportedInAnyScope {
                        // Emit error if a product (not module) declared in the package is also a productRef (dependency)
                        let declProductsAsDependency = package.products.filter { product in
                            lookupByProductIDs ? product.identity == productRef.identity : product.name == productRef.name
                        }.map {$0.modules}.flatMap{$0}.filter { t in
                            t.name != productRef.name
                        }

                        // Find a product name from the available product dependencies that is most similar to the required product name.
                        let bestMatchedProductName = bestMatch(for: productRef.name, from: Array(allModuleNames))
                        var packageContainingBestMatchedProduct: String?
                        if let bestMatchedProductName, productRef.name == bestMatchedProductName {
                            let dependentPackages = packageBuilder.dependencies.map(\.package)
                            for p in dependentPackages where p.modules.contains(where: { $0.name == bestMatchedProductName }) {
                                packageContainingBestMatchedProduct = p.identity.description
                                break
                            }
                        }
                        let error = PackageGraphError.productDependencyNotFound(
                            package: package.identity.description,
                            moduleName: moduleBuilder.module.name,
                            dependencyProductName: productRef.name,
                            dependencyPackageName: productRef.package,
                            dependencyProductInDecl: !declProductsAsDependency.isEmpty,
                            similarProductName: bestMatchedProductName,
                            packageContainingSimilarProduct: packageContainingBestMatchedProduct
                        )
                        packageObservabilityScope.emit(error)
                    }
                    continue
                }

                // Starting in 5.2, and module-based dependency, we require module product dependencies to
                // explicitly reference the package containing the product, or for the product, package and
                // dependency to share the same name. We don't check this in manifest loading for root-packages so
                // we can provide a more detailed diagnostic here.
                if packageBuilder.package.manifest.toolsVersion >= .v5_2 && productRef.package == nil {
                    let referencedPackageIdentity = product.packageBuilder.package.identity
                    guard let referencedPackageDependency = (packageBuilder.package.manifest.dependencies.first { package in
                        return package.identity == referencedPackageIdentity
                    }) else {
                        throw InternalError("dependency reference for \(product.packageBuilder.package.manifest.packageLocation) not found")
                    }
                    let referencedPackageName = referencedPackageDependency.nameForModuleDependencyResolutionOnly
                    if productRef.name != referencedPackageName {
                        let error = PackageGraphError.productDependencyMissingPackage(
                            productName: productRef.name,
                            moduleName: moduleBuilder.module.name,
                            packageIdentifier: referencedPackageName
                        )
                        packageObservabilityScope.emit(error)
                    }
                }

                moduleBuilder.dependencies.append(.product(product, conditions: conditions))
            }
        }
    }

    // If a module with similar name was encountered before, we emit a diagnostic.
    if foundDuplicateModule {
        var duplicateModules = [String: [Package]]()
        for moduleName in Set(allModuleNames).sorted() {
            let packages = packageBuilders
                .filter({ $0.modules.contains(where: { $0.module.name == moduleName }) })
                .map{ $0.package }
            if packages.count > 1 {
                duplicateModules[moduleName, default: []].append(contentsOf: packages)
            }
        }

        var potentiallyDuplicatePackages = [Pair: [String]]()
        for entry in duplicateModules {
            // the duplicate is across exactly two packages
            if entry.value.count == 2 {
                potentiallyDuplicatePackages[Pair(package1: entry.value[0], package2: entry.value[1]), default: []].append(entry.key)
            }
        }

        var duplicateModulesAddressed = [String]()
        for potentiallyDuplicatePackage in potentiallyDuplicatePackages {
            // more than three module matches, or all modules in the package match
            if potentiallyDuplicatePackage.value.count > 3 ||
                (potentiallyDuplicatePackage.value.sorted() == potentiallyDuplicatePackage.key.package1.modules.map({ $0.name }).sorted()
                &&
                potentiallyDuplicatePackage.value.sorted() == potentiallyDuplicatePackage.key.package2.modules.map({ $0.name }).sorted())
            {
                switch (potentiallyDuplicatePackage.key.package1.identity.registry, potentiallyDuplicatePackage.key.package2.identity.registry) {
                case (.some(let registryIdentity), .none):
                    observabilityScope.emit(
                        ModuleError.duplicateModulesScmAndRegistry(
                            registryPackage: registryIdentity,
                            scmPackage: potentiallyDuplicatePackage.key.package2.identity,
                            modules: potentiallyDuplicatePackage.value
                        )
                    )
                case (.none, .some(let registryIdentity)):
                    observabilityScope.emit(
                        ModuleError.duplicateModulesScmAndRegistry(
                            registryPackage: registryIdentity,
                            scmPackage: potentiallyDuplicatePackage.key.package1.identity,
                            modules: potentiallyDuplicatePackage.value
                        )
                    )
                default:
                    observabilityScope.emit(
                        ModuleError.duplicateModules(
                            package: potentiallyDuplicatePackage.key.package1.identity,
                            otherPackage: potentiallyDuplicatePackage.key.package2.identity,
                            modules: potentiallyDuplicatePackage.value
                        )
                    )
                }
                duplicateModulesAddressed += potentiallyDuplicatePackage.value
            }
        }

        for entry in duplicateModules.filter({ !duplicateModulesAddressed.contains($0.key) }) {
            observabilityScope.emit(
                ModuleError.duplicateModule(
                    moduleName: entry.key,
                    packages: entry.value.map { $0.identity })
            )
        }
    }

    do {
        let moduleBuilders = packageBuilders.flatMap {
            $0.modules.map {
                KeyedPair($0, key: $0.module)
            }
        }
        if let cycle = findCycle(moduleBuilders, successors: {
            $0.item.dependencies.flatMap {
                switch $0 {
                case .product(let productBuilder, conditions: _):
                    return productBuilder.moduleBuilders.map { KeyedPair($0, key: $0.module) }
                case .module:
                    return [] // local modules were checked by PackageBuilder.
                }
            }
        }) {
            observabilityScope.emit(
                ModuleError.cycleDetected(
                    (cycle.path.map(\.key.name), cycle.cycle.map(\.key.name))
                )
            )
            return IdentifiableSet()
        }
    }

    return IdentifiableSet(try packageBuilders.map { try $0.construct() })
}

private func emitDuplicateProductDiagnostic(
    productName: String,
    packages: [Package],
    moduleAliasingUsed: Bool,
    observabilityScope: ObservabilityScope
) -> PackageGraphError {
    if moduleAliasingUsed {
        packages.filter { $0.doesNotSupportProductAliases }.forEach {
            // Emit an additional warning about product aliasing in case of older tools-versions.
            observabilityScope.emit(warning: "product aliasing requires tools-version 5.2 or later, so it is not supported by '\($0.identity.description)'")
        }
    }
    return PackageGraphError.duplicateProduct(
        product: productName,
        packages: packages
    )
}

fileprivate extension Package {
    var doesNotSupportProductAliases: Bool {
        // We can never use the identity based lookup for older packages because they lack the necessary information.
        return self.manifest.toolsVersion < .v5_2
    }
}

fileprivate struct Pair: Hashable {
    let package1: Package
    let package2: Package

    static func == (lhs: Pair, rhs: Pair) -> Bool {
        return lhs.package1.identity == rhs.package1.identity &&
            lhs.package2.identity == rhs.package2.identity
    }

    public func hash(into hasher: inout Hasher) {
        hasher.combine(self.package1.identity)
        hasher.combine(self.package2.identity)
    }
}

fileprivate extension Product {
    var isDefaultLibrary: Bool {
        return type == .library(.automatic)
    }
}

private class DuplicateProductsChecker {
    var packageIDToBuilder = [PackageIdentity: ResolvedPackageBuilder]()
    var checkedPkgIDs = [PackageIdentity]()

    let moduleAliasingUsed: Bool
    let observabilityScope: ObservabilityScope

    init(packageBuilders: [ResolvedPackageBuilder], moduleAliasingUsed: Bool, observabilityScope: ObservabilityScope) {
        for packageBuilder in packageBuilders {
            let pkgID = packageBuilder.package.identity
            self.packageIDToBuilder[pkgID] = packageBuilder
        }
        self.moduleAliasingUsed = moduleAliasingUsed
        self.observabilityScope = observabilityScope
    }

    func run(lookupByProductIDs: Bool = false, observabilityScope: ObservabilityScope) throws {
        var productToPkgMap = [String: Set<PackageIdentity>]()
        for (pkgID, pkgBuilder) in packageIDToBuilder {
            let useProductIDs = pkgBuilder.package.manifest.disambiguateByProductIDs || lookupByProductIDs
            let depProductRefs = pkgBuilder.package.modules.map{$0.dependencies}.flatMap{$0}.compactMap{$0.product}
            for depRef in depProductRefs {
                if let depPkg =  depRef.package.map(PackageIdentity.plain) {
                    if !checkedPkgIDs.contains(depPkg) {
                        checkedPkgIDs.append(depPkg)
                    }
                    let depProductIDs = packageIDToBuilder[depPkg]?.package.products.filter { $0.identity == depRef.identity }.map { useProductIDs && $0.isDefaultLibrary ? $0.identity : $0.name } ?? []
                    for depID in depProductIDs {
                        productToPkgMap[depID, default: .init()].insert(depPkg)
                    }
                } else {
                    let depPkgs = pkgBuilder.dependencies.filter{ $0.products.contains{ $0.product.name == depRef.name }}.map{ $0.package.identity }
                    productToPkgMap[depRef.name, default: .init()].formUnion(Set(depPkgs))
                    checkedPkgIDs.append(contentsOf: depPkgs)
                }
                if !checkedPkgIDs.contains(pkgID) {
                    checkedPkgIDs.append(pkgID)
                }
            }
            for (depIDOrName, depPkgs) in productToPkgMap.filter({Set($0.value).count > 1}) {
                let name = depIDOrName.components(separatedBy: "_").dropFirst().joined(separator: "_")
                throw emitDuplicateProductDiagnostic(
                    productName: name.isEmpty ? depIDOrName : name,
                    packages: depPkgs.compactMap{ packageIDToBuilder[$0]?.package },
                    moduleAliasingUsed: self.moduleAliasingUsed,
                    observabilityScope: self.observabilityScope
                )
            }
        }

        // Check packages that exist but are not in a dependency graph
        let untrackedPkgs = packageIDToBuilder.filter{ !checkedPkgIDs.contains($0.key) }
        for (pkgID, pkgBuilder) in untrackedPkgs {
            for product in pkgBuilder.products {
                // Check if checking product ID only is safe
                let useIDOnly = lookupByProductIDs && product.product.isDefaultLibrary
                if !useIDOnly {
                    // This untracked pkg could have a product name conflicting with a
                    // product name from another package, but since it's not depended on
                    // by other packages, keep track of both this product's name and ID
                    // just in case other packages are < .v5_8
                    productToPkgMap[product.product.name, default: .init()].insert(pkgID)
                }
                productToPkgMap[product.product.identity, default: .init()].insert(pkgID)
            }
        }

        let duplicates = productToPkgMap.filter{ $0.value.count > 1 }
        for (productName, pkgs) in duplicates {
            throw emitDuplicateProductDiagnostic(
                productName: productName,
                packages: pkgs.compactMap{ packageIDToBuilder[$0]?.package },
                moduleAliasingUsed: self.moduleAliasingUsed,
                observabilityScope: self.observabilityScope
            )
        }
    }
}

private func computePlatforms(
    package: Package,
    platformRegistry: PlatformRegistry
) -> [SupportedPlatform] {
    // the supported platforms as declared in the manifest
    let declaredPlatforms: [SupportedPlatform] = package.manifest.platforms.map { platform in
        let declaredPlatform = platformRegistry.platformByName[platform.platformName]
            ?? PackageModel.Platform.custom(name: platform.platformName, oldestSupportedVersion: platform.version)
        return SupportedPlatform(
            platform: declaredPlatform,
            version: .init(platform.version),
            options: platform.options
        )
    }

    return declaredPlatforms.sorted(by: { $0.platform.name < $1.platform.name })
}

// Track and override module aliases specified for modules in a package graph
private func resolveModuleAliases(packageBuilders: [ResolvedPackageBuilder],
                                  observabilityScope: ObservabilityScope) throws -> Bool {
    // If there are no module aliases specified, return early
    let hasAliases = packageBuilders.contains { $0.package.modules.contains {
            $0.dependencies.contains { dep in
                if case let .product(prodRef, _) = dep {
                    return prodRef.moduleAliases != nil
                }
                return false
            }
        }
    }

    guard hasAliases else { return false }
    var aliasTracker = ModuleAliasTracker()
    for packageBuilder in packageBuilders {
        try aliasTracker.addModuleAliases(modules: packageBuilder.package.modules,
                                          package: packageBuilder.package.identity)
    }

    // Track modules that need module aliases for each package
    for packageBuilder in packageBuilders {
        for product in packageBuilder.package.products {
            aliasTracker.trackModulesPerProduct(product: product,
                                                package: packageBuilder.package.identity)
        }
    }

    // Override module aliases upstream if needed
    aliasTracker.propagateAliases(observabilityScope: observabilityScope)

    // Validate sources (Swift files only) for modules being aliased.
    // Needs to be done after `propagateAliases` since aliases defined
    // upstream can be overridden.
    for packageBuilder in packageBuilders {
        for product in packageBuilder.package.products {
            try aliasTracker.validateAndApplyAliases(product: product,
                                                     package: packageBuilder.package.identity,
                                                     observabilityScope: observabilityScope)
        }
    }

    // Emit diagnostics for any module aliases that did not end up being applied.
    aliasTracker.diagnoseUnappliedAliases(observabilityScope: observabilityScope)

    return true
}

/// A generic builder for `Resolved` models.
private class ResolvedBuilder<T> {
    /// The constructed object, available after the first call to `construct()`.
    private var _constructedObject: T?

    /// Construct the object with the accumulated data.
    ///
    /// Note that once the object is constructed, future calls to
    /// this method will return the same object.
    final func construct() throws -> T {
        if let _constructedObject {
            return _constructedObject
        }
        let constructedObject = try self.constructImpl()
        _constructedObject = constructedObject
        return constructedObject
    }

    /// The object construction implementation.
    func constructImpl() throws -> T {
        fatalError("Should be implemented by subclasses")
    }
}

/// Builder for resolved product.
private final class ResolvedProductBuilder: ResolvedBuilder<ResolvedProduct> {
    /// The reference to its package.
    unowned let packageBuilder: ResolvedPackageBuilder

    /// The product reference.
    let product: Product

    /// The module builders in the product.
    let moduleBuilders: [ResolvedModuleBuilder]

    init(product: Product, packageBuilder: ResolvedPackageBuilder, moduleBuilders: [ResolvedModuleBuilder]) {
        self.product = product
        self.packageBuilder = packageBuilder
        self.moduleBuilders = moduleBuilders
    }

    override func constructImpl() throws -> ResolvedProduct {
        return ResolvedProduct(
            packageIdentity: packageBuilder.package.identity,
            product: product,
            modules: IdentifiableSet(try moduleBuilders.map { try $0.construct() })
        )
    }
}

/// Builder for resolved module.
private final class ResolvedModuleBuilder: ResolvedBuilder<ResolvedModule> {
    /// Enumeration to represent module dependencies.
    enum Dependency {

        /// Dependency to another module, with conditions.
        case module(_ module: ResolvedModuleBuilder, conditions: [PackageCondition])

        /// Dependency to a product, with conditions.
        case product(_ product: ResolvedProductBuilder, conditions: [PackageCondition])
    }

    /// The reference to its package.
    let packageIdentity: PackageIdentity

    /// The module reference.
    let module: Module

    /// The module dependencies of this module.
    var dependencies: [Dependency] = []

    /// The defaultLocalization for this package
    var defaultLocalization: String? = nil

    /// The platforms supported by this package.
    var supportedPlatforms: [SupportedPlatform] = []

    let observabilityScope: ObservabilityScope
    let platformVersionProvider: PlatformVersionProvider

    init(
        packageIdentity: PackageIdentity,
        module: Module,
        observabilityScope: ObservabilityScope,
        platformVersionProvider: PlatformVersionProvider
    ) {
        self.packageIdentity = packageIdentity
        self.module = module
        self.observabilityScope = observabilityScope
        self.platformVersionProvider = platformVersionProvider
    }

    override func constructImpl() throws -> ResolvedModule {
        let diagnosticsEmitter = self.observabilityScope.makeDiagnosticsEmitter() {
            var metadata = ObservabilityMetadata()
            metadata.moduleName = module.name
            return metadata
        }

        let dependencies = try self.dependencies.map { dependency -> ResolvedModule.Dependency in
            switch dependency {
            case .module(let moduleBuilder, let conditions):
                return .module(try moduleBuilder.construct(), conditions: conditions)
            case .product(let productBuilder, let conditions):
                try self.module.validateDependency(
                    product: productBuilder.product,
                    productPackage: productBuilder.packageBuilder.package.identity
                )
                let product = try productBuilder.construct()
                if !productBuilder.packageBuilder.isAllowedToVendUnsafeProducts {
                    try product.diagnoseInvalidUseOfUnsafeFlags(diagnosticsEmitter)
                }
                return .product(product, conditions: conditions)
            }
        }

        return ResolvedModule(
            packageIdentity: self.packageIdentity,
            underlying: self.module,
            dependencies: dependencies,
            defaultLocalization: self.defaultLocalization,
            supportedPlatforms: self.supportedPlatforms,
            platformVersionProvider: self.platformVersionProvider
        )
    }
}

extension Module {
    func validateDependency(module: Module) throws {
        if self.type == .plugin && module.type == .library {
            throw PackageGraphError.unsupportedPluginDependency(
                moduleName: self.name,
                dependencyName: module.name,
                dependencyType: module.type.rawValue,
                dependencyPackage: nil
            )
        }
    }

    func validateDependency(product: Product, productPackage: PackageIdentity) throws {
        if self.type == .plugin && product.type.isLibrary {
            throw PackageGraphError.unsupportedPluginDependency(
                moduleName: self.name,
                dependencyName: product.name,
                dependencyType: product.type.description,
                dependencyPackage: productPackage.description
            )
        }
    }
}
/// Builder for resolved package.
private final class ResolvedPackageBuilder: ResolvedBuilder<ResolvedPackage> {
    /// The package reference.
    let package: Package

    /// The product filter applied to the package.
    let productFilter: ProductFilter

    /// Package can vend unsafe products
    let isAllowedToVendUnsafeProducts: Bool

    /// Package can be overridden
    let allowedToOverride: Bool

    /// The modules in the package.
    var modules: [ResolvedModuleBuilder] = []

    /// The products in this package.
    var products: [ResolvedProductBuilder] = []

    /// The enabled traits of this package.
    var enabledTraits: Set<String> = []

    /// The dependencies of this package.
    var dependencies: [ResolvedPackageBuilder] = []

    /// Map from package identity to the local name for module dependency resolution that has been given to that package through the dependency declaration.
    var dependencyNamesForModuleDependencyResolutionOnly: [PackageIdentity: String] = [:]

    /// The defaultLocalization for this package.
    var defaultLocalization: String? = nil

    /// The platforms supported by this package.
    var supportedPlatforms: [SupportedPlatform] = []

    /// If the given package's source is a registry release, this provides additional metadata and signature information.
    var registryMetadata: RegistryReleaseMetadata?

    let platformVersionProvider: PlatformVersionProvider

    init(
        _ package: Package,
        productFilter: ProductFilter,
        enabledTraits: Set<String>,
        isAllowedToVendUnsafeProducts: Bool,
        allowedToOverride: Bool,
        platformVersionProvider: PlatformVersionProvider
    ) {
        self.package = package
        self.productFilter = productFilter
        self.enabledTraits = enabledTraits
        self.isAllowedToVendUnsafeProducts = isAllowedToVendUnsafeProducts
        self.allowedToOverride = allowedToOverride
        self.platformVersionProvider = platformVersionProvider
    }

    override func constructImpl() throws -> ResolvedPackage {
        let products = try self.products.map { try $0.construct() }
        var modules = products.reduce(into: IdentifiableSet()) { $0.formUnion($1.modules) }
        try modules.formUnion(self.modules.map { try $0.construct() })

        return ResolvedPackage(
            underlying: self.package,
            defaultLocalization: self.defaultLocalization,
            supportedPlatforms: self.supportedPlatforms,
            dependencies: self.dependencies.map { $0.package.identity },
<<<<<<< HEAD
            modules: modules,
=======
            enabledTraits: self.enabledTraits,
            targets: targets,
>>>>>>> 9e5f8b7c
            products: products,
            registryMetadata: self.registryMetadata,
            platformVersionProvider: self.platformVersionProvider
        )
    }
}<|MERGE_RESOLUTION|>--- conflicted
+++ resolved
@@ -123,13 +123,8 @@
             }
         }
 
-<<<<<<< HEAD
         // Cycles in dependencies don't matter as long as there are no module cycles between packages.
-        depthFirstSearch(
-=======
-        // Cycles in dependencies don't matter as long as there are no target cycles between packages.
         try depthFirstSearch(
->>>>>>> 9e5f8b7c
             inputManifests,
             successors: nodeSuccessorProvider
         ) {
@@ -558,10 +553,7 @@
             moduleBuilder.dependencies += implicitSystemLibraryDeps.map { .module($0, conditions: []) }
 
             // Establish product dependencies.
-<<<<<<< HEAD
             for case .product(let productRef, let conditions) in moduleBuilder.module.dependencies {
-=======
-            for case .product(let productRef, let conditions) in targetBuilder.target.dependencies {
                 if let traitCondition = conditions.compactMap({ $0.traitCondition }).first {
                     if packageBuilder.enabledTraits.intersection(traitCondition.traits).isEmpty {
                         ///  If we land here non of the traits required to enable this depenendcy has been enabled.
@@ -569,7 +561,6 @@
                     }
                 }
 
->>>>>>> 9e5f8b7c
                 // Find the product in this package's dependency products.
                 // Look it up by ID if module aliasing is used, otherwise by name.
                 let product = lookupByProductIDs ? productDependencyMap[productRef.identity] : productDependencyMap[productRef.name]
@@ -1140,12 +1131,8 @@
             defaultLocalization: self.defaultLocalization,
             supportedPlatforms: self.supportedPlatforms,
             dependencies: self.dependencies.map { $0.package.identity },
-<<<<<<< HEAD
+            enabledTraits: self.enabledTraits,
             modules: modules,
-=======
-            enabledTraits: self.enabledTraits,
-            targets: targets,
->>>>>>> 9e5f8b7c
             products: products,
             registryMetadata: self.registryMetadata,
             platformVersionProvider: self.platformVersionProvider
