--- conflicted
+++ resolved
@@ -672,21 +672,6 @@
 
             // Establish product dependencies.
             for case .product(let productRef, let conditions) in moduleBuilder.module.dependencies {
-<<<<<<< HEAD
-=======
-                if let traitCondition = conditions.compactMap({ $0.traitCondition }).first {
-                    if packageBuilder.enabledTraits.intersection(traitCondition.traits).isEmpty {
-                        ///  If we land here non of the traits required to enable this depenendcy has been enabled.
-                        continue
-                    }
-                }
-
-                if let package = productRef.package, prebuilts[.plain(package)]?[productRef.name] != nil {
-                    // using a prebuilt instead.
-                    continue
-                }
-
->>>>>>> 70862aa3
                 // Find the product in this package's dependency products.
                 // Look it up by ID if module aliasing is used, otherwise by name.
                 let product = lookupByProductIDs ? productDependencyMap[productRef.identity] : productDependencyMap[productRef.name]
