//===----------------------------------------------------------------------===//
//
// This source file is part of the Swift open source project
//
// Copyright (c) 2014-2023 Apple Inc. and the Swift project authors
// Licensed under Apache License v2.0 with Runtime Library Exception
//
// See http://swift.org/LICENSE.txt for license information
// See http://swift.org/CONTRIBUTORS.txt for the list of Swift project authors
//
//===----------------------------------------------------------------------===//

import Basics
import OrderedCollections
import PackageLoading
import PackageModel

import func TSCBasic.bestMatch
import func TSCBasic.findCycle
import struct TSCBasic.KeyedPair

extension ModulesGraph {
    /// Load the package graph for the given package path.
    package static func load(
        root: PackageGraphRoot,
        identityResolver: IdentityResolver,
        additionalFileRules: [FileRuleDescription] = [],
        externalManifests: OrderedCollections.OrderedDictionary<PackageIdentity, (manifest: Manifest, fs: FileSystem)>,
        requiredDependencies: [PackageReference] = [],
        unsafeAllowedPackages: Set<PackageReference> = [],
        binaryArtifacts: [PackageIdentity: [String: BinaryArtifact]],
        prebuilts: [PackageIdentity: [String: PrebuiltLibrary]], // Product name to library mapping
        shouldCreateMultipleTestProducts: Bool = false,
        createREPLProduct: Bool = false,
        customPlatformsRegistry: PlatformRegistry? = .none,
        customXCTestMinimumDeploymentTargets: [PackageModel.Platform: PlatformVersion]? = .none,
        testEntryPointPath: AbsolutePath? = nil,
        fileSystem: FileSystem,
        observabilityScope: ObservabilityScope,
        productsFilter: ((Product) -> Bool)? = nil,
        modulesFilter: ((Module) -> Bool)? = nil
    ) throws -> ModulesGraph {
        let observabilityScope = observabilityScope.makeChildScope(description: "Loading Package Graph")

        // Create a map of the manifests, keyed by their identity.
        var manifestMap = externalManifests
        // prefer roots
        for manifest in root.manifests {
            manifestMap[manifest.key] = (manifest.value, fileSystem)
        }

        // Construct the root root dependencies set.
        let rootDependencies = Set(root.dependencies.compactMap {
            manifestMap[$0.identity]?.manifest
        })

        let rootManifestNodes = try root.packages.map { identity, package in
            // If we have enabled traits passed then we start with those. If there are no enabled
            // traits passed then the default traits will be used.
            let enabledTraits = root.enabledTraits[identity]
            return try GraphLoadingNode(
                identity: identity,
                manifest: package.manifest,
                productFilter: .everything,
                enabledTraits: calculateEnabledTraits(
                    parentPackage: nil,
                    identity: identity,
                    manifest: package.manifest,
                    explictlyEnabledTraits: enabledTraits
                )
            )
        }
        let rootDependencyNodes = try root.dependencies.lazy.filter { requiredDependencies.contains($0.packageRef) }
            .compactMap { dependency in
                try manifestMap[dependency.identity].map {
                    try GraphLoadingNode(
                        identity: dependency.identity,
                        manifest: $0.manifest,
                        productFilter: dependency.productFilter,
                        enabledTraits: []
                    )
                }
            }

        let inputManifests = (rootManifestNodes + rootDependencyNodes).map {
            KeyedPair($0, key: $0.identity)
        }

        // Collect the manifests for which we are going to build packages.
        var allNodes = OrderedDictionary<PackageIdentity, GraphLoadingNode>()

        let nodeSuccessorProvider = { (node: KeyedPair<GraphLoadingNode, PackageIdentity>) in
            try (node.item.requiredDependencies + node.item.traitGuardedDependencies)
                .compactMap { dependency -> KeyedPair<
                    GraphLoadingNode,
                    PackageIdentity
                >? in
                    return try manifestMap[dependency.identity].map { manifest, _ in
                        // We are going to check the conditionally enabled traits here and enable them if
                        // required. This checks the current node and then enables the conditional
                        // dependencies of the dependency node.
                        let explictlyEnabledTraits = dependency.traits?.filter {
                            guard let conditionTraits = $0.condition?.traits else {
                                return true
                            }
                            return !conditionTraits.intersection(node.item.enabledTraits).isEmpty
                        }.map(\.name)

                        let calculatedTraits = try calculateEnabledTraits(
                            parentPackage: node.item.identity,
                            identity: dependency.identity,
                            manifest: manifest,
                            explictlyEnabledTraits: explictlyEnabledTraits.flatMap { Set($0) }
                        )

                        return try KeyedPair(
                            GraphLoadingNode(
                                identity: dependency.identity,
                                manifest: manifest,
                                productFilter: dependency.productFilter,
                                enabledTraits: calculatedTraits
                            ),
                            key: dependency.identity
                        )
                    }
                }
        }

        // Package dependency cycles feature is gated on tools version 6.0.
        if !root.manifests.allSatisfy({ $1.toolsVersion >= .v6_0 }) {
            if let cycle = try findCycle(inputManifests, successors: nodeSuccessorProvider) {
                let path = (cycle.path + cycle.cycle).map(\.item.manifest)
                observabilityScope.emit(PackageGraphError.dependencyCycleDetected(
                    path: path, cycle: cycle.cycle[0].item.manifest
                ))

                return try ModulesGraph(
                    rootPackages: [],
                    rootDependencies: [],
                    packages: IdentifiableSet(),
                    dependencies: requiredDependencies,
                    binaryArtifacts: binaryArtifacts
                )
            }
        }

        // Cycles in dependencies don't matter as long as there are no module cycles between packages.
        try depthFirstSearch(
            inputManifests,
            successors: nodeSuccessorProvider
        ) {
            allNodes[$0.key] = $0.item
        } onDuplicate: { first, second in
            // We are unifying the enabled traits on duplicate
            allNodes[first.key]?.enabledTraits.formUnion(second.item.enabledTraits)
        }

        // Create the packages.
        var manifestToPackage: [Manifest: Package] = [:]
        for node in allNodes.values {
            let nodeObservabilityScope = observabilityScope.makeChildScope(
                description: "loading package \(node.identity)",
                metadata: .packageMetadata(identity: node.identity, kind: node.manifest.packageKind)
            )

            let manifest = node.manifest
            // Derive the path to the package.
            //
            // FIXME: Lift this out of the manifest.
            let packagePath = manifest.path.parentDirectory
            nodeObservabilityScope.trap {
                // Create a package from the manifest and sources.
                let builder = PackageBuilder(
                    identity: node.identity,
                    manifest: manifest,
                    productFilter: node.productFilter,
                    path: packagePath,
                    additionalFileRules: additionalFileRules,
                    binaryArtifacts: binaryArtifacts[node.identity] ?? [:],
                    prebuilts: prebuilts,
                    shouldCreateMultipleTestProducts: shouldCreateMultipleTestProducts,
                    testEntryPointPath: testEntryPointPath,
                    createREPLProduct: manifest.packageKind.isRoot ? createREPLProduct : false,
                    fileSystem: fileSystem,
                    observabilityScope: nodeObservabilityScope,
                    enabledTraits: node.enabledTraits
                )
                let package = try builder.construct()
                manifestToPackage[manifest] = package

                // Throw if any of the non-root package is empty.
                if package.modules.isEmpty // System packages have modules in the package but not the manifest.
                    && package.manifest.targets
                    .isEmpty // An unneeded dependency will not have loaded anything from the manifest.
                    && !manifest.packageKind.isRoot
                {
                    throw PackageGraphError.noModules(package)
                }
            }
        }

        let platformVersionProvider: PlatformVersionProvider = if let customXCTestMinimumDeploymentTargets {
            .init(implementation: .customXCTestMinimumDeploymentTargets(customXCTestMinimumDeploymentTargets))
        } else {
            .init(implementation: .minimumDeploymentTargetDefault)
        }

        // Resolve dependencies and create resolved packages.
        let resolvedPackages = try createResolvedPackages(
            nodes: Array(allNodes.values),
            identityResolver: identityResolver,
            manifestToPackage: manifestToPackage,
            rootManifests: root.manifests,
            unsafeAllowedPackages: unsafeAllowedPackages,
            prebuilts: prebuilts,
            platformRegistry: customPlatformsRegistry ?? .default,
            platformVersionProvider: platformVersionProvider,
            fileSystem: fileSystem,
            observabilityScope: observabilityScope,
            productsFilter: productsFilter,
            modulesFilter: modulesFilter
        )

        let rootPackages = resolvedPackages.filter { root.manifests.values.contains($0.manifest) }
        checkAllDependenciesAreUsed(packages: resolvedPackages, rootPackages, observabilityScope: observabilityScope)

        return try ModulesGraph(
            rootPackages: rootPackages,
            rootDependencies: resolvedPackages.filter { rootDependencies.contains($0.manifest) },
            packages: resolvedPackages,
            dependencies: requiredDependencies,
            binaryArtifacts: binaryArtifacts
        )
    }
}

private func checkAllDependenciesAreUsed(
    packages: IdentifiableSet<ResolvedPackage>,
    _ rootPackages: [ResolvedPackage],
    observabilityScope: ObservabilityScope
) {
    for package in rootPackages {
        // List all dependency products dependent on by the package modules.
        let productDependencies = IdentifiableSet(package.modules.flatMap { module in
            module.dependencies.compactMap { moduleDependency in
                switch moduleDependency {
                case .product(let product, _):
                    product
                case .module:
                    nil
                }
            }
        })

        // List all dependencies of modules that are guarded by a trait.
        let traitGuardedProductDependencies = Set(package.underlying.modules.flatMap { module in
            module.dependencies.compactMap { moduleDependency in
                switch moduleDependency {
                case .product(let product, let conditions):
                    if conditions.contains(where: { $0.traitCondition != nil }) {
                        // This is a product dependency that was enabled by a trait
                        return product.name
                    }
                    return nil
                case .module:
                    return nil
                }
            }
        })

        for dependencyId in package.dependencies {
            guard let dependency = packages[dependencyId] else {
                observabilityScope.emit(.error("Unknown package: \(dependencyId)"))
                return
            }

            // We continue if the dependency contains executable products to make sure we don't
            // warn on a valid use-case for a lone dependency: swift run dependency executables.
            guard !dependency.products.contains(where: { $0.type == .executable }) else {
                continue
            }
            // Skip this check if this dependency is a system module because system module packages
            // have no products.
            //
            // FIXME: Do/should we print a warning if a dependency has no products?
            if dependency.products.isEmpty && dependency.modules.filter({ $0.type == .systemModule }).count == 1 {
                continue
            }

            // Skip this check if this dependency contains a command plugin product.
            if dependency.products.contains(where: \.isCommandPlugin) {
                continue
            }

            // Skip this check if traits are enabled since it is valid to add a dependency just
            // to enable traits on it. This is useful if there is a transitive dependency in the graph
            // that can be configured by enabling traits e.g. the depdency has a trait for its logging
            // behaviour. This allows the root package to configure traits of transitive dependencies
            // without emitting an unused dependency warning.
            if !dependency.enabledTraits.isEmpty {
                continue
            }

            // Make sure that any diagnostics we emit below are associated with the package.
            let packageDiagnosticsScope = observabilityScope.makeChildScope(
                description: "Package Dependency Validation",
                metadata: package.underlying.diagnosticsMetadata
            )

            // Otherwise emit a warning if none of the dependency package's products are used.
            let dependencyIsUsed = dependency.products.contains { product in
                // Don't compare by product ID, but by product name to make sure both build triples as properties of
                // `ResolvedProduct.ID` are allowed.
                let usedByPackage = productDependencies.contains { $0.name == product.name }
                // We check if any of the products of this dependency is guarded by a trait.
                let traitGuarded = traitGuardedProductDependencies.contains(product.name)

                // If the product is either used directly or guarded by a trait we consider it as used
                return usedByPackage || traitGuarded
            }

            if !dependencyIsUsed && !observabilityScope.errorsReportedInAnyScope {
                packageDiagnosticsScope.emit(.unusedDependency(dependency.identity.description))
            }
        }
    }
}

fileprivate extension ResolvedProduct {
    /// Returns true if and only if the product represents a command plugin module.
    var isCommandPlugin: Bool {
        guard type == .plugin else { return false }
        guard let module = underlying.modules.compactMap({ $0 as? PluginModule }).first else { return false }
        guard case .command = module.capability else { return false }
        return true
    }
}

/// Create resolved packages from the loaded packages.
private func createResolvedPackages(
    nodes: [GraphLoadingNode],
    identityResolver: IdentityResolver,
    manifestToPackage: [Manifest: Package],
    // FIXME: This shouldn't be needed once <rdar://problem/33693433> is fixed.
    rootManifests: [PackageIdentity: Manifest],
    unsafeAllowedPackages: Set<PackageReference>,
    prebuilts: [PackageIdentity: [String: PrebuiltLibrary]],
    platformRegistry: PlatformRegistry,
    platformVersionProvider: PlatformVersionProvider,
    fileSystem: FileSystem,
    observabilityScope: ObservabilityScope,
    productsFilter: ((Product) -> Bool)?,
    modulesFilter: ((Module) -> Bool)?
) throws -> IdentifiableSet<ResolvedPackage> {
    // Create package builder objects from the input manifests.
    let packageBuilders: [ResolvedPackageBuilder] = nodes.compactMap { node in
        guard let package = manifestToPackage[node.manifest] else {
            return nil
        }
        let isAllowedToVendUnsafeProducts = unsafeAllowedPackages.contains { $0.identity == package.identity }

        let allowedToOverride = rootManifests.values.contains(node.manifest)
        return ResolvedPackageBuilder(
            package,
            productFilter: node.productFilter,
            enabledTraits: node.enabledTraits,
            isAllowedToVendUnsafeProducts: isAllowedToVendUnsafeProducts,
            allowedToOverride: allowedToOverride,
            platformVersionProvider: platformVersionProvider
        )
    }

    // Create a map of package builders keyed by the package identity.
    // This is guaranteed to be unique so we can use spm_createDictionary
    let packagesByIdentity: [PackageIdentity: ResolvedPackageBuilder] = packageBuilders.spm_createDictionary {
        ($0.package.identity, $0)
    }

    // Resolve module aliases, if specified, for modules and their dependencies
    // across packages. Aliasing will result in module renaming.
    let moduleAliasingUsed = try resolveModuleAliases(
        packageBuilders: packageBuilders,
        observabilityScope: observabilityScope
    )

    // Scan and validate the dependencies
    for packageBuilder in packageBuilders {
        let package = packageBuilder.package

        let packageObservabilityScope = observabilityScope.makeChildScope(
            description: "Validating package dependencies",
            metadata: package.diagnosticsMetadata
        )

        var dependencies = OrderedCollections.OrderedDictionary<PackageIdentity, ResolvedPackageBuilder>()
        var dependenciesByNameForModuleDependencyResolution = [String: ResolvedPackageBuilder]()
        var dependencyNamesForModuleDependencyResolutionOnly = [PackageIdentity: String]()

        try package.manifest.dependenciesRequired(
            for: packageBuilder.productFilter,
            packageBuilder.enabledTraits
        ).forEach { dependency in
            let dependencyPackageRef = dependency.packageRef

            // Otherwise, look it up by its identity.
            if let resolvedPackage = packagesByIdentity[dependency.identity] {
                // check if this resolved package already listed in the dependencies
                // this means that the dependencies share the same identity
                // FIXME: this works but the way we find out about this is based on a side effect, need to improve it
                guard dependencies[resolvedPackage.package.identity] == nil else {
                    let error = PackageGraphError.dependencyAlreadySatisfiedByIdentifier(
                        package: package.identity.description,
                        dependencyLocation: dependencyPackageRef.locationString,
                        otherDependencyURL: resolvedPackage.package.manifest.packageLocation,
                        identity: dependency.identity
                    )
                    return packageObservabilityScope.emit(error)
                }

                // check if the resolved package location is the same as the dependency one
                // if not, this means that the dependencies share the same identity
                // which only allowed when overriding
                if resolvedPackage.package.manifest.canonicalPackageLocation != dependencyPackageRef
                    .canonicalLocation && !resolvedPackage.allowedToOverride
                {
                    let error = PackageGraphError.dependencyAlreadySatisfiedByIdentifier(
                        package: package.identity.description,
                        dependencyLocation: dependencyPackageRef.locationString,
                        otherDependencyURL: resolvedPackage.package.manifest.packageLocation,
                        identity: dependency.identity
                    )
                    // 9/2021 this is currently emitting a warning only to support
                    // backwards compatibility with older versions of SwiftPM that had too weak of a validation
                    // we will upgrade this to an error in a few versions to tighten up the validation
                    if dependency.explicitNameForModuleDependencyResolutionOnly == .none ||
                        resolvedPackage.package.manifest.displayName == dependency
                        .explicitNameForModuleDependencyResolutionOnly
                    {
                        packageObservabilityScope
                            .emit(
                                warning: error
                                    .description + ". this will be escalated to an error in future versions of SwiftPM."
                            )
                    } else {
                        return packageObservabilityScope.emit(error)
                    }
                } else if resolvedPackage.package.manifest.canonicalPackageLocation == dependencyPackageRef
                    .canonicalLocation &&
                    resolvedPackage.package.manifest.packageLocation != dependencyPackageRef.locationString &&
                    !resolvedPackage.allowedToOverride
                {
                    packageObservabilityScope
                        .emit(
                            info: "dependency on '\(resolvedPackage.package.identity)' is represented by similar locations ('\(resolvedPackage.package.manifest.packageLocation)' and '\(dependencyPackageRef.locationString)') which are treated as the same canonical location '\(dependencyPackageRef.canonicalLocation)'."
                        )
                }

                // checks if two dependencies have the same explicit name which can cause module based dependency
                // package lookup issue
                if let explicitDependencyName = dependency.explicitNameForModuleDependencyResolutionOnly {
                    if let previouslyResolvedPackage =
                        dependenciesByNameForModuleDependencyResolution[explicitDependencyName]
                    {
                        let error = PackageGraphError.dependencyAlreadySatisfiedByName(
                            package: package.identity.description,
                            dependencyLocation: dependencyPackageRef.locationString,
                            otherDependencyURL: previouslyResolvedPackage.package.manifest.packageLocation,
                            name: explicitDependencyName
                        )
                        return packageObservabilityScope.emit(error)
                    }
                }

                // checks if two dependencies have the same implicit (identity based) name which can cause module based
                // dependency package lookup issue
                if let previouslyResolvedPackage =
                    dependenciesByNameForModuleDependencyResolution[dependency.identity.description]
                {
                    let error = PackageGraphError.dependencyAlreadySatisfiedByName(
                        package: package.identity.description,
                        dependencyLocation: dependencyPackageRef.locationString,
                        otherDependencyURL: previouslyResolvedPackage.package.manifest.packageLocation,
                        name: dependency.identity.description
                    )
                    return packageObservabilityScope.emit(error)
                }

                let nameForModuleDependencyResolution = dependency
                    .explicitNameForModuleDependencyResolutionOnly ?? dependency.identity.description
                dependenciesByNameForModuleDependencyResolution[nameForModuleDependencyResolution] = resolvedPackage
                dependencyNamesForModuleDependencyResolutionOnly[resolvedPackage.package.identity] =
                    nameForModuleDependencyResolution

                dependencies[resolvedPackage.package.identity] = resolvedPackage
            }
        }

        packageBuilder.dependencies = Array(dependencies.values)
        packageBuilder
            .dependencyNamesForModuleDependencyResolutionOnly = dependencyNamesForModuleDependencyResolutionOnly

        packageBuilder.defaultLocalization = package.manifest.defaultLocalization

        packageBuilder.supportedPlatforms = computePlatforms(
            package: package,
            platformRegistry: platformRegistry
        )

        // Create module builders for each module in the package.
        let modules: [Module] = if let modulesFilter {
            package.modules.filter(modulesFilter)
        } else {
            package.modules
        }
        let moduleBuilders = modules.map {
            ResolvedModuleBuilder(
                packageIdentity: package.identity,
                module: $0,
                observabilityScope: packageObservabilityScope,
                platformVersionProvider: platformVersionProvider
            )
        }
        packageBuilder.modules = moduleBuilders

        // Establish dependencies between the modules. A module can only depend on another module present in the same
        // package.
        let modulesMap = moduleBuilders.spm_createDictionary { ($0.module, $0) }
        for moduleBuilder in moduleBuilders {
            moduleBuilder.dependencies += try moduleBuilder.module.dependencies.compactMap { dependency in
                switch dependency {
                case .module(let moduleDependency, let conditions):
                    try moduleBuilder.module.validateDependency(module: moduleDependency)
                    guard let moduleBuilder = modulesMap[moduleDependency] else {
                        throw InternalError("unknown target \(moduleDependency.name)")
                    }
                    return .module(moduleBuilder, conditions: conditions)
                case .product:
                    return nil
                }
            }
            moduleBuilder.defaultLocalization = packageBuilder.defaultLocalization
            moduleBuilder.supportedPlatforms = packageBuilder.supportedPlatforms
        }

        // Create product builders for each product in the package. A product can only contain a module present in the
        // same package.
        let products: [Product] = if let productsFilter {
            package.products.filter(productsFilter)
        } else {
            package.products
        }

        packageBuilder.products = try products.map { product in
            try ResolvedProductBuilder(
                product: product,
                packageBuilder: packageBuilder,
                moduleBuilders: product.modules.map {
                    guard let module = modulesMap[$0] else {
                        throw InternalError("unknown target \($0)")
                    }
                    return module
                }
            )
        }

        // add registry metadata if available
        if fileSystem.exists(package.path.appending(component: RegistryReleaseMetadataStorage.fileName)) {
            packageBuilder.registryMetadata = try RegistryReleaseMetadataStorage.load(
                from: package.path.appending(component: RegistryReleaseMetadataStorage.fileName),
                fileSystem: fileSystem
            )
        }
    }

    let dupProductsChecker = DuplicateProductsChecker(
        packageBuilders: packageBuilders,
        moduleAliasingUsed: moduleAliasingUsed,
        observabilityScope: observabilityScope
    )
    try dupProductsChecker.run(lookupByProductIDs: moduleAliasingUsed, observabilityScope: observabilityScope)

    // The set of all module names.
    var allModuleNames = Set<String>()

    // Track if multiple modules are found with the same name.
    var foundDuplicateModule = false

    for packageBuilder in packageBuilders {
        for moduleBuilder in packageBuilder.modules {
            // Record if we see a duplicate module.
            foundDuplicateModule = foundDuplicateModule || !allModuleNames.insert(moduleBuilder.module.name).inserted
        }
    }

    // Do another pass and establish product dependencies of each module.
    for packageBuilder in packageBuilders {
        let package = packageBuilder.package

        let packageObservabilityScope = observabilityScope.makeChildScope(
            description: "Validating package targets",
            metadata: package.diagnosticsMetadata
        )

        // Get all implicit system library dependencies in this package.
        let implicitSystemLibraryDeps = packageBuilder.dependencies
            .flatMap(\.modules)
            .filter {
                if case let systemLibrary as SystemLibraryModule = $0.module {
                    return systemLibrary.isImplicit
                }
                return false
            }

        let packageDoesNotSupportProductAliases = packageBuilder.package.doesNotSupportProductAliases
        let lookupByProductIDs = !packageDoesNotSupportProductAliases &&
            (packageBuilder.package.manifest.disambiguateByProductIDs || moduleAliasingUsed)

        // Get all the products from dependencies of this package.
        let productDependencies = packageBuilder.dependencies
            .flatMap { (dependency: ResolvedPackageBuilder) -> [ResolvedProductBuilder] in
                // Filter out synthesized products such as tests and implicit executables.
                // Check if a dependency product is explicitly declared as a product in its package manifest
                let manifestProducts = dependency.package.manifest.products.lazy.map(\.name)
                let explicitProducts = dependency.package.products.filter { manifestProducts.contains($0.name) }
                let explicitIdsOrNames = Set(explicitProducts.lazy.map { lookupByProductIDs ? $0.identity : $0.name })
                return dependency.products
                    .filter {
                        lookupByProductIDs ? explicitIdsOrNames.contains($0.product.identity) : explicitIdsOrNames
                            .contains($0.product.name)
                    }
            }

        let productDependencyMap: [String: ResolvedProductBuilder] = if lookupByProductIDs {
            try Dictionary(uniqueKeysWithValues: productDependencies.map {
                guard let packageName = packageBuilder
                    .dependencyNamesForModuleDependencyResolutionOnly[$0.packageBuilder.package.identity]
                else {
                    throw InternalError(
                        "could not determine name for dependency on package '\($0.packageBuilder.package.identity)' from package '\(packageBuilder.package.identity)'"
                    )
                }
                let key = "\(packageName.lowercased())_\($0.product.name)"
                return (key, $0)
            })
        } else {
            try Dictionary(
                productDependencies.map { ($0.product.name, $0) },
                uniquingKeysWith: { lhs, _ in
                    let duplicates = productDependencies.filter { $0.product.name == lhs.product.name }
                    throw emitDuplicateProductDiagnostic(
                        productName: lhs.product.name,
                        packages: duplicates.map(\.packageBuilder.package),
                        moduleAliasingUsed: moduleAliasingUsed,
                        observabilityScope: observabilityScope
                    )
                }
            )
        }

        // Establish dependencies in each module.
        for moduleBuilder in packageBuilder.modules {
            // Directly add all the system module dependencies.
            moduleBuilder.dependencies += implicitSystemLibraryDeps.map { .module($0, conditions: []) }

            // Establish product dependencies.
            for case .product(let productRef, let conditions) in moduleBuilder.module.dependencies {
                // Find the product in this package's dependency products.
                // Look it up by ID if module aliasing is used, otherwise by name.
                let product = lookupByProductIDs ? productDependencyMap[productRef.identity] :
                    productDependencyMap[productRef.name]
                guard let product else {
                    // Only emit a diagnostic if there are no other diagnostics.
                    // This avoids flooding the diagnostics with product not
                    // found errors when there are more important errors to
                    // resolve (like authentication issues).
                    if !observabilityScope.errorsReportedInAnyScope {
                        let error = prepareProductDependencyNotFoundError(
                            packageBuilder: packageBuilder,
                            moduleBuilder: moduleBuilder,
                            dependency: productRef,
                            lookupByProductIDs: lookupByProductIDs
                        )
                        packageObservabilityScope.emit(error)
                    }
                    continue
                }

                // Starting in 5.2, and module-based dependency, we require module product dependencies to
                // explicitly reference the package containing the product, or for the product, package and
                // dependency to share the same name. We don't check this in manifest loading for root-packages so
                // we can provide a more detailed diagnostic here.
                if packageBuilder.package.manifest.toolsVersion >= .v5_2 && productRef.package == nil {
                    let referencedPackageIdentity = product.packageBuilder.package.identity
                    guard let referencedPackageDependency = (
                        packageBuilder.package.manifest.dependencies
                            .first { package in
                                package.identity == referencedPackageIdentity
                            }
                    ) else {
                        throw InternalError(
                            "dependency reference for \(product.packageBuilder.package.manifest.packageLocation) not found"
                        )
                    }
                    let referencedPackageName = referencedPackageDependency.nameForModuleDependencyResolutionOnly
                    if productRef.name != referencedPackageName {
                        let error = PackageGraphError.productDependencyMissingPackage(
                            productName: productRef.name,
                            moduleName: moduleBuilder.module.name,
                            packageIdentifier: referencedPackageName
                        )
                        packageObservabilityScope.emit(error)
                    }
                }

                moduleBuilder.dependencies.append(.product(product, conditions: conditions))
            }
        }
    }

    // If a module with similar name was encountered before, we emit a diagnostic.
    if foundDuplicateModule {
        var duplicateModules = [String: [Package]]()
        for moduleName in Set(allModuleNames).sorted() {
            let packages = packageBuilders
                .filter { $0.modules.contains(where: { $0.module.name == moduleName }) }
                .map(\.package)
            if packages.count > 1 {
                duplicateModules[moduleName, default: []].append(contentsOf: packages)
            }
        }

        var potentiallyDuplicatePackages = [Pair: [String]]()
        for entry in duplicateModules {
            // the duplicate is across exactly two packages
            if entry.value.count == 2 {
                potentiallyDuplicatePackages[Pair(package1: entry.value[0], package2: entry.value[1]), default: []]
                    .append(entry.key)
            }
        }

        var duplicateModulesAddressed = [String]()
        for potentiallyDuplicatePackage in potentiallyDuplicatePackages {
            // more than three module matches, or all modules in the package match
            if potentiallyDuplicatePackage.value.count > 3 ||
                (
                    potentiallyDuplicatePackage.value.sorted() == potentiallyDuplicatePackage.key.package1.modules
                        .map(\.name).sorted()
                        &&
                        potentiallyDuplicatePackage.value.sorted() == potentiallyDuplicatePackage.key.package2.modules
                        .map(\.name).sorted()
                )
            {
                switch (
                    potentiallyDuplicatePackage.key.package1.identity.registry,
                    potentiallyDuplicatePackage.key.package2.identity.registry
                ) {
                case (.some(let registryIdentity), .none):
                    observabilityScope.emit(
                        ModuleError.duplicateModulesScmAndRegistry(
                            registryPackage: registryIdentity,
                            scmPackage: potentiallyDuplicatePackage.key.package2.identity,
                            modules: potentiallyDuplicatePackage.value
                        )
                    )
                case (.none, .some(let registryIdentity)):
                    observabilityScope.emit(
                        ModuleError.duplicateModulesScmAndRegistry(
                            registryPackage: registryIdentity,
                            scmPackage: potentiallyDuplicatePackage.key.package1.identity,
                            modules: potentiallyDuplicatePackage.value
                        )
                    )
                default:
                    observabilityScope.emit(
                        ModuleError.duplicateModules(
                            package: potentiallyDuplicatePackage.key.package1.identity,
                            otherPackage: potentiallyDuplicatePackage.key.package2.identity,
                            modules: potentiallyDuplicatePackage.value
                        )
                    )
                }
                duplicateModulesAddressed += potentiallyDuplicatePackage.value
            }
        }

        for entry in duplicateModules.filter({ !duplicateModulesAddressed.contains($0.key) }) {
            observabilityScope.emit(
                ModuleError.duplicateModule(
                    moduleName: entry.key,
                    packages: entry.value.map(\.identity)
                )
            )
        }
    }

    do {
        let moduleBuilders = packageBuilders.flatMap {
            $0.modules.map {
                KeyedPair($0, key: $0.module)
            }
        }
        if let cycle = findCycle(moduleBuilders, successors: {
            $0.item.dependencies.flatMap {
                switch $0 {
                case .product(let productBuilder, conditions: _):
                    return productBuilder.moduleBuilders.map { KeyedPair($0, key: $0.module) }
                case .module:
                    return [] // local modules were checked by PackageBuilder.
                }
            }
        }) {
            observabilityScope.emit(
                ModuleError.cycleDetected(
                    (cycle.path.map(\.key.name), cycle.cycle.map(\.key.name))
                )
            )
            return IdentifiableSet()
        }
    }

    return try IdentifiableSet(packageBuilders.map { try $0.construct() })
}

private func prepareProductDependencyNotFoundError(
    packageBuilder: ResolvedPackageBuilder,
    moduleBuilder: ResolvedModuleBuilder,
    dependency: Module.ProductReference,
    lookupByProductIDs: Bool
) -> PackageGraphError {
    let packageName = packageBuilder.package.identity.description
    // Module's dependency is either a local module or a product from another package.
    // If dependency is a product from the current package, that's an incorrect
    // declaration of the dependency and we should show relevant error. Let's see
    // if indeed the dependency matches any of the products.
    let declProductsAsDependency = packageBuilder.package.products.filter { product in
        lookupByProductIDs ? product.identity == dependency.identity : product.name == dependency.name
    }.flatMap(\.modules).filter { t in
        t.name != dependency.name
    }
    if !declProductsAsDependency.isEmpty {
        return PackageGraphError.productDependencyNotFound(
            package: packageName,
            moduleName: moduleBuilder.module.name,
            dependencyProductName: dependency.name,
            dependencyPackageName: dependency.package,
            dependencyProductInDecl: true,
            similarProductName: nil,
            packageContainingSimilarProduct: nil
        )
    }

    // If dependency name is a typo, find best possible match from the available destinations.
    // Depending on how the dependency is declared, "available destinations" might be:
    // - modules within the current package
    // - products across all packages in the graph
    // - products from a specific package
    var packageContainingBestMatchedProduct: String?
    var bestMatchedProductName: String?
    if dependency.package == nil {
        // First assume it's a dependency on modules within the same package.
        let localModules = Array(packageBuilder.modules.map(\.module.name).filter { $0 != moduleBuilder.module.name })
        bestMatchedProductName = bestMatch(for: dependency.name, from: localModules)
        if bestMatchedProductName != nil {
            return PackageGraphError.productDependencyNotFound(
                package: packageName,
                moduleName: moduleBuilder.module.name,
                dependencyProductName: dependency.name,
                dependencyPackageName: nil,
                dependencyProductInDecl: false,
                similarProductName: bestMatchedProductName,
                packageContainingSimilarProduct: nil
            )
        }
        // Since there's no package name in the dependency declaration, and no match across
        // the local modules, we assume the user actually meant to use product dependency,
        // but didn't specify package to use the product from. Since products are globally
        // unique, we should be able to find a good match across the graph, if the package
        // is already a part of the dependency tree.
        let availableProducts = Dictionary(
            uniqueKeysWithValues: packageBuilder.dependencies
                .flatMap { (packageDep: ResolvedPackageBuilder) -> [(
                    String,
                    String
                )] in
                    let manifestProducts = packageDep.package.manifest.products.map(\.name)
                    let explicitProducts = packageDep.package.products.filter { manifestProducts.contains($0.name) }
                    let explicitIdsOrNames = Set(explicitProducts.map { lookupByProductIDs ? $0.identity : $0.name })
                    return explicitIdsOrNames.map { ($0, packageDep.package.identity.description) }
                }
        )
        bestMatchedProductName = bestMatch(for: dependency.name, from: Array(availableProducts.keys))
        if bestMatchedProductName != nil {
            packageContainingBestMatchedProduct = availableProducts[bestMatchedProductName!]
        }
        return PackageGraphError.productDependencyNotFound(
            package: packageName,
            moduleName: moduleBuilder.module.name,
            dependencyProductName: dependency.name,
            dependencyPackageName: nil,
            dependencyProductInDecl: false,
            similarProductName: bestMatchedProductName,
            packageContainingSimilarProduct: packageContainingBestMatchedProduct
        )
    } else {
        // Package is explicitly listed in the product dependency, we shall search
        // within the products from that package.
        let availableProducts = packageBuilder.dependencies
            .filter { $0.package.identity.description == dependency.package }
            .flatMap { (packageDep: ResolvedPackageBuilder) -> [String] in
                let manifestProducts = packageDep.package.manifest.products.map(\.name)
                let explicitProducts = packageDep.package.products.filter { manifestProducts.contains($0.name) }
                let explicitIdsOrNames = Set(explicitProducts.map { lookupByProductIDs ? $0.identity : $0.name })
                return Array(explicitIdsOrNames)
            }
        bestMatchedProductName = bestMatch(for: dependency.name, from: availableProducts)
        return PackageGraphError.productDependencyNotFound(
            package: packageName,
            moduleName: moduleBuilder.module.name,
            dependencyProductName: dependency.name,
            dependencyPackageName: dependency.package,
            dependencyProductInDecl: false,
            similarProductName: bestMatchedProductName,
            packageContainingSimilarProduct: dependency.package
        )
    }
}

private func emitDuplicateProductDiagnostic(
    productName: String,
    packages: [Package],
    moduleAliasingUsed: Bool,
    observabilityScope: ObservabilityScope
) -> PackageGraphError {
    if moduleAliasingUsed {
        for package in packages.filter(\.doesNotSupportProductAliases) {
            // Emit an additional warning about product aliasing in case of older tools-versions.
            observabilityScope
                .emit(
                    warning: "product aliasing requires tools-version 5.2 or later, so it is not supported by '\(package.identity.description)'"
                )
        }
    }
    return PackageGraphError.duplicateProduct(
        product: productName,
        packages: packages
    )
}

private func calculateEnabledTraits(
    parentPackage: PackageIdentity?,
    identity: PackageIdentity,
    manifest: Manifest,
    explictlyEnabledTraits: Set<String>?
) throws -> Set<String> {
    // This the point where we flatten the enabled traits and resolve the recursive traits
    var recursiveEnabledTraits = explictlyEnabledTraits ?? []
    let areDefaultsEnabled = recursiveEnabledTraits.remove("default") != nil

    // We are going to calculate which traits are actually enabled for a node here. To do this
    // we have to check if default traits should be used and then flatten all the enabled traits.
    for trait in recursiveEnabledTraits {
        // Check if the enabled trait is a valid trait
        if manifest.traits.first(where: { $0.name == trait }) == nil {
            // The enabled trait is invalid
            throw ModuleError.invalidTrait(package: identity, trait: trait)
        }
    }

<<<<<<< HEAD
    // explicitlyEnabledTraits != nil && !areDefaultsEnabled

    if let parentPackage, !(explictlyEnabledTraits == nil || areDefaultsEnabled) && !manifest.supportsTraits {
=======
    if let parentPackage, !(explictlyEnabledTraits == nil || areDefaultsEnabled) && manifest.traits.isEmpty {
>>>>>>> 82682617
        // We throw an error when default traits are disabled for a package without any traits
        // This allows packages to initially move new API behind traits once.
        throw ModuleError.disablingDefaultTraitsOnEmptyTraits(
            parentPackage: parentPackage,
            packageName: manifest.displayName
        )
    }

    // We have to enable all default traits if no traits are enabled or the defaults are explicitly enabled
    if explictlyEnabledTraits == nil || areDefaultsEnabled {
        recursiveEnabledTraits.formUnion(manifest.traits.first { $0.name == "default" }?.enabledTraits ?? [])
    }

    while true {
        let flattendEnabledTraits = Set(
            manifest.traits
                .lazy
                .filter { recursiveEnabledTraits.contains($0.name) }
                .map(\.enabledTraits)
                .joined()
        )
        let newRecursiveEnabledTraits = recursiveEnabledTraits.union(flattendEnabledTraits)
        if newRecursiveEnabledTraits.count == recursiveEnabledTraits.count {
            break
        } else {
            recursiveEnabledTraits = newRecursiveEnabledTraits
        }
    }

    return recursiveEnabledTraits
}

extension Package {
    fileprivate var doesNotSupportProductAliases: Bool {
        // We can never use the identity based lookup for older packages because they lack the necessary information.
        self.manifest.toolsVersion < .v5_2
    }
}

private struct Pair: Hashable {
    let package1: Package
    let package2: Package

    static func == (lhs: Pair, rhs: Pair) -> Bool {
        lhs.package1.identity == rhs.package1.identity &&
            lhs.package2.identity == rhs.package2.identity
    }

    public func hash(into hasher: inout Hasher) {
        hasher.combine(self.package1.identity)
        hasher.combine(self.package2.identity)
    }
}

extension Product {
    fileprivate var isDefaultLibrary: Bool {
        type == .library(.automatic)
    }
}

private class DuplicateProductsChecker {
    var packageIDToBuilder = [PackageIdentity: ResolvedPackageBuilder]()
    var checkedPkgIDs = [PackageIdentity]()

    let moduleAliasingUsed: Bool
    let observabilityScope: ObservabilityScope

    init(packageBuilders: [ResolvedPackageBuilder], moduleAliasingUsed: Bool, observabilityScope: ObservabilityScope) {
        for packageBuilder in packageBuilders {
            let pkgID = packageBuilder.package.identity
            self.packageIDToBuilder[pkgID] = packageBuilder
        }
        self.moduleAliasingUsed = moduleAliasingUsed
        self.observabilityScope = observabilityScope
    }

    func run(lookupByProductIDs: Bool = false, observabilityScope: ObservabilityScope) throws {
        var productToPkgMap = [String: Set<PackageIdentity>]()
        for (pkgID, pkgBuilder) in self.packageIDToBuilder {
            let useProductIDs = pkgBuilder.package.manifest.disambiguateByProductIDs || lookupByProductIDs
            let depProductRefs = pkgBuilder.package.modules.map(\.dependencies).flatMap { $0 }.compactMap(\.product)
            for depRef in depProductRefs {
                if let depPkg = depRef.package.map(PackageIdentity.plain) {
                    if !self.checkedPkgIDs.contains(depPkg) {
                        self.checkedPkgIDs.append(depPkg)
                    }
                    let depProductIDs = self.packageIDToBuilder[depPkg]?.package.products
                        .filter { $0.identity == depRef.identity }
                        .map { useProductIDs && $0.isDefaultLibrary ? $0.identity : $0.name } ?? []
                    for depID in depProductIDs {
                        productToPkgMap[depID, default: .init()].insert(depPkg)
                    }
                } else {
                    let depPkgs = pkgBuilder.dependencies
                        .filter { $0.products.contains { $0.product.name == depRef.name }}.map(\.package.identity)
                    productToPkgMap[depRef.name, default: .init()].formUnion(Set(depPkgs))
                    self.checkedPkgIDs.append(contentsOf: depPkgs)
                }
                if !self.checkedPkgIDs.contains(pkgID) {
                    self.checkedPkgIDs.append(pkgID)
                }
            }
            for (depIDOrName, depPkgs) in productToPkgMap.filter({ Set($0.value).count > 1 }) {
                let name = depIDOrName.components(separatedBy: "_").dropFirst().joined(separator: "_")
                throw emitDuplicateProductDiagnostic(
                    productName: name.isEmpty ? depIDOrName : name,
                    packages: depPkgs.compactMap { self.packageIDToBuilder[$0]?.package },
                    moduleAliasingUsed: self.moduleAliasingUsed,
                    observabilityScope: self.observabilityScope
                )
            }
        }

        // Check packages that exist but are not in a dependency graph
        let untrackedPkgs = self.packageIDToBuilder.filter { !self.checkedPkgIDs.contains($0.key) }
        for (pkgID, pkgBuilder) in untrackedPkgs {
            for product in pkgBuilder.products {
                // Check if checking product ID only is safe
                let useIDOnly = lookupByProductIDs && product.product.isDefaultLibrary
                if !useIDOnly {
                    // This untracked pkg could have a product name conflicting with a
                    // product name from another package, but since it's not depended on
                    // by other packages, keep track of both this product's name and ID
                    // just in case other packages are < .v5_8
                    productToPkgMap[product.product.name, default: .init()].insert(pkgID)
                }
                productToPkgMap[product.product.identity, default: .init()].insert(pkgID)
            }
        }

        let duplicates = productToPkgMap.filter { $0.value.count > 1 }
        for (productName, pkgs) in duplicates {
            throw emitDuplicateProductDiagnostic(
                productName: productName,
                packages: pkgs.compactMap { self.packageIDToBuilder[$0]?.package },
                moduleAliasingUsed: self.moduleAliasingUsed,
                observabilityScope: self.observabilityScope
            )
        }
    }
}

private func computePlatforms(
    package: Package,
    platformRegistry: PlatformRegistry
) -> [SupportedPlatform] {
    // the supported platforms as declared in the manifest
    let declaredPlatforms: [SupportedPlatform] = package.manifest.platforms.map { platform in
        let declaredPlatform = platformRegistry.platformByName[platform.platformName]
            ?? PackageModel.Platform.custom(name: platform.platformName, oldestSupportedVersion: platform.version)
        return SupportedPlatform(
            platform: declaredPlatform,
            version: .init(platform.version),
            options: platform.options
        )
    }

    return declaredPlatforms.sorted(by: { $0.platform.name < $1.platform.name })
}

// Track and override module aliases specified for modules in a package graph
private func resolveModuleAliases(
    packageBuilders: [ResolvedPackageBuilder],
    observabilityScope: ObservabilityScope
) throws -> Bool {
    // If there are no module aliases specified, return early
    let hasAliases = packageBuilders.contains { $0.package.modules.contains {
        $0.dependencies.contains { dep in
            if case .product(let prodRef, _) = dep {
                return prodRef.moduleAliases != nil
            }
            return false
        }
    }
    }

    guard hasAliases else { return false }
    var aliasTracker = ModuleAliasTracker()
    for packageBuilder in packageBuilders {
        try aliasTracker.addModuleAliases(
            modules: packageBuilder.package.modules,
            package: packageBuilder.package.identity
        )
    }

    // Track modules that need module aliases for each package
    for packageBuilder in packageBuilders {
        for product in packageBuilder.package.products {
            aliasTracker.trackModulesPerProduct(
                product: product,
                package: packageBuilder.package.identity
            )
        }
    }

    // Override module aliases upstream if needed
    aliasTracker.propagateAliases(observabilityScope: observabilityScope)

    // Validate sources (Swift files only) for modules being aliased.
    // Needs to be done after `propagateAliases` since aliases defined
    // upstream can be overridden.
    for packageBuilder in packageBuilders {
        for product in packageBuilder.package.products {
            try aliasTracker.validateAndApplyAliases(
                product: product,
                package: packageBuilder.package.identity,
                observabilityScope: observabilityScope
            )
        }
    }

    // Emit diagnostics for any module aliases that did not end up being applied.
    aliasTracker.diagnoseUnappliedAliases(observabilityScope: observabilityScope)

    return true
}

/// A generic builder for `Resolved` models.
private class ResolvedBuilder<T> {
    /// The constructed object, available after the first call to `construct()`.
    private var _constructedObject: T?

    /// Construct the object with the accumulated data.
    ///
    /// Note that once the object is constructed, future calls to
    /// this method will return the same object.
    final func construct() throws -> T {
        if let _constructedObject {
            return _constructedObject
        }
        let constructedObject = try self.constructImpl()
        _constructedObject = constructedObject
        return constructedObject
    }

    /// The object construction implementation.
    func constructImpl() throws -> T {
        fatalError("Should be implemented by subclasses")
    }
}

/// Builder for resolved product.
private final class ResolvedProductBuilder: ResolvedBuilder<ResolvedProduct> {
    /// The reference to its package.
    unowned let packageBuilder: ResolvedPackageBuilder

    /// The product reference.
    let product: Product

    /// The module builders in the product.
    let moduleBuilders: [ResolvedModuleBuilder]

    init(product: Product, packageBuilder: ResolvedPackageBuilder, moduleBuilders: [ResolvedModuleBuilder]) {
        self.product = product
        self.packageBuilder = packageBuilder
        self.moduleBuilders = moduleBuilders
    }

    override func constructImpl() throws -> ResolvedProduct {
        try ResolvedProduct(
            packageIdentity: self.packageBuilder.package.identity,
            product: self.product,
            modules: IdentifiableSet(self.moduleBuilders.map { try $0.construct() })
        )
    }
}

/// Builder for resolved module.
private final class ResolvedModuleBuilder: ResolvedBuilder<ResolvedModule> {
    /// Enumeration to represent module dependencies.
    enum Dependency {
        /// Dependency to another module, with conditions.
        case module(_ module: ResolvedModuleBuilder, conditions: [PackageCondition])

        /// Dependency to a product, with conditions.
        case product(_ product: ResolvedProductBuilder, conditions: [PackageCondition])
    }

    /// The reference to its package.
    let packageIdentity: PackageIdentity

    /// The module reference.
    let module: Module

    /// The module dependencies of this module.
    var dependencies: [Dependency] = []

    /// The defaultLocalization for this package
    var defaultLocalization: String? = nil

    /// The platforms supported by this package.
    var supportedPlatforms: [SupportedPlatform] = []

    let observabilityScope: ObservabilityScope
    let platformVersionProvider: PlatformVersionProvider

    init(
        packageIdentity: PackageIdentity,
        module: Module,
        observabilityScope: ObservabilityScope,
        platformVersionProvider: PlatformVersionProvider
    ) {
        self.packageIdentity = packageIdentity
        self.module = module
        self.observabilityScope = observabilityScope
        self.platformVersionProvider = platformVersionProvider
    }

    override func constructImpl() throws -> ResolvedModule {
        let diagnosticsEmitter = self.observabilityScope.makeDiagnosticsEmitter {
            var metadata = ObservabilityMetadata()
            metadata.moduleName = self.module.name
            return metadata
        }

        let dependencies = try self.dependencies.map { dependency -> ResolvedModule.Dependency in
            switch dependency {
            case .module(let moduleBuilder, let conditions):
                return try .module(moduleBuilder.construct(), conditions: conditions)
            case .product(let productBuilder, let conditions):
                try self.module.validateDependency(
                    product: productBuilder.product,
                    productPackage: productBuilder.packageBuilder.package.identity
                )
                let product = try productBuilder.construct()
                if !productBuilder.packageBuilder.isAllowedToVendUnsafeProducts {
                    try product.diagnoseInvalidUseOfUnsafeFlags(diagnosticsEmitter)
                }
                return .product(product, conditions: conditions)
            }
        }

        return ResolvedModule(
            packageIdentity: self.packageIdentity,
            underlying: self.module,
            dependencies: dependencies,
            defaultLocalization: self.defaultLocalization,
            supportedPlatforms: self.supportedPlatforms,
            platformVersionProvider: self.platformVersionProvider
        )
    }
}

extension Module {
    func validateDependency(module: Module) throws {
        if self.type == .plugin && module.type == .library {
            throw PackageGraphError.unsupportedPluginDependency(
                moduleName: self.name,
                dependencyName: module.name,
                dependencyType: module.type.rawValue,
                dependencyPackage: nil
            )
        }
    }

    func validateDependency(product: Product, productPackage: PackageIdentity) throws {
        if self.type == .plugin && product.type.isLibrary {
            throw PackageGraphError.unsupportedPluginDependency(
                moduleName: self.name,
                dependencyName: product.name,
                dependencyType: product.type.description,
                dependencyPackage: productPackage.description
            )
        }
    }
}

/// Builder for resolved package.
private final class ResolvedPackageBuilder: ResolvedBuilder<ResolvedPackage> {
    /// The package reference.
    let package: Package

    /// The product filter applied to the package.
    let productFilter: ProductFilter

    /// Package can vend unsafe products
    let isAllowedToVendUnsafeProducts: Bool

    /// Package can be overridden
    let allowedToOverride: Bool

    /// The modules in the package.
    var modules: [ResolvedModuleBuilder] = []

    /// The products in this package.
    var products: [ResolvedProductBuilder] = []

    /// The enabled traits of this package.
    var enabledTraits: Set<String> = []

    /// The dependencies of this package.
    var dependencies: [ResolvedPackageBuilder] = []

    /// Map from package identity to the local name for module dependency resolution that has been given to that package
    /// through the dependency declaration.
    var dependencyNamesForModuleDependencyResolutionOnly: [PackageIdentity: String] = [:]

    /// The defaultLocalization for this package.
    var defaultLocalization: String? = nil

    /// The platforms supported by this package.
    var supportedPlatforms: [SupportedPlatform] = []

    /// If the given package's source is a registry release, this provides additional metadata and signature
    /// information.
    var registryMetadata: RegistryReleaseMetadata?

    let platformVersionProvider: PlatformVersionProvider

    init(
        _ package: Package,
        productFilter: ProductFilter,
        enabledTraits: Set<String>,
        isAllowedToVendUnsafeProducts: Bool,
        allowedToOverride: Bool,
        platformVersionProvider: PlatformVersionProvider
    ) {
        self.package = package
        self.productFilter = productFilter
        self.enabledTraits = enabledTraits
        self.isAllowedToVendUnsafeProducts = isAllowedToVendUnsafeProducts
        self.allowedToOverride = allowedToOverride
        self.platformVersionProvider = platformVersionProvider
    }

    override func constructImpl() throws -> ResolvedPackage {
        let products = try self.products.map { try $0.construct() }
        var modules = products.reduce(into: IdentifiableSet()) { $0.formUnion($1.modules) }
        try modules.formUnion(self.modules.map { try $0.construct() })

        return ResolvedPackage(
            underlying: self.package,
            defaultLocalization: self.defaultLocalization,
            supportedPlatforms: self.supportedPlatforms,
            dependencies: self.dependencies.map(\.package.identity),
            enabledTraits: self.enabledTraits,
            modules: modules,
            products: products,
            registryMetadata: self.registryMetadata,
            platformVersionProvider: self.platformVersionProvider
        )
    }
}<|MERGE_RESOLUTION|>--- conflicted
+++ resolved
@@ -966,13 +966,9 @@
         }
     }
 
-<<<<<<< HEAD
     // explicitlyEnabledTraits != nil && !areDefaultsEnabled
 
     if let parentPackage, !(explictlyEnabledTraits == nil || areDefaultsEnabled) && !manifest.supportsTraits {
-=======
-    if let parentPackage, !(explictlyEnabledTraits == nil || areDefaultsEnabled) && manifest.traits.isEmpty {
->>>>>>> 82682617
         // We throw an error when default traits are disabled for a package without any traits
         // This allows packages to initially move new API behind traits once.
         throw ModuleError.disablingDefaultTraitsOnEmptyTraits(
