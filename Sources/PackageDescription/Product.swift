--- conflicted
+++ resolved
@@ -196,11 +196,7 @@
 }
 
 public extension [Product] {
-<<<<<<< HEAD
-    @available(_PackageDescription, introduced: 999.0.0)
-=======
     @available(_PackageDescription, introduced: 6.3.0)
->>>>>>> b86aa407
     static func template(
         name: String,
     ) -> [Product] {
