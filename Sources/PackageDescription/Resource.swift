//===----------------------------------------------------------------------===//
//
// This source file is part of the Swift open source project
//
// Copyright (c) 2019 Apple Inc. and the Swift project authors
// Licensed under Apache License v2.0 with Runtime Library Exception
//
// See http://swift.org/LICENSE.txt for license information
// See http://swift.org/CONTRIBUTORS.txt for the list of Swift project authors
//
//===----------------------------------------------------------------------===//

/// A resource to bundle with the Swift package.
///
/// If a Swift package declares a Swift tools version of 5.3 or later, it can
/// include resource files. Similar to source code, Swift Package Manager scopes resources to a
/// target, so you must put them into the folder that corresponds to the target
/// they belong to. For example, any resources for the `MyLibrary` target must
/// reside in `Sources/MyLibrary`. Use subdirectories to organize your resource
/// files in a way that simplifies file identification and management. For
/// example, put all resource files into a directory named `Resources`, so they
/// reside at `Sources/MyLibrary/Resources`.
///
/// By default, Swift Package Manager handles common resources types for Apple platforms
/// automatically. For example, you don't need to declare XIB files,
/// storyboards, Core Data file types, and asset catalogs as resources in your
/// package manifest. However, you must explicitly declare other file types — for
/// example, image files — as resources using the
/// ``Resource/process(_:localization:)`` or ``Resource/copy(_:)`` rules.
/// Alternatively, exclude resource files from a target by passing them to the
/// target initializer's ``Target/exclude`` parameter.
///
/// To learn more about package resources, see
/// <doc:bundling-resources-with-a-swift-package>.
public struct Resource: Encodable {

    /// Defines the explicit type of localization for resources.
    public enum Localization: String, Encodable {

        /// A constant that represents default internationalization.
        case `default`

        /// A constant that represents base internationalization.
        case base
    }

    /// The rule for the resource.
    private let rule: String

    /// The path of the resource.
    private let path: String

    /// The explicit type of localization for the resource.
    private let localization: Localization?

    private init(rule: String, path: String, localization: Localization?) {
        self.rule = rule
        self.path = path
        self.localization = localization
    }

    /// Applies a platform-specific rules to the resource at the given path.
    ///
    /// Use the `process` rule to process resources at the given path according
    /// to the platform Swift Package Manager builds the target for. For example, Swift Package Manager may
    /// optimize image files for platforms that support such optimizations. If
    /// no optimization is available for a file type, Swift Package Manager copies the file.
    ///
    /// If the given path represents a directory, Swift Package Manager applies the process rule
    /// recursively to each file in the directory.
    ///
    /// If possible, use this rule instead of ``Resource/copy(_:)``.
    ///
    /// - Parameters:
    ///   - path: The path for a resource.
    ///   - localization: The explicit localization type for the resource.
    /// - Returns: A `Resource` instance.
    public static func process(_ path: String, localization: Localization? = nil) -> Resource {
        return Resource(rule: "process", path: path, localization: localization)
    }

    /// Applies the copy rule to a resource at the given path.
    ///
    /// If possible, use ``Resource/process(_:localization:)`` and automatically
    /// apply optimizations to resources.
    ///
    /// If your resources must remain untouched or must retain a specific folder
    /// structure, use the `copy` rule. It copies resources at the given `path`,
    /// as is, to the top level in the package's resource bundle. If the given
    /// path represents a directory, Swift Package Manager preserves its structure.
    ///
    /// - Parameter path: The path for a resource.
<<<<<<< HEAD
    /// - Returns: A `Resource` instance.
public static func copy(_ path: String) -> Resource {
=======
    public static func copy(_ path: String) -> Resource {
>>>>>>> 911556ad
        return Resource(rule: "copy", path: path, localization: nil)
    }
}<|MERGE_RESOLUTION|>--- conflicted
+++ resolved
@@ -90,12 +90,8 @@
     /// path represents a directory, Swift Package Manager preserves its structure.
     ///
     /// - Parameter path: The path for a resource.
-<<<<<<< HEAD
     /// - Returns: A `Resource` instance.
-public static func copy(_ path: String) -> Resource {
-=======
     public static func copy(_ path: String) -> Resource {
->>>>>>> 911556ad
         return Resource(rule: "copy", path: path, localization: nil)
     }
 }