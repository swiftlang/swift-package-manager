//===----------------------------------------------------------------------===//
//
// This source file is part of the Swift open source project
//
// Copyright (c) 2018-2021 Apple Inc. and the Swift project authors
// Licensed under Apache License v2.0 with Runtime Library Exception
//
// See http://swift.org/LICENSE.txt for license information
// See http://swift.org/CONTRIBUTORS.txt for the list of Swift project authors
//
//===----------------------------------------------------------------------===//

import Foundation

/// The basic building block of a Swift package.
///
/// Each target contains a set of source files that Swift Package Manager compiles into a module
/// or test suite. You can vend targets to other packages by defining products
/// that include the targets.
///
/// A target may depend on other targets within the same package and on products
/// vended by the package's dependencies.
public final class Target {

    /// The different types of a target.
    public enum TargetType: String, Encodable {
        /// A target that contains code for the Swift package's functionality.
        case regular
        /// A target that contains code for an executable's main module.
        case executable
        /// A target that contains tests for the Swift package's other targets.
        case test
        /// A target that adapts a library on the system to work with Swift
        /// packages.
        case system
        /// A target that references a binary artifact.
        case binary
        /// A target that provides a package plugin.
        case plugin
    }

    /// The different types of a target's dependency on another entity.
    public enum Dependency {
        /// A denpendency on a target.
        ///
        ///  - Parameters:
        ///    - name: The name of the target.
        ///    - condition: A condition that limits the application of the target dependency. For example, only apply a dependency for a specific platform.
        case targetItem(name: String, condition: TargetDependencyCondition?)
        /// A dependency on a product.
        ///
        /// - Parameters:
        ///    - name: The name of the product.
        ///    - package: The name of the package.
        ///    - moduleAlias: The module aliases for targets in the product.
        ///    - condition: A condition that limits the application of the target dependency. For example, only apply a dependency for a specific platform.
        case productItem(name: String, package: String?, moduleAliases: [String: String]?, condition: TargetDependencyCondition?)
        /// A by-name dependency on either a target or a product.
        ///
        /// - Parameters:
        ///   - name: The name of the dependency, either a target or a product.
        ///   - condition: A condition that limits the application of the target
        ///     dependency. For example, only apply a dependency for a specific
        ///     platform.
        case byNameItem(name: String, condition: TargetDependencyCondition?)
    }

    /// The name of the target.
    public var name: String

    /// The path of the target, relative to the package root.
    ///
    /// If the path is `nil`, Swift Package Manager looks for a target's source files at
    /// predefined search paths and in a subdirectory with the target's name.
    ///
    /// The predefined search paths are the following directories under the
    /// package root:
    ///
    /// - `Sources`, `Source`, `src`, and `srcs` for regular targets
    /// - `Tests`, `Sources`, `Source`, `src`, and `srcs` for test targets
    ///
    /// For example, Swift Package Manager looks for source files inside the
    /// `[PackageRoot]/Sources/[TargetName]` directory.
    ///
    /// Don't escape the package root; that is, values like `../Foo` or `/Foo`
    /// are invalid.
    public var path: String?

    /// The URL of a binary target.
    ///
    /// The URL points to an archive file that contains the referenced binary
    /// artifact at its root.
    ///
    /// Binary targets are only available on Apple platforms.
    @available(_PackageDescription, introduced: 5.3)
    public var url: String? {
        get { _url }
        set { _url = newValue }
    }
    private var _url: String?

    /// The source files in this target.
    ///
    /// If this property is `nil`, Swift Package Manager includes all valid source files in the
    /// target's path and treats specified paths as relative to the target's
    /// path.
    ///
    /// A path can be a path to a directory or an individual source file. In
    /// case of a directory, Swift Package Manager searches for valid source files recursively
    /// inside it.
    public var sources: [String]?

    /// The explicit list of resource files in the target.
    @available(_PackageDescription, introduced: 5.3)
    public var resources: [Resource]? {
        get { _resources }
        set { _resources = newValue }
    }
    private var _resources: [Resource]?

    /// The paths to source and resource files that you don't want to include in the target.
    ///
    /// Excluded paths are relative to the target path. This property has
    /// precedence over the `sources` and `resources` properties.
    public var exclude: [String]

    /// A Boolean value that indicates whether this is a test target.
    public var isTest: Bool {
        return type == .test
    }

    /// The target's dependencies on other entities inside or outside the package.
    public var dependencies: [Dependency]

    /// The path to the directory that contains public headers of a C-family target.
    ///
    /// If this is `nil`, the directory is set to `include`.
    public var publicHeadersPath: String?

    /// The type of the target.
    public let type: TargetType

    /// The name of the package configuration file, without extension, for the system library target.
    ///
    /// If present, the Swift Package Manager tries every package configuration
    /// name separated by a space to search for the `<name>.pc` file
    /// to get the additional flags needed for the system library target.
    public let pkgConfig: String?

    /// The providers array for a system library target.
    public let providers: [SystemPackageProvider]?

    /// The capability provided by a package plugin target.
    @available(_PackageDescription, introduced: 5.5)
    public var pluginCapability: PluginCapability? {
        get { return _pluginCapability }
        set { _pluginCapability = newValue }
    }
    private var _pluginCapability: PluginCapability?

    /// The different types of capability that a plugin can provide.
    ///
    /// In this version of SwiftPM, only build tool and command plugins are supported;
    /// this enum will be extended as new plugin capabilities are added.
    public enum PluginCapability {
        case _buildTool
        @available(_PackageDescription, introduced: 5.6)
        case _command(intent: PluginCommandIntent, permissions: [PluginPermission])
    }

    /// The target's C build settings.
    @available(_PackageDescription, introduced: 5)
    public var cSettings: [CSetting]? {
        get { return _cSettings }
        set { _cSettings = newValue }
    }
    private var _cSettings: [CSetting]?

    /// The target's C++ build settings.
    @available(_PackageDescription, introduced: 5)
    public var cxxSettings: [CXXSetting]? {
        get { return _cxxSettings }
        set { _cxxSettings = newValue }
    }
    private var _cxxSettings: [CXXSetting]?

    /// The target's Swift build settings.
    @available(_PackageDescription, introduced: 5)
    public var swiftSettings: [SwiftSetting]? {
        get { return _swiftSettings }
        set { _swiftSettings = newValue }
    }
    private var _swiftSettings: [SwiftSetting]?

    /// The target's linker settings.
    @available(_PackageDescription, introduced: 5)
    public var linkerSettings: [LinkerSetting]? {
        get { return _linkerSettings }
        set { _linkerSettings = newValue }
    }
    private var _linkerSettings: [LinkerSetting]?
 
    /// The checksum for the archive file that contains the referenced binary
    /// artifact.
    ///
    /// If you make a remote binary framework available as a Swift package,
    /// declare a remote, or _URL-based_, binary target in your package manifest
    /// with ``Target/binaryTarget(name:url:checksum:)``. Aways run `swift
    /// package compute-checksum path/to/MyFramework.zip` at the command line to
    /// make sure you create a correct SHA256 checksum.
    ///
    /// For more information, see
    /// <doc:distributing-binary-frameworks-as-swift-packages>.
    @available(_PackageDescription, introduced: 5.3)
    public var checksum: String? {
        get { _checksum }
        set { _checksum = newValue }
    }
    private var _checksum: String?

    /// The uses of package plugins by the target.
    @available(_PackageDescription, introduced: 5.5)
    public var plugins: [PluginUsage]? {
        get { return _pluginUsages }
        set { _pluginUsages = newValue }
    }
    private var _pluginUsages: [PluginUsage]?
    
    /// A plugin used in a target.
    public enum PluginUsage {
        case _pluginItem(name: String, package: String?)
    }

    /// Construct a target.
    private init(
        name: String,
        dependencies: [Dependency],
        path: String?,
        url: String? = nil,
        exclude: [String],
        sources: [String]?,
        resources: [Resource]? = nil,
        publicHeadersPath: String?,
        type: TargetType,
        pkgConfig: String? = nil,
        providers: [SystemPackageProvider]? = nil,
        pluginCapability: PluginCapability? = nil,
        cSettings: [CSetting]? = nil,
        cxxSettings: [CXXSetting]? = nil,
        swiftSettings: [SwiftSetting]? = nil,
        linkerSettings: [LinkerSetting]? = nil,
        checksum: String? = nil,
        pluginUsages: [PluginUsage]? = nil
    ) {
        self.name = name
        self.dependencies = dependencies
        self.path = path
        self._url = url
        self.publicHeadersPath = publicHeadersPath
        self.sources = sources
        self._resources = resources
        self.exclude = exclude
        self.type = type
        self.pkgConfig = pkgConfig
        self.providers = providers
        self._pluginCapability = pluginCapability
        self._cSettings = cSettings
        self._cxxSettings = cxxSettings
        self._swiftSettings = swiftSettings
        self._linkerSettings = linkerSettings
        self._checksum = checksum
        self._pluginUsages = pluginUsages

        switch type {
        case .regular, .executable, .test:
            precondition(
                url == nil &&
                pkgConfig == nil &&
                providers == nil &&
                pluginCapability == nil &&
                checksum == nil
            )
        case .system:
            precondition(
                url == nil &&
                dependencies.isEmpty &&
                exclude.isEmpty &&
                sources == nil &&
                resources == nil &&
                publicHeadersPath == nil &&
                pluginCapability == nil &&
                cSettings == nil &&
                cxxSettings == nil &&
                swiftSettings == nil &&
                linkerSettings == nil &&
                checksum == nil &&
                pluginUsages == nil
            )
        case .binary:
            precondition(
                dependencies.isEmpty &&
                exclude.isEmpty &&
                sources == nil &&
                resources == nil &&
                publicHeadersPath == nil &&
                pkgConfig == nil &&
                providers == nil &&
                pluginCapability == nil &&
                cSettings == nil &&
                cxxSettings == nil &&
                swiftSettings == nil &&
                linkerSettings == nil &&
                pluginUsages == nil
            )
        case .plugin:
            precondition(
                url == nil &&
                resources == nil &&
                publicHeadersPath == nil &&
                pkgConfig == nil &&
                providers == nil &&
                pluginCapability != nil &&
                cSettings == nil &&
                cxxSettings == nil &&
                swiftSettings == nil &&
                linkerSettings == nil &&
                pluginUsages == nil
            )
        }
    }

    /// Creates a library or executable target.
    ///
    /// A target can contain either Swift or C-family source files, but not both. The Swift Package Manager
    /// considers a target to be an executable target if its directory contains a `main.swift`, `main.m`, `main.c`,
    /// or `main.cpp` file. The Swift Package Manager considers all other targets to be library targets.
    ///
    /// - Parameters:
    ///   - name: The name of the target.
    ///   - dependencies: The dependencies of the target. A dependency can be another target in the package or a product from a package dependency.
    ///   - path: The custom path for the target. By default, the Swift Package Manager requires a target's sources to reside at predefined search paths;
    ///       for example, `[PackageRoot]/Sources/[TargetName]`.
    ///       Don't escape the package root; for example, values like `../Foo` or `/Foo` are invalid.
    ///   - exclude: A list of paths to files or directories that the Swift Package Manager shouldn't consider to be source or resource files.
    ///       A path is relative to the target's directory.
    ///       This parameter has precedence over the ``sources`` parameter.
    ///   - sources: An explicit list of source files. If you provide a path to a directory,
    ///       the Swift Package Manager searches for valid source files recursively.
    ///   - publicHeadersPath: The directory containing public headers of a C-family library target.
    @available(_PackageDescription, introduced: 4, obsoleted: 5)
    public static func target(
        name: String,
        dependencies: [Dependency] = [],
        path: String? = nil,
        exclude: [String] = [],
        sources: [String]? = nil,
        publicHeadersPath: String? = nil
    ) -> Target {
        return Target(
            name: name,
            dependencies: dependencies,
            path: path,
            exclude: exclude,
            sources: sources,
            publicHeadersPath: publicHeadersPath,
            type: .regular
        )
    }

    /// Creates a library or executable target.
    ///
    /// A target can contain either Swift or C-family source files, but not both. The Swift Package Manager
    /// considers a target to be an executable target if its directory contains a `main.swift`, `main.m`, `main.c`,
    /// or `main.cpp` file. The Swift Package Manager considers all other targets to be library targets.
    ///
    /// - Parameters:
    ///   - name: The name of the target.
    ///   - dependencies: The dependencies of the target. A dependency can be another target in the package or a product from a package dependency.
    ///   - path: The custom path for the target. By default, the Swift Package Manager requires a target's sources to reside at predefined search paths;
    ///       for example, `[PackageRoot]/Sources/[TargetName]`.
    ///       Don't escape the package root; for example, values like `../Foo` or `/Foo` are invalid.
    ///   - exclude: A list of paths to files or directories that the Swift Package Manager shouldn't consider to be source or resource files.
    ///       Paths are relative to the target's directory.
    ///       This parameter has precedence over the ``sources`` parameter.
    ///   - sources: An explicit list of source files. If you provide a path to a directory,
    ///       the Swift Package Manager searches for valid source files recursively.
    ///   - publicHeadersPath: The directory containing public headers of a C-family library target.
    ///   - cSettings: The C settings for this target.
    ///   - cxxSettings: The C++ settings for this target.
    ///   - swiftSettings: The Swift settings for this target.
    ///   - linkerSettings: The linker settings for this target.
    @available(_PackageDescription, introduced: 5, obsoleted: 5.3)
    public static func target(
        name: String,
        dependencies: [Dependency] = [],
        path: String? = nil,
        exclude: [String] = [],
        sources: [String]? = nil,
        publicHeadersPath: String? = nil,
        cSettings: [CSetting]? = nil,
        cxxSettings: [CXXSetting]? = nil,
        swiftSettings: [SwiftSetting]? = nil,
        linkerSettings: [LinkerSetting]? = nil
    ) -> Target {
        return Target(
            name: name,
            dependencies: dependencies,
            path: path,
            exclude: exclude,
            sources: sources,
            publicHeadersPath: publicHeadersPath,
            type: .regular,
            cSettings: cSettings,
            cxxSettings: cxxSettings,
            swiftSettings: swiftSettings,
            linkerSettings: linkerSettings
        )
    }

    /// Creates a regular target.
    ///
    /// A target can contain either Swift or C-family source files, but not both. It contains code that is built as
    /// a regular module that can be included in a library or executable product, but that cannot itself be used as
    /// the main target of an executable product.
    ///
    /// - Parameters:
    ///   - name: The name of the target.
    ///   - dependencies: The dependencies of the target. A dependency can be another target in the package or a product from a package dependency.
    ///   - path: The custom path for the target. By default, the Swift Package Manager requires a target's sources to reside at predefined search paths;
    ///       for example, `[PackageRoot]/Sources/[TargetName]`.
    ///       Don't escape the package root; for example, values like `../Foo` or `/Foo` are invalid.
    ///   - exclude: A list of paths to files or directories that the Swift Package Manager shouldn't consider to be source or resource files.
    ///       A path is relative to the target's directory.
    ///       This parameter has precedence over the ``sources`` parameter.
    ///   - sources: An explicit list of source files. If you provide a path to a directory,
    ///       the Swift Package Manager searches for valid source files recursively.
    ///   - resources: An explicit list of resources files.
    ///   - publicHeadersPath: The directory containing public headers of a C-family library target.
    ///   - cSettings: The C settings for this target.
    ///   - cxxSettings: The C++ settings for this target.
    ///   - swiftSettings: The Swift settings for this target.
    ///   - linkerSettings: The linker settings for this target.
    @available(_PackageDescription, introduced: 5.3, obsoleted: 5.5)
    public static func target(
        name: String,
        dependencies: [Dependency] = [],
        path: String? = nil,
        exclude: [String] = [],
        sources: [String]? = nil,
        resources: [Resource]? = nil,
        publicHeadersPath: String? = nil,
        cSettings: [CSetting]? = nil,
        cxxSettings: [CXXSetting]? = nil,
        swiftSettings: [SwiftSetting]? = nil,
        linkerSettings: [LinkerSetting]? = nil
    ) -> Target {
        return Target(
            name: name,
            dependencies: dependencies,
            path: path,
            exclude: exclude,
            sources: sources,
            resources: resources,
            publicHeadersPath: publicHeadersPath,
            type: .regular,
            cSettings: cSettings,
            cxxSettings: cxxSettings,
            swiftSettings: swiftSettings,
            linkerSettings: linkerSettings
        )
    }

    /// Creates a regular target.
    ///
    /// A target can contain either Swift or C-family source files, but not both. It contains code that is built as
    /// a regular module that can be included in a library or executable product, but that cannot itself be used as
    /// the main target of an executable product.
    ///
    /// - Parameters:
    ///   - name: The name of the target.
    ///   - dependencies: The dependencies of the target. A dependency can be another target in the package or a product from a package dependency.
    ///   - path: The custom path for the target. By default, the Swift Package Manager requires a target's sources to reside at predefined search paths;
    ///       for example, `[PackageRoot]/Sources/[TargetName]`.
    ///       Don't escape the package root; for example, values like `../Foo` or `/Foo` are invalid.
    ///   - exclude: A list of paths to files or directories that the Swift Package Manager shouldn't consider to be source or resource files.
    ///       A path is relative to the target's directory.
    ///       This parameter has precedence over the ``sources`` parameter.
    ///   - sources: An explicit list of source files. If you provide a path to a directory,
    ///       the Swift Package Manager searches for valid source files recursively.
    ///   - resources: An explicit list of resources files.
    ///   - publicHeadersPath: The directory containing public headers of a C-family library target.
    ///   - cSettings: The C settings for this target.
    ///   - cxxSettings: The C++ settings for this target.
    ///   - swiftSettings: The Swift settings for this target.
    ///   - linkerSettings: The linker settings for this target.
    ///   - plugins: The plugins used by this target.
    @available(_PackageDescription, introduced: 5.5)
    public static func target(
        name: String,
        dependencies: [Dependency] = [],
        path: String? = nil,
        exclude: [String] = [],
        sources: [String]? = nil,
        resources: [Resource]? = nil,
        publicHeadersPath: String? = nil,
        cSettings: [CSetting]? = nil,
        cxxSettings: [CXXSetting]? = nil,
        swiftSettings: [SwiftSetting]? = nil,
        linkerSettings: [LinkerSetting]? = nil,
        plugins: [PluginUsage]? = nil
    ) -> Target {
        return Target(
            name: name,
            dependencies: dependencies,
            path: path,
            exclude: exclude,
            sources: sources,
            resources: resources,
            publicHeadersPath: publicHeadersPath,
            type: .regular,
            cSettings: cSettings,
            cxxSettings: cxxSettings,
            swiftSettings: swiftSettings,
            linkerSettings: linkerSettings,
            pluginUsages: plugins
        )
    }

    /// Creates an executable target.
    ///
    /// An executable target can contain either Swift or C-family source files, but not both. It contains code that
    /// is built as an executable module that can be used as the main target of an executable product. The target
    /// is expected to either have a source file named `main.swift`, `main.m`, `main.c`, or `main.cpp`, or a source
    /// file that contains the `@main` keyword.
    ///
    /// - Parameters:
    ///   - name: The name of the target.
    ///   - dependencies: The dependencies of the target. A dependency can be another target in the package or a product from a package dependency.
    ///   - path: The custom path for the target. By default, the Swift Package Manager requires a target's sources to reside at predefined search paths;
    ///       for example, `[PackageRoot]/Sources/[TargetName]`.
    ///       Don't escape the package root; for example, values like `../Foo` or `/Foo` are invalid.
    ///   - exclude: A list of paths to files or directories that the Swift Package Manager shouldn't consider to be source or resource files.
    ///       A path is relative to the target's directory.
    ///       This parameter has precedence over the ``sources`` parameter.
    ///   - sources: An explicit list of source files. If you provide a path to a directory,
    ///       the Swift Package Manager searches for valid source files recursively.
    ///   - resources: An explicit list of resources files.
    ///   - publicHeadersPath: The directory containing public headers of a C-family library target.
    ///   - cSettings: The C settings for this target.
    ///   - cxxSettings: The C++ settings for this target.
    ///   - swiftSettings: The Swift settings for this target.
    ///   - linkerSettings: The linker settings for this target.
    @available(_PackageDescription, introduced: 5.4, obsoleted: 5.5)
    public static func executableTarget(
        name: String,
        dependencies: [Dependency] = [],
        path: String? = nil,
        exclude: [String] = [],
        sources: [String]? = nil,
        resources: [Resource]? = nil,
        publicHeadersPath: String? = nil,
        cSettings: [CSetting]? = nil,
        cxxSettings: [CXXSetting]? = nil,
        swiftSettings: [SwiftSetting]? = nil,
        linkerSettings: [LinkerSetting]? = nil
    ) -> Target {
        return Target(
            name: name,
            dependencies: dependencies,
            path: path,
            exclude: exclude,
            sources: sources,
            resources: resources,
            publicHeadersPath: publicHeadersPath,
            type: .executable,
            cSettings: cSettings,
            cxxSettings: cxxSettings,
            swiftSettings: swiftSettings,
            linkerSettings: linkerSettings
        )
    }

    /// Creates an executable target.
    ///
    /// An executable target can contain either Swift or C-family source files, but not both. It contains code that
    /// is built as an executable module that can be used as the main target of an executable product. The target
    /// is expected to either have a source file named `main.swift`, `main.m`, `main.c`, or `main.cpp`, or a source
    /// file that contains the `@main` keyword.
    ///
    /// - Parameters:
    ///   - name: The name of the target.
    ///   - dependencies: The dependencies of the target. A dependency can be another target in the package or a product from a package dependency.
    ///   - path: The custom path for the target. By default, the Swift Package Manager requires a target's sources to reside at predefined search paths;
    ///       for example, `[PackageRoot]/Sources/[TargetName]`.
    ///       Don't escape the package root; for example, values like `../Foo` or `/Foo` are invalid.
    ///   - exclude: A list of paths to files or directories that the Swift Package Manager shouldn't consider to be source or resource files.
    ///       A path is relative to the target's directory.
    ///       This parameter has precedence over the ``sources`` parameter.
    ///   - sources: An explicit list of source files. If you provide a path to a directory,
    ///       the Swift Package Manager searches for valid source files recursively.
    ///   - resources: An explicit list of resources files.
    ///   - publicHeadersPath: The directory containing public headers of a C-family library target.
    ///   - cSettings: The C settings for this target.
    ///   - cxxSettings: The C++ settings for this target.
    ///   - swiftSettings: The Swift settings for this target.
    ///   - linkerSettings: The linker settings for this target.
    ///   - plugins: The plugins used by this target.
    @available(_PackageDescription, introduced: 5.5)
    public static func executableTarget(
        name: String,
        dependencies: [Dependency] = [],
        path: String? = nil,
        exclude: [String] = [],
        sources: [String]? = nil,
        resources: [Resource]? = nil,
        publicHeadersPath: String? = nil,
        cSettings: [CSetting]? = nil,
        cxxSettings: [CXXSetting]? = nil,
        swiftSettings: [SwiftSetting]? = nil,
        linkerSettings: [LinkerSetting]? = nil,
        plugins: [PluginUsage]? = nil
    ) -> Target {
        return Target(
            name: name,
            dependencies: dependencies,
            path: path,
            exclude: exclude,
            sources: sources,
            resources: resources,
            publicHeadersPath: publicHeadersPath,
            type: .executable,
            cSettings: cSettings,
            cxxSettings: cxxSettings,
            swiftSettings: swiftSettings,
            linkerSettings: linkerSettings,
            pluginUsages: plugins
        )
    }

    /// Creates a test target.
    ///
    /// Write test targets using the XCTest testing framework.
    /// Test targets generally declare a dependency on the targets they test.
    ///
    /// - Parameters:
    ///   - name: The name of the target.
    ///   - dependencies: The dependencies of the target. A dependency can be another target in the package or a product from a package dependency.
    ///   - path: The custom path for the target. By default, the Swift Package Manager requires a target's sources to reside at predefined search paths;
    ///       for example, `[PackageRoot]/Sources/[TargetName]`.
    ///       Don't escape the package root; for example, values like `../Foo` or `/Foo` are invalid.
    ///   - exclude: A list of paths to files or directories that the Swift Package Manager shouldn't consider to be source or resource files.
    ///       A path is relative to the target's directory.
    ///       This parameter has precedence over the ``sources`` parameter.
    ///   - sources: An explicit list of source files. If you provide a path to a directory,
    ///       the Swift Package Manager searches for valid source files recursively.
    @available(_PackageDescription, introduced: 4, obsoleted: 5)
    public static func testTarget(
        name: String,
        dependencies: [Dependency] = [],
        path: String? = nil,
        exclude: [String] = [],
        sources: [String]? = nil
    ) -> Target {
        return Target(
            name: name,
            dependencies: dependencies,
            path: path,
            exclude: exclude,
            sources: sources,
            publicHeadersPath: nil,
            type: .test
        )
    }

    /// Creates a test target.
    ///
    /// Write test targets using the XCTest testing framework.
    /// Test targets generally declare a dependency on the targets they test.
    ///
    /// - Parameters:
    ///   - name: The name of the target.
    ///   - dependencies: The dependencies of the target. A dependency can be another target in the package or a product from a package dependency.
    ///   - path: The custom path for the target. By default, the Swift Package Manager requires a target's sources to reside at predefined search paths;
    ///       for example, `[PackageRoot]/Sources/[TargetName]`.
    ///       Don't escape the package root; for example, values like `../Foo` or `/Foo` are invalid.
    ///   - exclude: A list of paths to files or directories that the Swift Package Manager shouldn't consider to be source or resource files.
    ///       A path is relative to the target's directory.
    ///       This parameter has precedence over the ``sources`` parameter.
    ///   - sources: An explicit list of source files. If you provide a path to a directory,
    ///       the Swift Package Manager searches for valid source files recursively.
    ///   - cSettings: The C settings for this target.
    ///   - cxxSettings: The C++ settings for this target.
    ///   - swiftSettings: The Swift settings for this target.
    ///   - linkerSettings: The linker settings for this target.
    @available(_PackageDescription, introduced: 5, obsoleted: 5.3)
    public static func testTarget(
        name: String,
        dependencies: [Dependency] = [],
        path: String? = nil,
        exclude: [String] = [],
        sources: [String]? = nil,
        cSettings: [CSetting]? = nil,
        cxxSettings: [CXXSetting]? = nil,
        swiftSettings: [SwiftSetting]? = nil,
        linkerSettings: [LinkerSetting]? = nil
    ) -> Target {
        return Target(
            name: name,
            dependencies: dependencies,
            path: path,
            exclude: exclude,
            sources: sources,
            publicHeadersPath: nil,
            type: .test,
            cSettings: cSettings,
            cxxSettings: cxxSettings,
            swiftSettings: swiftSettings,
            linkerSettings: linkerSettings
        )
    }

    /// Creates a test target.
    ///
    /// Write test targets using the XCTest testing framework.
    /// Test targets generally declare a dependency on the targets they test.
    ///
    /// - Parameters:
    ///   - name: The name of the target.
    ///   - dependencies: The dependencies of the target. A dependency can be another target in the package or a product from a package dependency.
    ///   - path: The custom path for the target. By default, the Swift Package Manager requires a target's sources to reside at predefined search paths;
    ///       for example, `[PackageRoot]/Sources/[TargetName]`.
    ///       Don't escape the package root; for example, values like `../Foo` or `/Foo` are invalid.
    ///   - exclude: A list of paths to files or directories that the Swift Package Manager shouldn't consider to be source or resource files.
    ///       A path is relative to the target's directory.
    ///       This parameter has precedence over the ``sources`` parameter.
    ///   - sources: An explicit list of source files. If you provide a path to a directory,
    ///       the Swift Package Manager searches for valid source files recursively.
    ///   - resources: An explicit list of resources files.
    ///   - cSettings: The C settings for this target.
    ///   - cxxSettings: The C++ settings for this target.
    ///   - swiftSettings: The Swift settings for this target.
    ///   - linkerSettings: The linker settings for this target.
    @available(_PackageDescription, introduced: 5.3, obsoleted: 5.5)
    public static func testTarget(
        name: String,
        dependencies: [Dependency] = [],
        path: String? = nil,
        exclude: [String] = [],
        sources: [String]? = nil,
        resources: [Resource]? = nil,
        cSettings: [CSetting]? = nil,
        cxxSettings: [CXXSetting]? = nil,
        swiftSettings: [SwiftSetting]? = nil,
        linkerSettings: [LinkerSetting]? = nil
    ) -> Target {
        return Target(
            name: name,
            dependencies: dependencies,
            path: path,
            exclude: exclude,
            sources: sources,
            resources: resources,
            publicHeadersPath: nil,
            type: .test,
            cSettings: cSettings,
            cxxSettings: cxxSettings,
            swiftSettings: swiftSettings,
            linkerSettings: linkerSettings
        )
    }

    /// Creates a test target.
    ///
    /// Write test targets using the XCTest testing framework.
    /// Test targets generally declare a dependency on the targets they test.
    ///
    /// - Parameters:
    ///   - name: The name of the target.
    ///   - dependencies: The dependencies of the target. A dependency can be another target in the package or a product from a package dependency.
    ///   - path: The custom path for the target. By default, the Swift Package Manager requires a target's sources to reside at predefined search paths;
    ///       for example, `[PackageRoot]/Sources/[TargetName]`.
    ///       Don't escape the package root; for example, values like `../Foo` or `/Foo` are invalid.
    ///   - exclude: A list of paths to files or directories that the Swift Package Manager shouldn't consider to be source or resource files.
    ///       A path is relative to the target's directory.
    ///       This parameter has precedence over the ``sources`` parameter.
    ///   - sources: An explicit list of source files. If you provide a path to a directory,
    ///       the Swift Package Manager searches for valid source files recursively.
    ///   - resources: An explicit list of resources files.
    ///   - cSettings: The C settings for this target.
    ///   - cxxSettings: The C++ settings for this target.
    ///   - swiftSettings: The Swift settings for this target.
    ///   - linkerSettings: The linker settings for this target.
    ///   - plugins: The plugins used by this target.
    @available(_PackageDescription, introduced: 5.5)
    public static func testTarget(
        name: String,
        dependencies: [Dependency] = [],
        path: String? = nil,
        exclude: [String] = [],
        sources: [String]? = nil,
        resources: [Resource]? = nil,
        cSettings: [CSetting]? = nil,
        cxxSettings: [CXXSetting]? = nil,
        swiftSettings: [SwiftSetting]? = nil,
        linkerSettings: [LinkerSetting]? = nil,
        plugins: [PluginUsage]? = nil
    ) -> Target {
        return Target(
            name: name,
            dependencies: dependencies,
            path: path,
            exclude: exclude,
            sources: sources,
            resources: resources,
            publicHeadersPath: nil,
            type: .test,
            cSettings: cSettings,
            cxxSettings: cxxSettings,
            swiftSettings: swiftSettings,
            linkerSettings: linkerSettings,
            pluginUsages: plugins
        )
    }

    /// Creates a system library target.
    ///
    /// Use system library targets to adapt a library installed on the system to
    /// work with Swift packages. Such libraries are generally installed by
    /// system package managers (such as Homebrew and apt-get) and exposed to
    /// Swift packages by providing a `modulemap` file along with other metadata
    /// such as the library's `pkgConfig` name.
    ///
    /// - Parameters:
    ///   - name: The name of the target.
    ///   - path: The custom path for the target. By default, a targets sources
    ///     are expected to be located in the predefined search paths, such as
    ///     `[PackageRoot]/Sources/[TargetName]`. Do not escape the package root;
    ///     that is, values like `../Foo` or `/Foo` are invalid.
    ///   - pkgConfig: The name of the `pkg-config` file for this system library.
    ///   - providers: The providers for this system library.
    public static func systemLibrary(
        name: String,
        path: String? = nil,
        pkgConfig: String? = nil,
        providers: [SystemPackageProvider]? = nil
    ) -> Target {
        return Target(
            name: name,
            dependencies: [],
            path: path,
            exclude: [],
            sources: nil,
            publicHeadersPath: nil,
            type: .system,
            pkgConfig: pkgConfig,
            providers: providers)
    }

    /// Creates a binary target that references a remote artifact.
    ///
    /// Binary targets are only available on Apple platforms.
    ///
    /// - Parameters:
    ///   - name: The name of the target.
    ///   - url: The URL to the binary artifact. This URL must point to an archive
    ///     file that contains a binary artifact in its root directory.
    ///   - checksum: The checksum of the archive file that contains the binary
    ///     artifact.
    @available(_PackageDescription, introduced: 5.3)
    public static func binaryTarget(
        name: String,
        url: String,
        checksum: String
    ) -> Target {
        return Target(
            name: name,
            dependencies: [],
            path: nil,
            url: url,
            exclude: [],
            sources: nil,
            publicHeadersPath: nil,
            type: .binary,
            checksum: checksum)
    }

    /// Creates a binary target that references an artifact on disk.
    ///
    /// Binary targets are only available on Apple platforms.
    ///
    /// - Parameters:
    ///   - name: The name of the target.
    ///   - path: The path to the binary artifact. This path can point directly to
    ///     a binary artifact or to an archive file that contains the binary
    ///     artifact at its root.
    @available(_PackageDescription, introduced: 5.3)
    public static func binaryTarget(
        name: String,
        path: String
    ) -> Target {
        return Target(
            name: name,
            dependencies: [],
            path: path,
            exclude: [],
            sources: nil,
            publicHeadersPath: nil,
            type: .binary)
    }
    
    /// Defines a new package plugin target.
    ///
    /// A plugin target provides custom build commands to SwiftPM (and to
    /// any IDEs based on libSwiftPM).
    ///
    /// The capability determines what kind of build commands it can add. Besides
    /// determining at what point in the build those commands run, the capability
    /// determines the context that is available to the plugin and the kinds of
    /// commands it can create.
    ///
    /// In the initial version of this proposal, three capabilities are provided:
    /// prebuild, build tool, and postbuild. See the declaration of each capability
    /// under ``PluginCapability-swift.enum`` for more information.
    ///
    /// The package plugin itself is implemented using a Swift script that is
    /// invoked for each target that uses it. The script is invoked after the
    /// package graph has been resolved, but before the build system creates its
    /// dependency graph. It is also invoked after changes to the target or the
    /// build parameters.
    ///
    /// Note that the role of the package plugin is only to define the commands
    /// that will run before, during, or after the build. It does not itself run
    /// those commands. The commands are defined in an IDE-neutral way, and are
    /// run as appropriate by the build system that builds the package. The extension
    /// itself is only a procedural way of generating commands and their input
    /// and output dependencies.
    ///
    /// The package plugin may specify the executable targets or binary targets
    /// that provide the build tools that will be used by the generated commands
    /// during the build. In the initial implementation, prebuild actions can only
    /// depend on binary targets. Build tool and postbuild plugins can depend
    /// on executables as well as binary targets. This is due to how
    /// Swift Package Manager constructs its build plan.
    ///
    /// - Parameters:
    ///   - name: The name of the plugin target.
    ///   - capability: The type of capability the plugin target provides.
    ///   - dependencies: The plugin target's dependencies.
    ///   - path: The path of the plugin target, relative to the package root.
    ///   - exclude: The paths to source and resource files you want to exclude from the plugin target.
    ///   - sources: The source files in the plugin target.
    /// - Returns: A `Target` instance.
    @available(_PackageDescription, introduced: 5.5)
    public static func plugin(
        name: String,
        capability: PluginCapability,
        dependencies: [Dependency] = [],
        path: String? = nil,
        exclude: [String] = [],
        sources: [String]? = nil
    ) -> Target {
        return Target(
            name: name,
            dependencies: dependencies,
            path: path,
            exclude: exclude,
            sources: sources,
            publicHeadersPath: nil,
            type: .plugin,
            pluginCapability: capability)
    }
}

extension Target.Dependency {
    @available(_PackageDescription, obsoleted: 5.7, message: "use .product(name:package:condition) instead.")
    public static func productItem(name: String, package: String? = nil, condition: TargetDependencyCondition? = nil) -> Target.Dependency {
        return .productItem(name: name, package: package, moduleAliases: nil, condition: nil)
    }

    /// Creates a dependency on a target in the same package.
    ///
    /// - Parameter name: The name of the target.
<<<<<<< HEAD
    /// - Returns: A `Target.Dependency` instance.
=======
>>>>>>> 911556ad
    @available(_PackageDescription, obsoleted: 5.3)
    public static func target(name: String) -> Target.Dependency {
        return .targetItem(name: name, condition: nil)
    }

    /// Creates a dependency on a product from a package dependency.
    ///
    /// - Parameters:
    ///   - name: The name of the product.
    ///   - package: The name of the package.
    /// - Returns: A `Target.Dependency` instance.
@available(_PackageDescription, obsoleted: 5.2, message: "the 'package' argument is mandatory as of tools version 5.2")
    public static func product(name: String, package: String? = nil) -> Target.Dependency {
        return .productItem(name: name, package: package, moduleAliases: nil, condition: nil)
    }

    /// Creates a dependency on a product from a dependent package.
    ///
    /// - Parameters:
    ///   - name: The name of the product.
    ///   - moduleAliases: The module aliases for targets in the product.
    ///   - package: The name of the package.
    /// - Returns: A `Target.Dependency` instance.
    @available(_PackageDescription, introduced: 5.7)
    public static func product(name: String, package: String? = nil, moduleAliases: [String: String]? = nil) -> Target.Dependency {
        return .productItem(name: name, package: package, moduleAliases: moduleAliases, condition: nil)
    }

    /// Creates a dependency that resolves to either a target or a product with the specified name.
    ///
<<<<<<< HEAD
    /// - Parameter name: The name of the dependency, either a target or a product.
    /// - Returns: A `Target.Dependency` instance.
=======
    /// - parameter name: The name of the dependency, either a target or a product.
    ///
>>>>>>> 911556ad
    /// The Swift Package Manager creates the by-name dependency after it has loaded the package graph.
@available(_PackageDescription, obsoleted: 5.3)
    public static func byName(name: String) -> Target.Dependency {
        return .byNameItem(name: name, condition: nil)
    }

    /// Creates a dependency on a product from a package dependency.
    ///
    /// - Parameters:
    ///   - name: The name of the product.
    ///   - package: The name of the package.
    /// - Returns: A `Target.Dependency` instance.
@available(_PackageDescription, introduced: 5.2, obsoleted: 5.3)
    public static func product(
        name: String,
        package: String
    ) -> Target.Dependency {
        return .productItem(name: name, package: package, moduleAliases: nil, condition: nil)
    }

    /// Creates a dependency on a target in the same package.
    ///
    /// - Parameters:
    ///   - name: The name of the target.
    ///   - condition: A condition that limits the application of the target
    ///     dependency. For example, only apply a dependency for a specific
    ///     platform.
    /// - Returns: A `Target.Dependency` instance.
@available(_PackageDescription, introduced: 5.3)
    public static func target(name: String, condition: TargetDependencyCondition? = nil) -> Target.Dependency {
        return .targetItem(name: name, condition: condition)
    }

    /// Creates a target dependency on a product from a package dependency.
    ///
    /// - Parameters:
    ///   - name: The name of the product.
    ///   - package: The name of the package.
    ///   - condition: A condition that limits the application of the target
    ///     dependency. For example, only apply a dependency for a specific
    ///     platform.
    /// - Returns: A `Target.Dependency` instance.
@_disfavoredOverload
    @available(_PackageDescription, introduced: 5.3, obsoleted: 5.7)
    public static func product(
        name: String,
        package: String,
        condition: TargetDependencyCondition? = nil
    ) -> Target.Dependency {
        return .productItem(name: name, package: package, moduleAliases: nil, condition: condition)
    }

    /// Creates a target dependency on a product from a package dependency.
    ///
    /// - Parameters:
    ///   - name: The name of the product.
    ///   - package: The name of the package.
    ///   - moduleAliases: The module aliases for targets in the product.
    ///   - condition: A condition that limits the application of the target dependency. For example, only apply a
    ///       dependency for a specific platform.
    /// - Returns: A `Target.Dependency` instance.
@available(_PackageDescription, introduced: 5.7)
    public static func product(
      name: String,
      package: String,
      moduleAliases: [String: String]? = nil,
      condition: TargetDependencyCondition? = nil
    ) -> Target.Dependency {
        return .productItem(name: name, package: package, moduleAliases: moduleAliases, condition: condition)
    }

    /// Creates a dependency that resolves to either a target or a product with
    /// the specified name.
    ///
<<<<<<< HEAD
    /// Swift Package Manager creates the by-name dependency after it has loaded the package
    /// graph.
    ///
=======
>>>>>>> 911556ad
    /// - Parameters:
    ///   - name: The name of the dependency, either a target or a product.
    ///   - condition: A condition that limits the application of the target
    ///     dependency. For example, only apply a dependency for a specific
    ///     platform.
    /// - Returns: A `Target.Dependency` instance.
@available(_PackageDescription, introduced: 5.3)
    public static func byName(name: String, condition: TargetDependencyCondition? = nil) -> Target.Dependency {
        return .byNameItem(name: name, condition: condition)
    }
}

/// A condition that limits the application of a target's dependency.
public struct TargetDependencyCondition: Encodable {
    private let platforms: [Platform]?

    private init(platforms: [Platform]?) {
        self.platforms = platforms
    }

    /// Creates a target dependency condition.
    ///
    /// - Parameter platforms: The applicable platforms for this target dependency condition.
    @_disfavoredOverload
    @available(_PackageDescription, obsoleted: 5.7, message: "using .when with nil platforms is obsolete")
    public static func when(
        platforms: [Platform]? = nil
    ) -> TargetDependencyCondition {
        // FIXME: This should be an error, not a precondition.
        precondition(!(platforms == nil))
        return TargetDependencyCondition(platforms: platforms)
    }

    /// Creates a target dependency condition.
    ///
    /// - Parameter platforms: The applicable platforms for this target dependency condition.
    @available(_PackageDescription, introduced: 5.7)
    public static func when(
        platforms: [Platform]
    ) -> TargetDependencyCondition? {
        return !platforms.isEmpty ? TargetDependencyCondition(platforms: platforms) : .none
    }
}

extension Target.PluginCapability {
    
    /// Specifies that the plugin provides a build tool capability.
    ///
    /// The plugin will be applied to each target that uses it and should create commands
    /// that will run before or during the build of the target.
    ///
    ///  - Returns: A plugin capability that defines a build tool.
    @available(_PackageDescription, introduced: 5.5)
    public static func buildTool() -> Target.PluginCapability {
        return ._buildTool
    }

    /// Specifies that the plugin provides a user command capability.
    ///
    ///- Parameters:
    ///   - intent: The semantic intent of the plugin (either one of the predefined intents,
    ///     or a custom intent).
    ///   - permissions: Any permissions needed by the command plugin. This affects what the
    ///     sandbox in which the plugin is run allows. Some permissions may require
    ///     approval by the user.
    ///
    /// - Returns: A plugin capability that defines a user command.
    ///
    /// Plugins that specify a `command` capability define commands that can be run
    /// using the SwiftPM command line interface, or in an IDE that supports
    /// Swift Packages. The command will be available to invoke manually on one or more targets in a package.
    ///
    ///```swift
    ///swift package <verb>
    ///```
    ///
    /// The package can specify the verb that is used to invoke the command.
    @available(_PackageDescription, introduced: 5.6)
    public static func command(
        intent: PluginCommandIntent,
        permissions: [PluginPermission] = []
    ) -> Target.PluginCapability {
        return ._command(intent: intent, permissions: permissions)
    }
}

/// The intended use case of the command plugin.
@available(_PackageDescription, introduced: 5.6)
public enum PluginCommandIntent {
    case _documentationGeneration
    case _sourceCodeFormatting
    case _custom(verb: String, description: String)
}

@available(_PackageDescription, introduced: 5.6)
public extension PluginCommandIntent {
    /// The plugin generates documentation.
    ///
    /// The intent of the command is to generate documentation, either by parsing the
    /// package contents directly or by using the build system support for generating
    /// symbol graphs. Invoked by a `generate-documentation` verb to `swift package`.
    ///
    ///  - Returns: A `PluginCommandIntent` instance.
    static func documentationGeneration() -> PluginCommandIntent {
        return _documentationGeneration
    }

    /// The plugin formats source code.
    ///
    /// The intent of the command is to modify the source code in the package based
    /// on a set of rules. Invoked by a `format-source-code` verb to `swift package`.
    ///
    /// - Returns: A `PluginCommandIntent` instance.
    static func sourceCodeFormatting() -> PluginCommandIntent {
        return _sourceCodeFormatting
    }

    /// A custom command plugin intent.
    ///
    ///  Use this case when none of the predefined cases fit the role of the plugin.
    ///  - Parameters:
    ///    - verb: The invocation verb of the plugin.
    ///    - description: A human readable description of the plugin's role.
    /// - Returns: A `PluginCommandIntent` instance.
    static func custom(verb: String, description: String) -> PluginCommandIntent {
        return _custom(verb: verb, description: description)
    }
}

/// The type of permission a plugin requires.
///
/// Only one type of permission is supported. See ``writeToPackageDirectory(reason:)``.
@available(_PackageDescription, introduced: 5.6)
public enum PluginPermission {
    case _writeToPackageDirectory(reason: String)
}

@available(_PackageDescription, introduced: 5.6)
public extension PluginPermission {
    /// Create a permission to modify files in the package's directory.
    ///
    /// The command plugin wants permission to modify the files under the package
    /// directory. The `reason` string is shown to the user at the time of request
    /// for approval, explaining why the plugin is requesting this access.
    ///   - Parameter reason: A reason why the permission is needed. This will be shown to the user.
    ///   - Returns: A `PluginPermission` instance.
    static func writeToPackageDirectory(reason: String) -> PluginPermission {
        return _writeToPackageDirectory(reason: reason)
    }
}

extension Target.PluginUsage {
    /// Specifies use of a plugin target in the same package.
    ///
    /// - Parameter name: The name of the plugin target.
<<<<<<< HEAD
    /// - Returns: A `PluginUsage` instance.
=======
>>>>>>> 911556ad
    @available(_PackageDescription, introduced: 5.5)
    public static func plugin(name: String) -> Target.PluginUsage {
        return ._pluginItem(name: name, package: nil)
    }

    /// Specifies use of a plugin product in a package dependency.
    ///
    /// - Parameters:
<<<<<<< HEAD
    ///   - name: The name of the plugin target.
    ///   - package: The name of the package in which the plugin target is defined.
    /// - Returns: A `PluginUsage` instance.
=======
    ///   - name: The name of the plugin product.
    ///   - package: The name of the package in which it is defined.
>>>>>>> 911556ad
    @available(_PackageDescription, introduced: 5.5)
    public static func plugin(name: String, package: String) -> Target.PluginUsage {
        return ._pluginItem(name: name, package: package)
    }
}


// MARK: ExpressibleByStringLiteral

/// `ExpressibleByStringLiteral` conformance.
///
extension Target.Dependency: ExpressibleByStringLiteral {

    /// Creates a target dependency instance with the given value.
    ///
    /// - Parameter value: A string literal.
    public init(stringLiteral value: String) {
        self = .byNameItem(name: value, condition: nil)
    }
}

/// `ExpressibleByStringLiteral` conformance.
///
extension Target.PluginUsage: ExpressibleByStringLiteral {

    /// Specifies use of a plugin target in the same package.
    ///
    /// - Parameter value: A string literal.
    public init(stringLiteral value: String) {
        self = ._pluginItem(name: value, package: nil)
    }
}<|MERGE_RESOLUTION|>--- conflicted
+++ resolved
@@ -980,10 +980,7 @@
     /// Creates a dependency on a target in the same package.
     ///
     /// - Parameter name: The name of the target.
-<<<<<<< HEAD
     /// - Returns: A `Target.Dependency` instance.
-=======
->>>>>>> 911556ad
     @available(_PackageDescription, obsoleted: 5.3)
     public static func target(name: String) -> Target.Dependency {
         return .targetItem(name: name, condition: nil)
@@ -1014,13 +1011,8 @@
 
     /// Creates a dependency that resolves to either a target or a product with the specified name.
     ///
-<<<<<<< HEAD
     /// - Parameter name: The name of the dependency, either a target or a product.
     /// - Returns: A `Target.Dependency` instance.
-=======
-    /// - parameter name: The name of the dependency, either a target or a product.
-    ///
->>>>>>> 911556ad
     /// The Swift Package Manager creates the by-name dependency after it has loaded the package graph.
 @available(_PackageDescription, obsoleted: 5.3)
     public static func byName(name: String) -> Target.Dependency {
@@ -1095,12 +1087,9 @@
     /// Creates a dependency that resolves to either a target or a product with
     /// the specified name.
     ///
-<<<<<<< HEAD
     /// Swift Package Manager creates the by-name dependency after it has loaded the package
     /// graph.
     ///
-=======
->>>>>>> 911556ad
     /// - Parameters:
     ///   - name: The name of the dependency, either a target or a product.
     ///   - condition: A condition that limits the application of the target
@@ -1256,10 +1245,7 @@
     /// Specifies use of a plugin target in the same package.
     ///
     /// - Parameter name: The name of the plugin target.
-<<<<<<< HEAD
     /// - Returns: A `PluginUsage` instance.
-=======
->>>>>>> 911556ad
     @available(_PackageDescription, introduced: 5.5)
     public static func plugin(name: String) -> Target.PluginUsage {
         return ._pluginItem(name: name, package: nil)
@@ -1268,14 +1254,9 @@
     /// Specifies use of a plugin product in a package dependency.
     ///
     /// - Parameters:
-<<<<<<< HEAD
     ///   - name: The name of the plugin target.
     ///   - package: The name of the package in which the plugin target is defined.
     /// - Returns: A `PluginUsage` instance.
-=======
-    ///   - name: The name of the plugin product.
-    ///   - package: The name of the package in which it is defined.
->>>>>>> 911556ad
     @available(_PackageDescription, introduced: 5.5)
     public static func plugin(name: String, package: String) -> Target.PluginUsage {
         return ._pluginItem(name: name, package: package)
