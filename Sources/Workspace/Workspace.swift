//===----------------------------------------------------------------------===//
//
// This source file is part of the Swift open source project
//
// Copyright (c) 2014-2024 Apple Inc. and the Swift project authors
// Licensed under Apache License v2.0 with Runtime Library Exception
//
// See http://swift.org/LICENSE.txt for license information
// See http://swift.org/CONTRIBUTORS.txt for the list of Swift project authors
//
//===----------------------------------------------------------------------===//

import _Concurrency
import Basics
import Foundation
import PackageFingerprint
import PackageGraph
import PackageLoading
import PackageModel
import PackageRegistry
import PackageSigning
import SourceControl

import func TSCBasic.findCycle
import protocol TSCBasic.HashAlgorithm
import class TSCBasic.InMemoryFileSystem
import struct TSCBasic.KeyedPair
import struct TSCBasic.SHA256
import var TSCBasic.stderrStream
import func TSCBasic.topologicalSort
import func TSCBasic.transitiveClosure

import enum TSCUtility.Diagnostics
import struct TSCUtility.Version

/// Enumeration of the different reasons for which the resolver needs to be run.
public enum WorkspaceResolveReason: Equatable {
    /// Resolution was forced.
    case forced

    /// Requirements were added for new packages.
    case newPackages(packages: [PackageReference])

    /// The requirement of a dependency has changed.
    case packageRequirementChange(
        package: PackageReference,
        state: Workspace.ManagedDependency.State?,
        requirement: PackageRequirement
    )

    /// An unknown reason.
    case other(String)

    /// Errors previously reported, e.g. during cloning. This will skip emitting additional unhelpful diagnostics.
    case errorsPreviouslyReported
}

public struct PackageFetchDetails {
    /// Indicates if the package was fetched from the cache or from the remote.
    public let fromCache: Bool
    /// Indicates whether the package was already present in the cache and updated or if a clean fetch was
    /// performed.
    public let updatedCache: Bool
}

/// A workspace represents the state of a working project directory.
///
/// The workspace is responsible for managing the persistent working state of a
/// project directory (e.g., the active set of checked out repositories) and for
/// coordinating the changes to that state.
///
/// This class glues together the basic facilities provided by the dependency
/// resolution, source control, and package graph loading subsystems into a
/// cohesive interface for exposing the high-level operations for the package
/// manager to maintain working package directories.
///
/// This class does *not* support concurrent operations.
public class Workspace {
    public typealias Delegate = WorkspaceDelegate

    /// The delegate interface.
    private(set) weak var delegate: Delegate?

    /// The workspace location.
    public let location: Location

    /// The mirrors config.
    let mirrors: DependencyMirrors

    /// The current persisted state of the workspace.
    // public visibility for testing
    public let state: WorkspaceState

    /// The Pins store. The pins file will be created when first pin is added to pins store.
    // public visibility for testing
    public let pinsStore: LoadableResult<PinsStore>

    /// The file system on which the workspace will operate.
    package let fileSystem: any FileSystem

    /// The host toolchain to use.
    private let hostToolchain: UserToolchain

    /// The manifest loader to use.
    let manifestLoader: ManifestLoaderProtocol

    /// The tools version currently in use.
    let currentToolsVersion: ToolsVersion

    /// Utility to resolve package identifiers
    // var for backwards compatibility with deprecated initializers, remove with them
    let identityResolver: IdentityResolver

    /// Utility to map dependencies
    let dependencyMapper: DependencyMapper

    /// The custom package container provider used by this workspace, if any.
    let customPackageContainerProvider: PackageContainerProvider?

    /// The package container provider used by this workspace.
    var packageContainerProvider: PackageContainerProvider {
        self.customPackageContainerProvider ?? self
    }

    /// Source control repository manager used for interacting with source control based dependencies
    let repositoryManager: RepositoryManager

    /// The registry manager.
    let registryClient: RegistryClient

    /// Registry based dependencies downloads manager used for interacting with registry based dependencies
    let registryDownloadsManager: RegistryDownloadsManager

    /// Binary artifacts manager used for downloading and extracting binary artifacts
    let binaryArtifactsManager: BinaryArtifactsManager

    /// The package fingerprints storage
    let fingerprints: PackageFingerprintStorage?

    /// The workspace configuration settings
    let configuration: WorkspaceConfiguration

    // MARK: State

    /// The active package resolver. This is set during a dependency resolution operation.
    var activeResolver: PubGrubDependencyResolver?

    var resolvedFileWatcher: ResolvedFileWatcher?

    /// Create a new package workspace.
    ///
    /// This initializer is designed for use cases when the workspace needs to be highly customized such as testing.
    /// In other cases, use the other, more straight forward, initializers
    ///
    /// This will automatically load the persisted state for the package, if
    /// present. If the state isn't present then a default state will be
    /// constructed.
    ///
    /// - Parameters:
    ///   - fileSystem: The file system to use.
    ///   - location: Workspace location configuration.
    ///   - authorizationProvider: Provider of authentication information for outbound network requests.
    ///   - registryAuthorizationProvider: Provider of authentication information for registry requests.
    ///   - configuration: Configuration to fine tune the dependency resolution behavior.
    ///   - cancellator: Cancellation handler
    ///   - initializationWarningHandler: Initialization warnings handler
    ///   - customHostToolchain: Custom host toolchain. Used to create a customized ManifestLoader, customizing how
    /// manifest are loaded.
    ///   - customManifestLoader: Custom manifest loader. Used to customize how manifest are loaded.
    ///   - customPackageContainerProvider: Custom package container provider. Used to provide specialized package
    /// providers.
    ///   - customRepositoryProvider: Custom repository provider. Used to customize source control access.
    ///   - delegate: Delegate for workspace events
    public convenience init(
        fileSystem: any FileSystem,
        environment: EnvironmentVariables = .process(),
        location: Location,
        authorizationProvider: (any AuthorizationProvider)? = .none,
        registryAuthorizationProvider: (any AuthorizationProvider)? = .none,
        configuration: WorkspaceConfiguration? = .none,
        cancellator: Cancellator? = .none,
        initializationWarningHandler: ((String) -> Void)? = .none,
        // optional customization used for advanced integration situations
        customHostToolchain: UserToolchain? = .none,
        customManifestLoader: (any ManifestLoaderProtocol)? = .none,
        customPackageContainerProvider: (any PackageContainerProvider)? = .none,
        customRepositoryProvider: (any RepositoryProvider)? = .none,
        // delegate
        delegate: Delegate? = .none
    ) throws {
        try self.init(
            fileSystem: fileSystem,
            environment: environment,
            location: location,
            authorizationProvider: authorizationProvider,
            registryAuthorizationProvider: registryAuthorizationProvider,
            configuration: configuration,
            cancellator: cancellator,
            initializationWarningHandler: initializationWarningHandler,
            customRegistriesConfiguration: .none,
            customFingerprints: .none,
            customSigningEntities: .none,
            skipSignatureValidation: false,
            customMirrors: .none,
            customToolsVersion: .none,
            customHostToolchain: customHostToolchain,
            customManifestLoader: customManifestLoader,
            customPackageContainerProvider: customPackageContainerProvider,
            customRepositoryManager: .none,
            customRepositoryProvider: customRepositoryProvider,
            customRegistryClient: .none,
            customBinaryArtifactsManager: .none,
            customIdentityResolver: .none,
            customDependencyMapper: .none,
            customChecksumAlgorithm: .none,
            delegate: delegate
        )
    }

    /// A convenience method for creating a workspace for the given root
    /// package path.
    ///
    /// The root package path is used to compute the build directory and other
    /// default paths.
    ///
    /// - Parameters:
    ///   - fileSystem: The file system to use, defaults to local file system.
    ///   - forRootPackage: The path for the root package.
    ///   - authorizationProvider: Provider of authentication information for outbound network requests.
    ///   - registryAuthorizationProvider: Provider of authentication information for registry requests.
    ///   - configuration: Configuration to fine tune the dependency resolution behavior.
    ///   - cancellator: Cancellation handler
    ///   - initializationWarningHandler: Initialization warnings handler
    ///   - customManifestLoader: Custom manifest loader. Used to customize how manifest are loaded.
    ///   - customPackageContainerProvider: Custom package container provider. Used to provide specialized package
    /// providers.
    ///   - customRepositoryProvider: Custom repository provider. Used to customize source control access.
    ///   - delegate: Delegate for workspace events
    public convenience init(
        fileSystem: FileSystem? = .none,
        environment: EnvironmentVariables = .process(),
        forRootPackage packagePath: AbsolutePath,
        authorizationProvider: AuthorizationProvider? = .none,
        registryAuthorizationProvider: AuthorizationProvider? = .none,
        configuration: WorkspaceConfiguration? = .none,
        cancellator: Cancellator? = .none,
        initializationWarningHandler: ((String) -> Void)? = .none,
        // optional customization used for advanced integration situations
        customHostToolchain: UserToolchain? = .none,
        customManifestLoader: ManifestLoaderProtocol? = .none,
        customPackageContainerProvider: PackageContainerProvider? = .none,
        customRepositoryProvider: RepositoryProvider? = .none,
        // delegate
        delegate: Delegate? = .none
    ) throws {
        let fileSystem = fileSystem ?? localFileSystem
        let location = try Location(forRootPackage: packagePath, fileSystem: fileSystem)
        try self.init(
            fileSystem: fileSystem,
            environment: environment,
            location: location,
            authorizationProvider: authorizationProvider,
            registryAuthorizationProvider: registryAuthorizationProvider,
            configuration: configuration,
            cancellator: cancellator,
            initializationWarningHandler: initializationWarningHandler,
            customHostToolchain: customHostToolchain,
            customManifestLoader: customManifestLoader,
            customPackageContainerProvider: customPackageContainerProvider,
            customRepositoryProvider: customRepositoryProvider,
            delegate: delegate
        )
    }

    /// A convenience method for creating a workspace for the given root
    /// package path.
    ///
    /// The root package path is used to compute the build directory and other
    /// default paths.
    ///
    /// - Parameters:
    ///   - fileSystem: The file system to use, defaults to local file system.
    ///   - forRootPackage: The path for the root package.
    ///   - authorizationProvider: Provider of authentication information for outbound network requests.
    ///   - registryAuthorizationProvider: Provider of authentication information for registry requests.
    ///   - configuration: Configuration to fine tune the dependency resolution behavior.
    ///   - cancellator: Cancellation handler
    ///   - initializationWarningHandler: Initialization warnings handler
    ///   - customHostToolchain: Custom host toolchain. Used to create a customized ManifestLoader, customizing how
    /// manifest are loaded.
    ///   - customPackageContainerProvider: Custom package container provider. Used to provide specialized package
    /// providers.
    ///   - customRepositoryProvider: Custom repository provider. Used to customize source control access.
    ///   - delegate: Delegate for workspace events
    public convenience init(
        fileSystem: FileSystem? = .none,
        forRootPackage packagePath: AbsolutePath,
        authorizationProvider: AuthorizationProvider? = .none,
        registryAuthorizationProvider: AuthorizationProvider? = .none,
        configuration: WorkspaceConfiguration? = .none,
        cancellator: Cancellator? = .none,
        initializationWarningHandler: ((String) -> Void)? = .none,
        // optional customization used for advanced integration situations
        customHostToolchain: UserToolchain,
        customPackageContainerProvider: PackageContainerProvider? = .none,
        customRepositoryProvider: RepositoryProvider? = .none,
        // delegate
        delegate: Delegate? = .none
    ) throws {
        let fileSystem = fileSystem ?? localFileSystem
        let location = try Location(forRootPackage: packagePath, fileSystem: fileSystem)
        let manifestLoader = ManifestLoader(
            toolchain: customHostToolchain,
            cacheDir: location.sharedManifestsCacheDirectory,
            importRestrictions: configuration?.manifestImportRestrictions,
            delegate: delegate.map(WorkspaceManifestLoaderDelegate.init(workspaceDelegate:))
        )
        try self.init(
            fileSystem: fileSystem,
            location: location,
            authorizationProvider: authorizationProvider,
            registryAuthorizationProvider: registryAuthorizationProvider,
            configuration: configuration,
            cancellator: cancellator,
            initializationWarningHandler: initializationWarningHandler,
            customHostToolchain: customHostToolchain,
            customManifestLoader: manifestLoader,
            customPackageContainerProvider: customPackageContainerProvider,
            customRepositoryProvider: customRepositoryProvider,
            delegate: delegate
        )
    }

    /// Initializer for testing purposes only. Use non underscored initializers instead.
    // this initializer is only public because of cross module visibility (eg MockWorkspace)
    // as such it is by design an exact mirror of the private initializer below
    public static func _init(
        // core
        fileSystem: FileSystem,
        environment: EnvironmentVariables,
        location: Location,
        authorizationProvider: AuthorizationProvider? = .none,
        registryAuthorizationProvider: AuthorizationProvider? = .none,
        configuration: WorkspaceConfiguration? = .none,
        cancellator: Cancellator? = .none,
        initializationWarningHandler: ((String) -> Void)? = .none,
        // optional customization, primarily designed for testing but also used in some cases by libSwiftPM consumers
        customRegistriesConfiguration: RegistryConfiguration? = .none,
        customFingerprints: PackageFingerprintStorage? = .none,
        customSigningEntities: PackageSigningEntityStorage? = .none,
        skipSignatureValidation: Bool = false,
        customMirrors: DependencyMirrors? = .none,
        customToolsVersion: ToolsVersion? = .none,
        customHostToolchain: UserToolchain? = .none,
        customManifestLoader: ManifestLoaderProtocol? = .none,
        customPackageContainerProvider: PackageContainerProvider? = .none,
        customRepositoryManager: RepositoryManager? = .none,
        customRepositoryProvider: RepositoryProvider? = .none,
        customRegistryClient: RegistryClient? = .none,
        customBinaryArtifactsManager: CustomBinaryArtifactsManager? = .none,
        customIdentityResolver: IdentityResolver? = .none,
        customDependencyMapper: DependencyMapper? = .none,
        customChecksumAlgorithm: HashAlgorithm? = .none,
        // delegate
        delegate: Delegate? = .none
    ) throws -> Workspace {
        try .init(
            fileSystem: fileSystem,
            environment: environment,
            location: location,
            authorizationProvider: authorizationProvider,
            registryAuthorizationProvider: registryAuthorizationProvider,
            configuration: configuration,
            cancellator: cancellator,
            initializationWarningHandler: initializationWarningHandler,
            customRegistriesConfiguration: customRegistriesConfiguration,
            customFingerprints: customFingerprints,
            customSigningEntities: customSigningEntities,
            skipSignatureValidation: skipSignatureValidation,
            customMirrors: customMirrors,
            customToolsVersion: customToolsVersion,
            customHostToolchain: customHostToolchain,
            customManifestLoader: customManifestLoader,
            customPackageContainerProvider: customPackageContainerProvider,
            customRepositoryManager: customRepositoryManager,
            customRepositoryProvider: customRepositoryProvider,
            customRegistryClient: customRegistryClient,
            customBinaryArtifactsManager: customBinaryArtifactsManager,
            customIdentityResolver: customIdentityResolver,
            customDependencyMapper: customDependencyMapper,
            customChecksumAlgorithm: customChecksumAlgorithm,
            delegate: delegate
        )
    }

    private init(
        // core
        fileSystem: FileSystem,
        environment: EnvironmentVariables,
        location: Location,
        authorizationProvider: AuthorizationProvider?,
        registryAuthorizationProvider: AuthorizationProvider?,
        configuration: WorkspaceConfiguration?,
        cancellator: Cancellator?,
        initializationWarningHandler: ((String) -> Void)?,
        // optional customization, primarily designed for testing but also used in some cases by libSwiftPM consumers
        customRegistriesConfiguration: RegistryConfiguration?,
        customFingerprints: PackageFingerprintStorage?,
        customSigningEntities: PackageSigningEntityStorage?,
        skipSignatureValidation: Bool,
        customMirrors: DependencyMirrors?,
        customToolsVersion: ToolsVersion?,
        customHostToolchain: UserToolchain?,
        customManifestLoader: ManifestLoaderProtocol?,
        customPackageContainerProvider: PackageContainerProvider?,
        customRepositoryManager: RepositoryManager?,
        customRepositoryProvider: RepositoryProvider?,
        customRegistryClient: RegistryClient?,
        customBinaryArtifactsManager: CustomBinaryArtifactsManager?,
        customIdentityResolver: IdentityResolver?,
        customDependencyMapper: DependencyMapper?,
        customChecksumAlgorithm: HashAlgorithm?,
        // delegate
        delegate: Delegate?
    ) throws {
        // we do not store an observabilityScope in the workspace initializer as the workspace is designed to be long
        // lived.
        // instead, observabilityScope is passed into the individual workspace methods which are short lived.
        let initializationWarningHandler = initializationWarningHandler ?? warnToStderr
        // validate locations, returning a potentially modified one to deal with non-accessible or non-writable shared
        // locations
        let location = try location.validatingSharedLocations(
            fileSystem: fileSystem,
            warningHandler: initializationWarningHandler
        )

        let currentToolsVersion = customToolsVersion ?? ToolsVersion.current
        let hostToolchain = try customHostToolchain ?? UserToolchain(
            swiftSDK: .hostSwiftSDK(
                environment: environment
            ),
            environment: environment,
            fileSystem: fileSystem
        )
        var manifestLoader = customManifestLoader ?? ManifestLoader(
            toolchain: hostToolchain,
            cacheDir: location.sharedManifestsCacheDirectory,
            importRestrictions: configuration?.manifestImportRestrictions
        )
        // set delegate if not set
        if let manifestLoader = manifestLoader as? ManifestLoader, manifestLoader.delegate == nil {
            manifestLoader.delegate = delegate.map(WorkspaceManifestLoaderDelegate.init(workspaceDelegate:))
        }

        let configuration = configuration ?? .default

        let mirrors = try customMirrors ?? Workspace.Configuration.Mirrors(
            fileSystem: fileSystem,
            localMirrorsFile: location.localMirrorsConfigurationFile,
            sharedMirrorsFile: location.sharedMirrorsConfigurationFile
        ).mirrors

        let identityResolver = customIdentityResolver ?? DefaultIdentityResolver(
            locationMapper: mirrors.effective(for:),
            identityMapper: mirrors.effectiveIdentity(for:)
        )
        let dependencyMapper = customDependencyMapper ?? DefaultDependencyMapper(identityResolver: identityResolver)
        let checksumAlgorithm = customChecksumAlgorithm ?? SHA256()

        let repositoryProvider = customRepositoryProvider ?? GitRepositoryProvider()
        let repositoryManager = customRepositoryManager ?? RepositoryManager(
            fileSystem: fileSystem,
            path: location.repositoriesDirectory,
            provider: repositoryProvider,
            cachePath: configuration.sharedDependenciesCacheEnabled ? location.sharedRepositoriesCacheDirectory : .none,
            initializationWarningHandler: initializationWarningHandler,
            delegate: delegate.map(WorkspaceRepositoryManagerDelegate.init(workspaceDelegate:))
        )
        // register the source control dependencies fetcher with the cancellation handler
        cancellator?.register(name: "repository fetching", handler: repositoryManager)

        let fingerprints = customFingerprints ?? location.sharedFingerprintsDirectory.map {
            FilePackageFingerprintStorage(
                fileSystem: fileSystem,
                directoryPath: $0
            )
        }

        let signingEntities = customSigningEntities ?? location.sharedSigningEntitiesDirectory.map {
            FilePackageSigningEntityStorage(
                fileSystem: fileSystem,
                directoryPath: $0
            )
        }

        let registriesConfiguration = try customRegistriesConfiguration ?? Workspace.Configuration.Registries(
            fileSystem: fileSystem,
            localRegistriesFile: location.localRegistriesConfigurationFile,
            sharedRegistriesFile: location.sharedRegistriesConfigurationFile
        ).configuration

        let registryClient = customRegistryClient ?? RegistryClient(
            configuration: registriesConfiguration,
            fingerprintStorage: fingerprints,
            fingerprintCheckingMode: FingerprintCheckingMode.map(configuration.fingerprintCheckingMode),
            skipSignatureValidation: skipSignatureValidation,
            signingEntityStorage: signingEntities,
            signingEntityCheckingMode: SigningEntityCheckingMode.map(configuration.signingEntityCheckingMode),
            authorizationProvider: registryAuthorizationProvider,
            delegate: WorkspaceRegistryClientDelegate(workspaceDelegate: delegate),
            checksumAlgorithm: checksumAlgorithm
        )

        // set default registry if not already set by configuration
        if registryClient.defaultRegistry == nil, let defaultRegistry = configuration.defaultRegistry {
            registryClient.defaultRegistry = defaultRegistry
        }

        let registryDownloadsManager = RegistryDownloadsManager(
            fileSystem: fileSystem,
            path: location.registryDownloadDirectory,
            cachePath: configuration.sharedDependenciesCacheEnabled ? location
                .sharedRegistryDownloadsCacheDirectory : .none,
            registryClient: registryClient,
            delegate: delegate.map(WorkspaceRegistryDownloadsManagerDelegate.init(workspaceDelegate:))
        )
        // register the registry dependencies downloader with the cancellation handler
        cancellator?.register(name: "registry downloads", handler: registryDownloadsManager)

        if let transformationMode = RegistryAwareManifestLoader
            .TransformationMode(configuration.sourceControlToRegistryDependencyTransformation)
        {
            manifestLoader = RegistryAwareManifestLoader(
                underlying: manifestLoader,
                registryClient: registryClient,
                transformationMode: transformationMode
            )
        }

        let binaryArtifactsManager = BinaryArtifactsManager(
            fileSystem: fileSystem,
            authorizationProvider: authorizationProvider,
            hostToolchain: hostToolchain,
            checksumAlgorithm: checksumAlgorithm,
            cachePath:  customBinaryArtifactsManager?.useCache == false || !configuration.sharedDependenciesCacheEnabled ? .none : location.sharedBinaryArtifactsCacheDirectory,
            customHTTPClient: customBinaryArtifactsManager?.httpClient,
            customArchiver: customBinaryArtifactsManager?.archiver,
            delegate: delegate.map(WorkspaceBinaryArtifactsManagerDelegate.init(workspaceDelegate:))
        )
        // register the binary artifacts downloader with the cancellation handler
        cancellator?.register(name: "binary artifacts downloads", handler: binaryArtifactsManager)

        // initialize
        self.fileSystem = fileSystem
        self.configuration = configuration
        self.location = location
        self.delegate = delegate
        self.mirrors = mirrors

        self.hostToolchain = hostToolchain
        self.manifestLoader = manifestLoader
        self.currentToolsVersion = currentToolsVersion

        self.customPackageContainerProvider = customPackageContainerProvider
        self.repositoryManager = repositoryManager
        self.registryClient = registryClient
        self.registryDownloadsManager = registryDownloadsManager
        self.binaryArtifactsManager = binaryArtifactsManager

        self.identityResolver = identityResolver
        self.dependencyMapper = dependencyMapper
        self.fingerprints = fingerprints

        self.pinsStore = LoadableResult {
            try PinsStore(
                pinsFile: location.resolvedVersionsFile,
                workingDirectory: location.scratchDirectory,
                fileSystem: fileSystem,
                mirrors: mirrors
            )
        }

        self.state = WorkspaceState(
            fileSystem: fileSystem,
            storageDirectory: self.location.scratchDirectory,
            initializationWarningHandler: initializationWarningHandler
        )
    }

    var providedLibraries: [ProvidedLibrary] {
        // Note: Eventually, we should get these from the individual SDKs, but the first step is providing the metadata centrally in the toolchain.
        self.hostToolchain.providedLibraries
    }
}

// MARK: - Public API

extension Workspace {
    /// Puts a dependency in edit mode creating a checkout in editables directory.
    ///
    /// - Parameters:
    ///     - packageName: The name of the package to edit.
    ///     - path: If provided, creates or uses the checkout at this location.
    ///     - revision: If provided, the revision at which the dependency
    ///       should be checked out to otherwise current revision.
    ///     - checkoutBranch: If provided, a new branch with this name will be
    ///       created from the revision provided.
    ///     - observabilityScope: The observability scope that reports errors, warnings, etc
    public func edit(
        packageName: String,
        path: AbsolutePath? = nil,
        revision: Revision? = nil,
        checkoutBranch: String? = nil,
        observabilityScope: ObservabilityScope
    ) async {
        do {
            try await self._edit(
                packageName: packageName,
                path: path,
                revision: revision,
                checkoutBranch: checkoutBranch,
                observabilityScope: observabilityScope
            )
        } catch {
            observabilityScope.emit(error)
        }
    }

    /// Ends the edit mode of an edited dependency.
    ///
    /// This will re-resolve the dependencies after ending edit as the original
    /// checkout may be outdated.
    ///
    /// - Parameters:
    ///     - packageName: The name of the package to edit.
    ///     - forceRemove: If true, the dependency will be unedited even if has unpushed
    ///           or uncommitted changes. Otherwise will throw respective errors.
    ///     - root: The workspace root. This is used to resolve the dependencies post unediting.
    ///     - observabilityScope: The observability scope that reports errors, warnings, etc
    public func unedit(
        packageName: String,
        forceRemove: Bool,
        root: PackageGraphRootInput,
        observabilityScope: ObservabilityScope
    ) async throws {
        guard let dependency = self.state.dependencies[.plain(packageName)] else {
            observabilityScope.emit(.dependencyNotFound(packageName: packageName))
            return
        }

        let observabilityScope = observabilityScope.makeChildScope(
            description: "editing package",
            metadata: dependency.packageRef.diagnosticsMetadata
        )

        try await self.unedit(
            dependency: dependency,
            forceRemove: forceRemove,
            root: root,
            observabilityScope: observabilityScope
        )
    }

    /// Perform dependency resolution if needed.
    ///
    /// This method will perform dependency resolution based on the root
    /// manifests and pins file.  Pins are respected as long as they are
    /// satisfied by the root manifest closure requirements.  Any outdated
    /// checkout will be restored according to its pin.
    public func resolve(
        root: PackageGraphRootInput,
        explicitProduct: String? = .none,
        forceResolution: Bool = false,
        forceResolvedVersions: Bool = false,
        observabilityScope: ObservabilityScope
    ) async throws {
        try await self._resolve(
            root: root,
            explicitProduct: explicitProduct,
            resolvedFileStrategy: forceResolvedVersions ? .lockFile : forceResolution ? .update(forceResolution: true) :
                .bestEffort,
            observabilityScope: observabilityScope
        )
    }

    /// Resolve a package at the given state.
    ///
    /// Only one of version, branch and revision will be used and in the same
    /// order. If none of these is provided, the dependency will be pinned at
    /// the current checkout state.
    ///
    /// - Parameters:
    ///   - packageName: The name of the package which is being resolved.
    ///   - root: The workspace's root input.
    ///   - version: The version to pin at.
    ///   - branch: The branch to pin at.
    ///   - revision: The revision to pin at.
    ///   - observabilityScope: The observability scope that reports errors, warnings, etc
    public func resolve(
        packageName: String,
        root: PackageGraphRootInput,
        version: Version? = nil,
        branch: String? = nil,
        revision: String? = nil,
        observabilityScope: ObservabilityScope
    ) async throws {
        // Look up the dependency and check if we can pin it.
        guard let dependency = self.state.dependencies[.plain(packageName)] else {
            throw StringError("dependency '\(packageName)' was not found")
        }

        let observabilityScope = observabilityScope.makeChildScope(
            description: "editing package",
            metadata: dependency.packageRef.diagnosticsMetadata
        )

        let defaultRequirement: PackageRequirement
        switch dependency.state {
        case .sourceControlCheckout(let checkoutState):
            defaultRequirement = checkoutState.requirement
        case .registryDownload(let version), .custom(let version, _):
            defaultRequirement = .versionSet(.exact(version))
        case .providedLibrary(_, version: let version):
            defaultRequirement = .versionSet(.exact(version))
        case .fileSystem:
            throw StringError("local dependency '\(dependency.packageRef.identity)' can't be resolved")
        case .edited:
            throw StringError("edited dependency '\(dependency.packageRef.identity)' can't be resolved")
        }

        // Compute the custom or extra constraint we need to impose.
        let requirement: PackageRequirement
        if let version {
            requirement = .versionSet(.exact(version))
        } else if let branch {
            requirement = .revision(branch)
        } else if let revision {
            requirement = .revision(revision)
        } else {
            requirement = defaultRequirement
        }

        // If any products are required, the rest of the package graph will supply those constraints.
        let constraint = PackageContainerConstraint(
            package: dependency.packageRef,
            requirement: requirement,
            products: .nothing
        )

        // Run the resolution.
        try await self.resolveAndUpdateResolvedFile(
            root: root,
            forceResolution: false,
            constraints: [constraint],
            observabilityScope: observabilityScope
        )
    }

    /// Resolves the dependencies according to the entries present in the Package.resolved file.
    ///
    /// This method bypasses the dependency resolution and resolves dependencies
    /// according to the information in the resolved file.
    public func resolveBasedOnResolvedVersionsFile(
        root: PackageGraphRootInput,
        observabilityScope: ObservabilityScope
    ) async throws {
        try await self._resolveBasedOnResolvedVersionsFile(
            root: root,
            explicitProduct: .none,
            observabilityScope: observabilityScope
        )
    }

    /// Cleans the build artifacts from workspace data.
    ///
    /// - Parameters:
    ///     - observabilityScope: The observability scope that reports errors, warnings, etc
    public func clean(observabilityScope: ObservabilityScope) {
        // These are the things we don't want to remove while cleaning.
        let protectedAssets = [
            self.repositoryManager.path,
            self.location.repositoriesCheckoutsDirectory,
            self.location.artifactsDirectory,
            self.state.storagePath,
        ].map { path -> String in
            // Assert that these are present inside data directory.
            assert(path.parentDirectory == self.location.scratchDirectory)
            return path.basename
        }

        // If we have no data yet, we're done.
        guard self.fileSystem.exists(self.location.scratchDirectory) else {
            return
        }

        guard let contents = observabilityScope
            .trap({ try fileSystem.getDirectoryContents(self.location.scratchDirectory) })
        else {
            return
        }

        // Remove all but protected paths.
        let contentsToRemove = Set(contents).subtracting(protectedAssets)
        for name in contentsToRemove {
            try? self.fileSystem.removeFileTree(AbsolutePath(
                validating: name,
                relativeTo: self.location.scratchDirectory
            ))
        }
    }

    /// Cleans the build artifacts from workspace data.
    ///
    /// - Parameters:
    ///     - observabilityScope: The observability scope that reports errors, warnings, etc
    public func purgeCache(observabilityScope: ObservabilityScope) {
        self.repositoryManager.purgeCache(observabilityScope: observabilityScope)
        self.registryDownloadsManager.purgeCache(observabilityScope: observabilityScope)
        self.manifestLoader.purgeCache(observabilityScope: observabilityScope)
    }

    /// Resets the entire workspace by removing the data directory.
    ///
    /// - Parameters:
    ///     - observabilityScope: The observability scope that reports errors, warnings, etc
    public func reset(observabilityScope: ObservabilityScope) {
        let removed = observabilityScope.trap { () -> Bool in
            try self.fileSystem.chmod(
                .userWritable,
                path: self.location.repositoriesCheckoutsDirectory,
                options: [.recursive, .onlyFiles]
            )
            // Reset state.
            try self.resetState()
            return true
        }

        guard removed ?? false else {
            return
        }

        self.repositoryManager.reset(observabilityScope: observabilityScope)
        self.registryDownloadsManager.reset(observabilityScope: observabilityScope)
        self.manifestLoader.resetCache(observabilityScope: observabilityScope)
        do {
            try self.fileSystem.removeFileTree(self.location.scratchDirectory)
        } catch {
            observabilityScope.emit(
                error: "Error removing scratch directory at '\(self.location.scratchDirectory)'",
                underlyingError: error
            )
        }
    }

    // FIXME: @testable internal
    public func resetState() throws {
        try self.state.reset()
    }

    /// Cancel the active dependency resolution operation.
    public func cancelActiveResolverOperation() {
        // FIXME: Need to add cancel support.
    }

    /// Updates the current dependencies.
    ///
    /// - Parameters:
    ///     - observabilityScope: The observability scope that reports errors, warnings, etc
    @discardableResult
    public func updateDependencies(
        root: PackageGraphRootInput,
        packages: [String] = [],
        dryRun: Bool = false,
        observabilityScope: ObservabilityScope
    ) async throws -> [(PackageReference, Workspace.PackageStateChange)]? {
        try await self._updateDependencies(
            root: root,
            packages: packages,
            dryRun: dryRun,
            observabilityScope: observabilityScope
        )
    }

    @discardableResult
    public func loadPackageGraph(
        rootInput root: PackageGraphRootInput,
        explicitProduct: String? = nil,
        forceResolvedVersions: Bool = false,
        customXCTestMinimumDeploymentTargets: [PackageModel.Platform: PlatformVersion]? = .none,
        testEntryPointPath: AbsolutePath? = nil,
        expectedSigningEntities: [PackageIdentity: RegistryReleaseMetadata.SigningEntity] = [:],
        observabilityScope: ObservabilityScope
    ) async throws -> ModulesGraph {
        let start = DispatchTime.now()
        self.delegate?.willLoadGraph()
        defer {
            self.delegate?.didLoadGraph(duration: start.distance(to: .now()))
        }

        // reload state in case it was modified externally (eg by another process) before reloading the graph
        // long running host processes (ie IDEs) need this in case other SwiftPM processes (ie CLI) made changes to the
        // state
        // such hosts processes call loadPackageGraph to make sure the workspace state is correct
        try self.state.reload()

        // Perform dependency resolution, if required.
        let manifests = try await self._resolve(
            root: root,
            explicitProduct: explicitProduct,
            resolvedFileStrategy: forceResolvedVersions ? .lockFile : .bestEffort,
            observabilityScope: observabilityScope
        )

        let binaryArtifacts = self.state.artifacts
            .reduce(into: [PackageIdentity: [String: BinaryArtifact]]()) { partial, artifact in
                partial[artifact.packageRef.identity, default: [:]][artifact.targetName] = BinaryArtifact(
                    kind: artifact.kind,
                    originURL: artifact.originURL,
                    path: artifact.path
                )
            }

        // Load the graph.
        let packageGraph = try ModulesGraph.load(
            root: manifests.root,
            identityResolver: self.identityResolver,
            additionalFileRules: self.configuration.additionalFileRules,
            externalManifests: manifests.allDependencyManifests,
            requiredDependencies: manifests.requiredPackages,
            unsafeAllowedPackages: manifests.unsafeAllowedPackages,
            binaryArtifacts: binaryArtifacts,
            shouldCreateMultipleTestProducts: self.configuration.shouldCreateMultipleTestProducts,
            createREPLProduct: self.configuration.createREPLProduct,
            customXCTestMinimumDeploymentTargets: customXCTestMinimumDeploymentTargets,
            testEntryPointPath: testEntryPointPath,
            fileSystem: self.fileSystem,
            observabilityScope: observabilityScope
        )

        try self.validateSignatures(
            packageGraph: packageGraph,
            expectedSigningEntities: expectedSigningEntities
        )

        return packageGraph
    }

    @discardableResult
    public func loadPackageGraph(
        rootPath: AbsolutePath,
        explicitProduct: String? = nil,
        observabilityScope: ObservabilityScope
    ) async throws -> ModulesGraph {
        try await self.loadPackageGraph(
            rootInput: PackageGraphRootInput(packages: [rootPath]),
            explicitProduct: explicitProduct,
            observabilityScope: observabilityScope
        )
    }

    /// Loads and returns manifests at the given paths.
    public func loadRootManifests(
        packages: [AbsolutePath],
        observabilityScope: ObservabilityScope
    ) async throws -> [AbsolutePath: Manifest] {
        try await withThrowingTaskGroup(of: (AbsolutePath, Manifest?).self) { group in
            for package in Set(packages) {
                group.addTask {
                    // TODO: this does not use the identity resolver which is probably fine since its the root packages
                    (package, try? await self.loadManifest(
                        packageIdentity: PackageIdentity(path: package),
                        packageKind: .root(package),
                        packagePath: package,
                        packageLocation: package.pathString,
                        observabilityScope: observabilityScope
                    ))
                }
            }

            let rootManifests = try await group.reduce(into: [:]) { $0[$1.0] = $1.1 }

            // Check for duplicate root packages.
            let duplicateRoots = rootManifests.values.spm_findDuplicateElements(by: \.displayName)
            if !duplicateRoots.isEmpty {
                let name = duplicateRoots[0][0].displayName
                observabilityScope.emit(error: "found multiple top-level packages named '\(name)'")
                return [:]
            }

            return rootManifests
        }
    }

    /// Loads and returns manifest at the given path.
    public func loadRootManifest(
        at path: AbsolutePath,
        observabilityScope: ObservabilityScope
    ) async throws -> Manifest {
        let manifest = try await self.loadRootManifests(packages: [path], observabilityScope: observabilityScope)

        // normally, we call loadRootManifests which attempts to load any manifest it can and report errors via
        // diagnostics
        // in this case, we want to load a specific manifest, so if the diagnostics contains an error we want to
        // throw
        guard !observabilityScope.errorsReported else {
            throw Diagnostics.fatalError
        }
        guard let manifest = manifest[path] else {
            throw InternalError("Unknown manifest for '\(path)'")
        }
        return manifest
    }

    /// Loads root package
    public func loadRootPackage(
        at path: AbsolutePath,
        observabilityScope: ObservabilityScope
    ) async throws -> Package {
        let manifest = try await self.loadRootManifest(at: path, observabilityScope: observabilityScope)

        let identity = try self.identityResolver.resolveIdentity(for: manifest.packageKind)

        // radar/82263304
        // compute binary artifacts for the sake of constructing a project model
        // note this does not actually download remote artifacts and as such does not have the artifact's type
        // or path
        let binaryArtifacts = try manifest.targets.filter { $0.type == .binary }
            .reduce(into: [String: BinaryArtifact]()) { partial, target in
                if let path = target.path {
                    let artifactPath = try manifest.path.parentDirectory
                        .appending(RelativePath(validating: path))
                    guard let (_, artifactKind) = try BinaryArtifactsManager.deriveBinaryArtifact(
                        fileSystem: self.fileSystem,
                        path: artifactPath,
                        observabilityScope: observabilityScope
                    ) else {
                        throw StringError("\(artifactPath) does not contain binary artifact")
                    }
                    partial[target.name] = BinaryArtifact(
                        kind: artifactKind,
                        originURL: .none,
                        path: artifactPath
                    )
                } else if let url = target.url.flatMap(URL.init(string:)) {
                    let fakePath = try manifest.path.parentDirectory.appending(components: "remote", "archive")
                        .appending(RelativePath(validating: url.lastPathComponent))
                    partial[target.name] = BinaryArtifact(
                        kind: .unknown,
                        originURL: url.absoluteString,
                        path: fakePath
                    )
                } else {
                    throw InternalError("a binary target should have either a path or a URL and a checksum")
                }
            }

        let builder = PackageBuilder(
            identity: identity,
            manifest: manifest,
            productFilter: .everything,
            path: path,
            additionalFileRules: [],
            binaryArtifacts: binaryArtifacts,
            fileSystem: self.fileSystem,
            observabilityScope: observabilityScope
        )
        return try builder.construct()
    }

    public func loadPluginImports(
        packageGraph: ModulesGraph
    ) async throws -> [PackageIdentity: [String: [String]]] {
        let pluginTargets = packageGraph.allTargets.filter { $0.type == .plugin }
        let scanner = SwiftcImportScanner(
            swiftCompilerEnvironment: hostToolchain.swiftCompilerEnvironment,
            swiftCompilerFlags: self.hostToolchain
                .swiftCompilerFlags + ["-I", self.hostToolchain.swiftPMLibrariesLocation.pluginLibraryPath.pathString],
            swiftCompilerPath: self.hostToolchain.swiftCompilerPath
        )
        var importList = [PackageIdentity: [String: [String]]]()

        for pluginTarget in pluginTargets {
            let paths = pluginTarget.sources.paths
            guard let pkgId = packageGraph.package(for: pluginTarget)?.identity else { continue }

            if importList[pkgId] == nil {
                importList[pkgId] = [pluginTarget.name: []]
            } else if importList[pkgId]?[pluginTarget.name] == nil {
                importList[pkgId]?[pluginTarget.name] = []
            }

            for path in paths {
                let result = try await scanner.scanImports(path)
                importList[pkgId]?[pluginTarget.name]?.append(contentsOf: result)
            }
        }
        return importList
    }

    /// Loads a single package in the context of a previously loaded graph. This can be useful for incremental loading
    /// in a longer-lived program, like an IDE.
    public func loadPackage(
        with identity: PackageIdentity,
        packageGraph: ModulesGraph,
<<<<<<< HEAD
        observabilityScope: ObservabilityScope
    ) async throws -> Package {
        guard let previousPackage = packageGraph.packages.first(where: { $0.identity == identity }) else {
            throw StringError("could not find package with identity \(identity)")
=======
        observabilityScope: ObservabilityScope,
        completion: @escaping (Result<Package, Error>) -> Void
    ) {
        guard let previousPackage = packageGraph.package(for: identity) else {
            return completion(.failure(StringError("could not find package with identity \(identity)")))
>>>>>>> 067136b0
        }

        let manifest = try await self.loadManifest(
            packageIdentity: identity,
            packageKind: previousPackage.underlying.manifest.packageKind,
            packagePath: previousPackage.path,
            packageLocation: previousPackage.underlying.manifest.packageLocation,
            observabilityScope: observabilityScope
        )

        let builder = PackageBuilder(
            identity: identity,
            manifest: manifest,
            productFilter: .everything,
            // TODO: this will not be correct when reloading a transitive dependencies if `ENABLE_TARGET_BASED_DEPENDENCY_RESOLUTION` is enabled
            path: previousPackage.path,
            additionalFileRules: self.configuration.additionalFileRules,
            binaryArtifacts: packageGraph.binaryArtifacts[identity] ?? [:],
            shouldCreateMultipleTestProducts: self.configuration.shouldCreateMultipleTestProducts,
            createREPLProduct: self.configuration.createREPLProduct,
            fileSystem: self.fileSystem,
            observabilityScope: observabilityScope
        )
        return try builder.construct()
    }

    /// Returns `true` if the file at the given path might influence build settings for a `swiftc` or `clang` invocation
    /// generated by SwiftPM.
    public func fileAffectsSwiftOrClangBuildSettings(filePath: AbsolutePath, packageGraph: ModulesGraph) -> Bool {
        // TODO: Implement a more sophisticated check that also verifies if the file is in the sources directories of the passed in `packageGraph`.
        FileRuleDescription.builtinRules.contains { fileRuleDescription in
            fileRuleDescription.match(path: filePath, toolsVersion: self.currentToolsVersion)
        }
    }

    public func acceptIdentityChange(
        package: PackageIdentity,
        version: Version,
        signingEntity: SigningEntity,
        origin: SigningEntity.Origin,
        observabilityScope: ObservabilityScope,
        callbackQueue: DispatchQueue,
        completion: @escaping (Result<Void, Error>) -> Void
    ) {
        self.registryClient.changeSigningEntityFromVersion(
            package: package,
            version: version,
            signingEntity: signingEntity,
            origin: origin,
            observabilityScope: observabilityScope,
            callbackQueue: callbackQueue,
            completion: completion
        )
    }
}

extension Workspace {
    /// Removes the clone and checkout of the provided specifier.
    ///
    /// - Parameters:
    ///   - package: The package to remove
    func remove(package: PackageReference) throws {
        guard let dependency = self.state.dependencies[package.identity] else {
            throw InternalError("trying to remove \(package.identity) which isn't in workspace")
        }

        // We only need to update the managed dependency structure to "remove"
        // a local package.
        //
        // Note that we don't actually remove a local package from disk.
        if case .fileSystem = dependency.state {
            self.state.dependencies.remove(package.identity)
            try self.state.save()
            return
        }

        // Inform the delegate.
        let repository = try? dependency.packageRef.makeRepositorySpecifier()
        self.delegate?.removing(package: package.identity, packageLocation: repository?.location.description)

        // Compute the dependency which we need to remove.
        let dependencyToRemove: ManagedDependency

        if case .edited(let _basedOn, let unmanagedPath) = dependency.state, let basedOn = _basedOn {
            // Remove the underlying dependency for edited packages.
            dependencyToRemove = basedOn
            let updatedDependency = Workspace.ManagedDependency.edited(
                packageRef: dependency.packageRef,
                subpath: dependency.subpath,
                basedOn: .none,
                unmanagedPath: unmanagedPath
            )
            self.state.dependencies.add(updatedDependency)
        } else {
            dependencyToRemove = dependency
            self.state.dependencies.remove(dependencyToRemove.packageRef.identity)
        }

        switch package.kind {
        case .root, .fileSystem:
            break // NOOP
        case .localSourceControl:
            break // NOOP
        case .remoteSourceControl:
            try self.removeRepository(dependency: dependencyToRemove)
        case .registry:
            try self.removeRegistryArchive(for: dependencyToRemove)
        }

        // Save the state.
        try self.state.save()
    }
}

// MARK: - Utility extensions

extension Workspace.ManagedArtifact {
    fileprivate var originURL: String? {
        switch self.source {
        case .remote(let url, _):
            return url
        case .local:
            return nil
        }
    }
}

extension PackageReference {
    func makeRepositorySpecifier() throws -> RepositorySpecifier {
        switch self.kind {
        case .localSourceControl(let path):
            return .init(path: path)
        case .remoteSourceControl(let url):
            return .init(url: url)
        default:
            throw StringError("invalid dependency kind \(self.kind)")
        }
    }
}

// FIXME: remove this when remove the single call site that uses it
extension PackageDependency {
    private var isLocal: Bool {
        switch self {
        case .fileSystem:
            return true
        case .sourceControl:
            return false
        case .registry:
            return false
        }
    }
}

extension Workspace {
    public static func format(workspaceResolveReason reason: WorkspaceResolveReason) -> String {
        guard reason != .errorsPreviouslyReported else {
            return ""
        }

        var result = "Running resolver because "

        switch reason {
        case .forced:
            result.append("it was forced")
        case .newPackages(let packages):
            let dependencies = packages.lazy.map { "'\($0.identity)' (\($0.kind.locationString))" }
                .joined(separator: ", ")
            result.append("the following dependencies were added: \(dependencies)")
        case .packageRequirementChange(let package, let state, let requirement):
            result.append("dependency '\(package.identity)' (\(package.kind.locationString)) was ")

            switch state {
            case .sourceControlCheckout(let checkoutState)?:
                switch checkoutState.requirement {
                case .versionSet(.exact(let version)):
                    result.append("resolved to '\(version)'")
                case .versionSet:
                    // Impossible
                    break
                case .revision(let revision):
                    result.append("resolved to '\(revision)'")
                case .unversioned:
                    result.append("unversioned")
                }
            case .registryDownload(let version)?, .custom(let version, _):
                result.append("resolved to '\(version)'")
            case .providedLibrary(_, version: let version):
                result.append("resolved to '\(version)'")
            case .edited?:
                result.append("edited")
            case .fileSystem?:
                result.append("versioned")
            case nil:
                result.append("root")
            }

            result.append(" but now has a ")

            switch requirement {
            case .versionSet:
                result.append("different version-based")
            case .revision:
                result.append("different revision-based")
            case .unversioned:
                result.append("unversioned")
            }

            result.append(" requirement.")
        default:
            result.append("requirements have changed.")
        }

        return result
    }
}

extension Workspace.Location {
    /// Returns the path to the dependency's repository checkout directory.
    func repositoriesCheckoutSubdirectory(for dependency: Workspace.ManagedDependency) -> AbsolutePath {
        self.repositoriesCheckoutsDirectory.appending(dependency.subpath)
    }

    /// Returns the path to the  dependency's download directory.
    func registryDownloadSubdirectory(for dependency: Workspace.ManagedDependency) -> AbsolutePath {
        self.registryDownloadDirectory.appending(dependency.subpath)
    }

    /// Returns the path to the dependency's edit directory.
    func editSubdirectory(for dependency: Workspace.ManagedDependency) -> AbsolutePath {
        self.editsDirectory.appending(dependency.subpath)
    }
}

extension Workspace.Location {
    func validatingSharedLocations(
        fileSystem: FileSystem,
        warningHandler: @escaping (String) -> Void
    ) throws -> Self {
        var location = self

        try location.validate(
            keyPath: \.sharedConfigurationDirectory,
            fileSystem: fileSystem,
            getOrCreateHandler: {
                try fileSystem.getOrCreateSwiftPMConfigurationDirectory(
                    warningHandler: self.emitDeprecatedConfigurationWarning ? warningHandler : { _ in }
                )
            },
            warningHandler: warningHandler
        )

        try location.validate(
            keyPath: \.sharedSecurityDirectory,
            fileSystem: fileSystem,
            getOrCreateHandler: fileSystem.getOrCreateSwiftPMSecurityDirectory,
            warningHandler: warningHandler
        )

        try location.validate(
            keyPath: \.sharedCacheDirectory,
            fileSystem: fileSystem,
            getOrCreateHandler: fileSystem.getOrCreateSwiftPMCacheDirectory,
            warningHandler: warningHandler
        )

        try location.validate(
            keyPath: \.sharedSwiftSDKsDirectory,
            fileSystem: fileSystem,
            getOrCreateHandler: fileSystem.getOrCreateSwiftPMSwiftSDKsDirectory,
            warningHandler: warningHandler
        )

        return location
    }

    mutating func validate(
        keyPath: WritableKeyPath<Workspace.Location, AbsolutePath?>,
        fileSystem: FileSystem,
        getOrCreateHandler: () throws -> AbsolutePath,
        warningHandler: @escaping (String) -> Void
    ) throws {
        // check that shared configuration directory is accessible, or warn + reset if not
        if let sharedDirectory = self[keyPath: keyPath] {
            // It may not always be possible to create default location (for example de to restricted sandbox),
            // in which case defaultDirectory would be nil.
            let defaultDirectory = try? getOrCreateHandler()
            if defaultDirectory != nil, sharedDirectory != defaultDirectory {
                // custom location _must_ be writable, throw if we cannot access it
                guard fileSystem.isWritable(sharedDirectory) else {
                    throw StringError("\(sharedDirectory) is not accessible or not writable")
                }
            } else {
                if !fileSystem.isWritable(sharedDirectory) {
                    self[keyPath: keyPath] = nil
                    warningHandler(
                        "\(sharedDirectory) is not accessible or not writable, disabling user-level cache features."
                    )
                }
            }
        }
    }
}

private func warnToStderr(_ message: String) {
    TSCBasic.stderrStream.write("warning: \(message)\n")
    TSCBasic.stderrStream.flush()
}

// used for manifest validation
#if compiler(<6.0)
extension RepositoryManager: ManifestSourceControlValidator {}
#else
extension RepositoryManager: @retroactive ManifestSourceControlValidator {}
#endif

extension ContainerUpdateStrategy {
    var repositoryUpdateStrategy: RepositoryUpdateStrategy {
        switch self {
        case .always:
            return .always
        case .never:
            return .never
        case .ifNeeded(let revision):
            return .ifNeeded(revision: .init(identifier: revision))
        }
    }
}<|MERGE_RESOLUTION|>--- conflicted
+++ resolved
@@ -1102,18 +1102,10 @@
     public func loadPackage(
         with identity: PackageIdentity,
         packageGraph: ModulesGraph,
-<<<<<<< HEAD
         observabilityScope: ObservabilityScope
     ) async throws -> Package {
-        guard let previousPackage = packageGraph.packages.first(where: { $0.identity == identity }) else {
+        guard let previousPackage = packageGraph.package(for: identity) else {
             throw StringError("could not find package with identity \(identity)")
-=======
-        observabilityScope: ObservabilityScope,
-        completion: @escaping (Result<Package, Error>) -> Void
-    ) {
-        guard let previousPackage = packageGraph.package(for: identity) else {
-            return completion(.failure(StringError("could not find package with identity \(identity)")))
->>>>>>> 067136b0
         }
 
         let manifest = try await self.loadManifest(
