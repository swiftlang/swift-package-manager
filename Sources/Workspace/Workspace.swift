--- conflicted
+++ resolved
@@ -1643,11 +1643,8 @@
 
             let archivePath = parentDirectory.appending(component: parsedURL.lastPathComponent)
 
-<<<<<<< HEAD
             group.enter()
-=======
             didDownloadAnyArtifact = true
->>>>>>> 62e7ca27
             downloader.downloadFile(
                 at: parsedURL,
                 to: archivePath,
