--- conflicted
+++ resolved
@@ -634,13 +634,9 @@
 
     private func writeMacroTestsFile(_ path: AbsolutePath) throws {
         try writePackageFile(path) { stream in
-<<<<<<< HEAD
             stream.send(##"""
                 import SwiftSyntax
                 import SwiftSyntaxBuilder
-=======
-            stream <<< ##"""
->>>>>>> a0c98128
                 import SwiftSyntaxMacros
                 import SwiftSyntaxMacrosTestSupport
                 import XCTest
