--- conflicted
+++ resolved
@@ -27,10 +27,7 @@
   Workspace+Delegation.swift
   Workspace+Dependencies.swift
   Workspace+Editing.swift
-<<<<<<< HEAD
   Workspace+Event.swift
-=======
->>>>>>> 64adc92b
   Workspace+Manifests.swift
   Workspace+PackageContainer.swift
   Workspace+Pinning.swift
