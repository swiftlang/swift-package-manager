--- conflicted
+++ resolved
@@ -257,13 +257,6 @@
                     var modifiedDependencies = [TargetDescription.Dependency]()
                     for dependency in target.dependencies {
                         var modifiedDependency = dependency
-<<<<<<< HEAD
-                        if case .product(let name, let packageName, let moduleAliases, let condition) = dependency,
-                           let packageName
-                        {
-                            // makes sure we use the updated package name for target based dependencies
-                            if let modifiedPackageName = targetDependencyPackageNameTransformations[packageName.lowercased()] {
-=======
                         switch dependency {
                         case .product(
                             name: let name,
@@ -273,9 +266,8 @@
                         ):
                             if let packageName,
                                // makes sure we use the updated package name for target based dependencies
-                               let modifiedPackageName = targetDependencyPackageNameTransformations[packageName]
+                               let modifiedPackageName = targetDependencyPackageNameTransformations[packageName.lowercased()]
                             {
->>>>>>> 0401a2ae
                                 modifiedDependency = .product(
                                     name: name,
                                     package: modifiedPackageName,
@@ -284,7 +276,7 @@
                                 )
                             }
                         case .byName(name: let packageName, condition: let condition):
-                            if let modifiedPackageName = targetDependencyPackageNameTransformations[packageName] {
+                            if let modifiedPackageName = targetDependencyPackageNameTransformations[packageName.lowercased()] {
                                 modifiedDependency = .product(
                                     name: packageName,
                                     package: modifiedPackageName,
