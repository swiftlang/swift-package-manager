//===----------------------------------------------------------------------===//
//
// This source file is part of the Swift open source project
//
// Copyright (c) 2014-2023 Apple Inc. and the Swift project authors
// Licensed under Apache License v2.0 with Runtime Library Exception
//
// See http://swift.org/LICENSE.txt for license information
// See http://swift.org/CONTRIBUTORS.txt for the list of Swift project authors
//
//===----------------------------------------------------------------------===//

import _Concurrency

import struct Basics.AbsolutePath
import struct Basics.Diagnostic
import struct Basics.InternalError
import class Basics.ObservabilityScope
import struct Basics.SwiftVersion
import func Basics.depthFirstSearch
import class Basics.ThreadSafeKeyValueStore
import class Dispatch.DispatchGroup
import struct Dispatch.DispatchTime
import struct OrderedCollections.OrderedDictionary
import struct OrderedCollections.OrderedSet
import protocol PackageGraph.CustomPackageContainer
import struct PackageGraph.GraphLoadingNode
import struct PackageGraph.PackageContainerConstraint
import struct PackageGraph.PackageGraphRoot
import struct PackageGraph.TraitConfiguration
import class PackageLoading.ManifestLoader
import struct PackageLoading.ManifestValidator
import struct PackageLoading.ToolsVersionParser
import class PackageModel.Manifest
import struct PackageModel.PackageIdentity
import struct PackageModel.PackageReference
import enum PackageModel.ProductFilter
import struct PackageModel.ToolsVersion
import protocol TSCBasic.FileSystem
import func TSCBasic.findCycle
import struct TSCBasic.KeyedPair
import struct TSCBasic.StringError
import func TSCBasic.topologicalSort
import func TSCBasic.transitiveClosure
import enum TSCUtility.Diagnostics
import struct TSCUtility.Version

// MARK: - Manifest Loading and caching

extension Workspace {
    /// A struct representing all the current manifests (root + external) in a package graph.
    public struct DependencyManifests {
        /// The package graph root.
        let root: PackageGraphRoot

        /// The dependency manifests in the transitive closure of root manifest.
        let dependencies: [(
            manifest: Manifest,
            dependency: ManagedDependency,
            productFilter: ProductFilter,
            fileSystem: FileSystem
        )]

        private let workspace: Workspace

        private let observabilityScope: ObservabilityScope

        private let _dependencies: LoadableResult<(
            required: OrderedCollections.OrderedSet<PackageReference>,
            missing: OrderedCollections.OrderedSet<PackageReference>,
            unused: OrderedCollections.OrderedSet<PackageReference>
        )>

        private let _constraints: LoadableResult<[PackageContainerConstraint]>

        fileprivate init(
            root: PackageGraphRoot,
            dependencies: [(
                manifest: Manifest,
                dependency: ManagedDependency,
                productFilter: ProductFilter,
                fileSystem: FileSystem
            )],
            workspace: Workspace,
            observabilityScope: ObservabilityScope
        ) {
            self.root = root
            self.dependencies = dependencies
            self.workspace = workspace
            self.observabilityScope = observabilityScope
            self._dependencies = LoadableResult {
                try Self.computeDependencies(
                    root: root,
                    dependencies: dependencies,
                    workspace: workspace,
                    observabilityScope: observabilityScope
                )
            }
            self._constraints = LoadableResult {
                try Self.computeConstraints(
                    root: root,
                    dependencies: dependencies,
                    workspace: workspace
                )
            }
        }

        /// Returns all manifests contained in DependencyManifests.
        public var allDependencyManifests: OrderedCollections.OrderedDictionary<
            PackageIdentity,
            (manifest: Manifest, fs: FileSystem)
        > {
            return self.dependencies.reduce(into: OrderedCollections.OrderedDictionary<
                PackageIdentity,
                (manifest: Manifest, fs: FileSystem)
            >()) { partial, item in
                partial[item.dependency.packageRef.identity] = (item.manifest, item.fileSystem)
            }
        }

        /// Computes the identities which are declared in the manifests but aren't present in dependencies.
        public var missingPackages: [PackageReference] {
            get throws {
                return try self._dependencies.load().missing.elements
            }
        }

        /// Computes the identities which are declared in the manifests but aren't present in dependencies.
        public var requiredPackages: [PackageReference] {
            get throws {
                return try self._dependencies.load().required.elements
            }
        }

        /// Computes the identities which are declared in the manifests are aren't used by any targets.
        public var unusedPackages: [PackageReference] {
            get throws {
                return try self._dependencies.load().unused.elements
            }
        }

        /// Returns the list of packages which are allowed to vend products with unsafe flags.
        var unsafeAllowedPackages: Set<PackageReference> {
            var result = Set<PackageReference>()

            for dependency in self.dependencies {
                let dependency = dependency.dependency
                switch dependency.state {
                case .sourceControlCheckout(let checkout):
                    let packageRef = dependency.packageRef

                    if checkout.isBranchOrRevisionBased
                      // FIXME: Remove this once we have a general mechanism
                      //        for passing "safe" flags.
                      || packageRef.identity == .plain("swift-corelibs-foundation")
                    {
                      result.insert(packageRef)
                    }

                case .registryDownload, .custom:
                    continue
                case .fileSystem, .edited:
                    result.insert(dependency.packageRef)
                }
            }

            // Root packages are always allowed to use unsafe flags.
            result.formUnion(root.packageReferences)

            return result
        }

        private static func computeDependencies(
            root: PackageGraphRoot,
            dependencies: [(
                manifest: Manifest,
                dependency: ManagedDependency,
                productFilter: ProductFilter,
                fileSystem: FileSystem
            )],
            workspace: Workspace,
            observabilityScope: ObservabilityScope
        ) throws
            -> (
                required: OrderedCollections.OrderedSet<PackageReference>,
                missing: OrderedCollections.OrderedSet<PackageReference>,
                unused: OrderedCollections.OrderedSet<PackageReference>
            )
        {
            let manifestsMap: [PackageIdentity: Manifest] = try Dictionary(
                throwingUniqueKeysWithValues:
                root.packages.map { ($0.key, $0.value.manifest) } +
                    dependencies.map {
                        ($0.dependency.packageRef.identity, $0.manifest)
                    }
            )

            let rootEnabledTraitsMap: [PackageIdentity: Set<String>] = root.manifests.reduce(into: [PackageIdentity: Set<String>]()) { traitMap, manifest in
                traitMap[manifest.key] = root.enabledTraits[manifest.key]
            }

            let allRootEnabledTraits = rootEnabledTraitsMap.values.flatMap({ $0 })

            let rootDependenciesEnabledTraitsMap = root.dependencies.reduce(into: [PackageIdentity: Set<String>]()) { traitMap, dependency in
                let explicitlyEnabledTraits = dependency.traits?.filter {
                    guard let conditionTraits = $0.condition?.traits else {
                        return true
                    }
                    return !conditionTraits.intersection(allRootEnabledTraits).isEmpty
                }.map(\.name) ?? []

                traitMap[dependency.identity] = Set(explicitlyEnabledTraits)
            }

            var unusedIdentities: OrderedCollections.OrderedSet<PackageReference> = []
            var inputIdentities: OrderedCollections.OrderedSet<PackageReference> = []

            let inputNodes: [GraphLoadingNode] = try root.packages.map { identity, package in
                inputIdentities.append(package.reference)
                var traits: Set<String>? = []
                if let enabledTraits = rootEnabledTraitsMap[package.reference.identity] {
                    traits = try package.manifest.enabledTraits(using: enabledTraits)
                }
                let node = try GraphLoadingNode(
                    identity: identity,
                    manifest: package.manifest,
                    productFilter: .everything,
                    enabledTraits: traits ?? []
                )
                return node
            } + root.dependencies.compactMap { dependency in
                let package = dependency.packageRef
                inputIdentities.append(package)
                return try manifestsMap[dependency.identity].map { manifest in
                    var traits: Set<String>? = []

                    if let enabledTraits = rootDependenciesEnabledTraitsMap[dependency.identity] {
                        // Recursively calculate the enabled traits of this package.
                        traits = try manifest.enabledTraits(using: enabledTraits)
                    }
                    return try GraphLoadingNode(
                        identity: dependency.identity,
                        manifest: manifest,
                        productFilter: dependency.productFilter,
                        enabledTraits: traits ?? []
                    )
                }
            }

            // Begin with all packages having everything as an unused dependency.
            var unusedDepsPerPackage: [PackageIdentity: [PackageReference]] = manifestsMap.reduce(into: [PackageIdentity: [PackageReference]]()) { depsMap, manifestMap in
                depsMap[manifestMap.key] = manifestsMap.compactMap({ (identity, manifest) in
                    guard !root.manifests.contains(where: { identity == $0.key }) else { return nil }
                    let kind = manifest.packageKind
                    let ref = PackageReference(identity: identity, kind: kind)
                    return ref
                })
            }

            let topLevelDependencies = root.packages.flatMap { $1.manifest.dependencies.map(\.packageRef) }

            var requiredIdentities: OrderedCollections.OrderedSet<PackageReference> = []
            _ = try transitiveClosure(inputNodes) { node in

                return try node.manifest.dependenciesRequired(for: node.productFilter, node.enabledTraits).compactMap { dependency in
                    let package = dependency.packageRef

                    // Check if traits are guarding the dependency from being enabled.
                    // Also check whether we've enabled pruning unused dependencies.
                    let isDepUsed = try node.manifest.isPackageDependencyUsed(dependency, enabledTraits: node.enabledTraits)
                    if !isDepUsed && workspace.configuration.pruneDependencies {
                        observabilityScope.emit(debug: """
                                            '\(package.identity)' from '\(package.locationString)' was omitted \
                                            from required dependencies because it is being guarded by the following traits:' \
                                            \(node.enabledTraits.joined(separator: ", "))
                                            """)
                    } else {
                        unusedDepsPerPackage[node.identity, default: []] = unusedDepsPerPackage[node.identity, default: []].filter({ $0.identity != dependency.identity})
                        let (inserted, index) = requiredIdentities.append(package)
                        if !inserted {
                            let existing = requiredIdentities.elements[index]
                            // if identity already tracked, compare the locations and used the preferred variant
                            if existing.canonicalLocation == package.canonicalLocation {
                                // same literal location is fine
                                if existing.locationString != package.locationString {
                                    // we prefer the top level dependencies
                                    if topLevelDependencies.contains(where: {
                                        $0.locationString == existing.locationString
                                    }) {
                                        observabilityScope.emit(debug: """
                                    similar variants of package '\(package.identity)' \
                                    found at '\(package.locationString)' and '\(existing.locationString)'. \
                                    using preferred root variant '\(existing.locationString)'
                                    """)
                                    } else {
                                        let preferred = [existing, package].sorted(by: {
                                            $0.locationString > $1.locationString
                                        }).first! // safe
                                        observabilityScope.emit(debug: """
                                    similar variants of package '\(package.identity)' \
                                    found at '\(package.locationString)' and '\(existing.locationString)'. \
                                    using preferred variant '\(preferred.locationString)'
                                    """)
                                        if preferred.locationString != existing.locationString {
                                            requiredIdentities.remove(existing)
                                            requiredIdentities.insert(preferred, at: index)
                                        }
                                    }
                                }
                            } else {
                                observabilityScope.emit(debug: """
                            '\(package.identity)' from '\(package.locationString)' was omitted \
                            from required dependencies because it has the same identity as the \
                            one from '\(existing.locationString)'
                            """)
                            }
                        }
                    }

                    // should calculate enabled traits here.
                    let explicitlyEnabledTraits = dependency.traits?.filter {
                        guard let conditionTraits = $0.condition?.traits else {
                            return true
                        }
                        return !conditionTraits.intersection(node.enabledTraits).isEmpty
                    }.map(\.name)

                    return try manifestsMap[dependency.identity].map { manifest in
                        // Calculate all transitively enabled traits for this manifest.

                        var allEnabledTraits: Set<String> = []
                        if let explicitlyEnabledTraits,
                            let calculatedTraits = try manifest.enabledTraits(using: Set(explicitlyEnabledTraits)) {
                            allEnabledTraits = calculatedTraits
                        }

                        return try GraphLoadingNode(
                            identity: dependency.identity,
                            manifest: manifest,
                            productFilter: dependency.productFilter,
                            enabledTraits: allEnabledTraits
                        )
                    }
                }
            }
            requiredIdentities = inputIdentities.union(requiredIdentities)

            // Calculate all unused identities:
            let unusedAcrossAllPackages = unusedDepsPerPackage.values.map({ Set($0) }).reduce(Set(unusedDepsPerPackage.values.first ?? [])) { unused, deps in
                unused.intersection(deps)
            }

            unusedIdentities = unusedIdentities.union(unusedAcrossAllPackages)

            if workspace.configuration.pruneDependencies {
                requiredIdentities = requiredIdentities.subtracting(unusedIdentities)
            }

            var availableIdentities: Set<PackageReference> = try Set(manifestsMap.map {
                // FIXME: adding this guard to ensure refactoring is correct 9/21
                // we only care about remoteSourceControl for this validation. it would otherwise trigger for
                // a dependency is put into edit mode, which we want to deprecate anyways
                if case .remoteSourceControl = $0.1.packageKind {
                    let effectiveURL = workspace.mirrors.effective(for: $0.1.packageLocation)
                    guard effectiveURL == $0.1.packageKind.locationString else {
                        throw InternalError(
                            "effective url for \($0.1.packageLocation) is \(effectiveURL), different from expected \($0.1.packageKind.locationString)"
                        )
                    }
                }
                return PackageReference(identity: $0.key, kind: $0.1.packageKind)
            })

            if workspace.configuration.pruneDependencies {
                availableIdentities = availableIdentities.subtracting(unusedIdentities)
            }

            // We should never have loaded a manifest we don't need.
            assert(
                availableIdentities.isSubset(of: requiredIdentities),
                "\(availableIdentities.map{ $0.identity }) | \(requiredIdentities.map { $0.identity })"
            )
            // These are the missing package identities.
            let missingIdentities = requiredIdentities.subtracting(availableIdentities)

            return (requiredIdentities, missingIdentities, unusedIdentities)
        }

        /// Returns constraints of the dependencies, including edited package constraints.
        var dependencyConstraints: [PackageContainerConstraint] {
            get throws {
                try self._constraints.load()
            }
        }

        private static func computeConstraints(
            root: PackageGraphRoot,
            dependencies: [(
                manifest: Manifest,
                dependency: ManagedDependency,
                productFilter: ProductFilter,
                fileSystem: FileSystem
            )],
            workspace: Workspace
        ) throws -> [PackageContainerConstraint] {
            var allConstraints = [PackageContainerConstraint]()

            let rootDependenciesEnabledTraitsMap = root.dependencies.reduce(into: [PackageIdentity: Set<String>]()) { traitMap, dependency in
                let explicitlyEnabledTraits = dependency.traits?.filter {
                    guard let conditionTraits = $0.condition?.traits else {
                        return true
                    }
                    return !conditionTraits.intersection(workspace.configuration.traitConfiguration?.enabledTraits ?? []).isEmpty
                }.map(\.name) ?? []

                traitMap[dependency.identity] = Set(explicitlyEnabledTraits)
            }

            for (externalManifest, managedDependency, productFilter, _) in dependencies {
                // For edited packages, add a constraint with unversioned requirement so the
                // resolver doesn't try to resolve it.
                switch managedDependency.state {
                case .edited:
                    // FIXME: We shouldn't need to construct a new package reference object here.
                    // We should get the correct one from managed dependency object.
                    let ref = PackageReference.fileSystem(
                        identity: managedDependency.packageRef.identity,
                        path: workspace.path(to: managedDependency)
                    )
                    let constraint = PackageContainerConstraint(
                        package: ref,
                        requirement: .unversioned,
                        products: productFilter
                    )
                    allConstraints.append(constraint)
                case .sourceControlCheckout, .registryDownload, .fileSystem, .custom:
                    break
                }
                let enabledTraits = rootDependenciesEnabledTraitsMap[managedDependency.packageRef.identity]
                allConstraints += try externalManifest.dependencyConstraints(productFilter: productFilter, enabledTraits)
            }
            return allConstraints
        }

        // FIXME: @testable(internal)
        /// Returns a list of constraints for all 'edited' package.
        public var editedPackagesConstraints: [PackageContainerConstraint] {
            var constraints = [PackageContainerConstraint]()

            for (_, managedDependency, productFilter, _) in dependencies {
                switch managedDependency.state {
                case .sourceControlCheckout, .registryDownload, .fileSystem, .custom: continue
                case .edited: break
                }
                // FIXME: We shouldn't need to construct a new package reference object here.
                // We should get the correct one from managed dependency object.
                let ref = PackageReference.fileSystem(
                    identity: managedDependency.packageRef.identity,
                    path: workspace.path(to: managedDependency)
                )
                let constraint = PackageContainerConstraint(
                    package: ref,
                    requirement: .unversioned,
                    products: productFilter
                )
                constraints.append(constraint)
            }
            return constraints
        }
    }

    /// Returns the location of the dependency.
    ///
    /// Source control dependencies will return the subpath inside `checkoutsPath` and
    /// Registry dependencies will return the subpath inside `registryDownloadsPath` and
    /// edited dependencies will either return a subpath inside `editablesPath` or
    /// a custom path.
    public func path(to dependency: Workspace.ManagedDependency) -> AbsolutePath {
        switch dependency.state {
        case .sourceControlCheckout:
            return self.location.repositoriesCheckoutSubdirectory(for: dependency)
        case .registryDownload:
            return self.location.registryDownloadSubdirectory(for: dependency)
        case .edited(_, let path):
            return path ?? self.location.editSubdirectory(for: dependency)
        case .fileSystem(let path):
            return path
        case .custom(_, let path):
            return path
        }
    }

    /// Returns manifest interpreter flags for a package.
    public func interpreterFlags(for manifestPath: AbsolutePath) throws -> [String] {
        guard let manifestLoader = self.manifestLoader as? ManifestLoader else {
            throw StringError("unexpected manifest loader kind")
        }

        let manifestToolsVersion = (try? ToolsVersionParser.parse(
            manifestPath: manifestPath,
            fileSystem: self.fileSystem
        )) ?? self.currentToolsVersion


        guard self.currentToolsVersion >= manifestToolsVersion || SwiftVersion.current.isDevelopment,
                manifestToolsVersion >= ToolsVersion.minimumRequired
        else {
            throw StringError("invalid tools version")
        }
        return manifestLoader.interpreterFlags(for: manifestToolsVersion)
    }

    /// Load the manifests for the current dependency tree.
    ///
    /// This will load the manifests for the root package as well as all the
    /// current dependencies from the working checkouts.
    public func loadDependencyManifests(
        root: PackageGraphRoot,
        automaticallyAddManagedDependencies: Bool = false,
        observabilityScope: ObservabilityScope
    ) async throws -> DependencyManifests {
        let prepopulateManagedDependencies: ([PackageReference]) async throws -> Void = { refs in
            // pre-populate managed dependencies if we are asked to do so (this happens when resolving to a resolved
            // file)
            if automaticallyAddManagedDependencies {
                for ref in refs {
                    // Since we are creating managed dependencies based on the resolved file in this mode, but local
                    // packages aren't part of that file, they will be missing from it. So we're eagerly adding them
                    // here, but explicitly don't add any that are overridden by a root with the same identity since
                    // that would lead to loading the given package twice, once as a root and once as a dependency
                    // which violates various assumptions.
                    if case .fileSystem = ref.kind, !root.manifests.keys.contains(ref.identity) {
                        try await self.state.add(dependency: .fileSystem(packageRef: ref))
                    }
                }
                await observabilityScope.trap { try await self.state.save() }
            }
        }

        // Make a copy of dependencies as we might mutate them in the for loop.
        let dependenciesToCheck = await Array(self.state.dependencies)
        // Remove any managed dependency which has become a root.
        for dependency in dependenciesToCheck {
            if root.packages.keys.contains(dependency.packageRef.identity) {
                await observabilityScope.makeChildScope(
                    description: "removing managed dependencies",
                    metadata: dependency.packageRef.diagnosticsMetadata
                ).trap {
                    try await self.remove(package: dependency.packageRef)
                }
            }
        }

        // Validates that all the managed dependencies are still present in the file system.
        await self.fixManagedDependencies(
            observabilityScope: observabilityScope
        )
        guard !observabilityScope.errorsReported else {
            // return partial results
            return DependencyManifests(
                root: root,
                dependencies: [],
                workspace: self,
                observabilityScope: observabilityScope
            )
        }

        // Load root dependencies manifests (in parallel)
        let rootDependencies = root.dependencies.map(\.packageRef)
        try await prepopulateManagedDependencies(rootDependencies)
        let rootDependenciesManifests = await self.loadManagedManifests(
            for: rootDependencies,
            observabilityScope: observabilityScope
        )

        let rootManifests = try root.manifests.mapValues({ manifest in
            let deps = try manifest.dependencies.filter({ dep in
                guard configuration.pruneDependencies else { return true }
                let explicitlyEnabledTraits = try manifest.enabledTraits(using: configuration.traitConfiguration?.enabledTraits, enableAllTraits: configuration.traitConfiguration?.enableAllTraits ?? false)
                let isDepUsed = try manifest.isPackageDependencyUsed(dep, enabledTraits: explicitlyEnabledTraits)
                return isDepUsed
            })

            return Manifest(
                displayName: manifest.displayName,
                path: manifest.path,
                packageKind: manifest.packageKind,
                packageLocation: manifest.packageLocation,
                defaultLocalization: manifest.defaultLocalization,
                platforms: manifest.platforms,
                version: manifest.version,
                revision: manifest.revision,
                toolsVersion: manifest.toolsVersion,
                pkgConfig: manifest.pkgConfig,
                providers: manifest.providers,
                cLanguageStandard: manifest.cLanguageStandard,
                cxxLanguageStandard: manifest.cxxLanguageStandard,
                swiftLanguageVersions: manifest.swiftLanguageVersions,
                dependencies: deps,
                products: manifest.products,
                targets: manifest.targets,
                traits: manifest.traits,
                pruneDependencies: manifest.pruneDependencies
            )
        })

        let topLevelManifests = rootManifests.merging(rootDependenciesManifests, uniquingKeysWith: { lhs, _ in
            lhs // prefer roots!
        })

        // optimization: preload first level dependencies manifest (in parallel)
        let firstLevelDependencies = try topLevelManifests.values.map({ manifest in
            return try manifest.dependencies.filter({ dep in
                guard configuration.pruneDependencies else { return true }
                var config = configuration.traitConfiguration
                if manifest.packageKind.isRoot {
                    let manifestEnabledTraits = try manifest.enabledTraits(using: configuration.traitConfiguration?.enabledTraits, enableAllTraits: configuration.traitConfiguration?.enableAllTraits ?? false)
                    config = .init(enabledTraits: manifestEnabledTraits)
                } else {
                    let rootManifests = root.manifests.values.filter({ $0.packageKind.isRoot })

                    // find the package dependency in each of the root manifests
                    let packageDependencyInRoots = rootManifests.compactMap({ $0.dependencies.first(where: { $0.identity.description == manifest.displayName.lowercased() })})

                    // pluck out the enabled traits defined by the package dependency struct
                    let enabledTraitsPerPackageDep = packageDependencyInRoots.map({ $0.traits })

                    // create a union of the sets; if all are nil, then there is no config
                    var manifestEnabledTraits: Set<String>?
                    enabledTraitsPerPackageDep.forEach { enabledTraits in
                        if let enabledTraits = enabledTraits?.map(\.name) {
                            if let resultSet = manifestEnabledTraits {
                                manifestEnabledTraits = resultSet.union(Set(enabledTraits))
                            } else {
                                manifestEnabledTraits = Set(enabledTraits)
                            }
                        }
                    }

                    manifestEnabledTraits = try manifest.enabledTraits(using: manifestEnabledTraits)
                    config = .init(enabledTraits: manifestEnabledTraits)
                }
                let isDepUsed = try manifest.isPackageDependencyUsed(dep, enabledTraits: config?.enabledTraits)
                return isDepUsed
            }).map(\.packageRef)
        }).flatMap(\.self)

        let firstLevelManifests = await self.loadManagedManifests(
            for: firstLevelDependencies,
            observabilityScope: observabilityScope
        )

        // Continue to load the rest of the manifest for this graph
        // Creates a map of loaded manifests. We do this to avoid reloading the shared nodes.
        var loadedManifests = firstLevelManifests
        let successorNodes: (KeyedPair<GraphLoadingNode, PackageIdentity>) async throws -> [KeyedPair<GraphLoadingNode, PackageIdentity>] = { node in
            // optimization: preload manifest we know about in parallel
            let dependenciesRequired = try node.item.manifest.dependenciesRequired(for: node.item.productFilter, node.item.enabledTraits)
            let dependenciesGuarded = node.item.manifest.dependenciesGuarded(by: node.item.enabledTraits)
            let dependenciesToLoad = dependenciesRequired.map(\.packageRef)
                .filter { !loadedManifests.keys.contains($0.identity) }
            try await prepopulateManagedDependencies(dependenciesToLoad)
            let dependenciesManifests = await self.loadManagedManifests(
                for: dependenciesToLoad,
                observabilityScope: observabilityScope
            )
            dependenciesManifests.forEach { loadedManifests[$0.key] = $0.value }
            return try (dependenciesRequired + dependenciesGuarded).compactMap { dependency in
                return try loadedManifests[dependency.identity].flatMap {
                    // we also compare the location as this function may attempt to load
                    // dependencies that have the same identity but from a different location
                    // which is an error case we diagnose an report about in the GraphLoading part which
                    // is prepared to handle the case where not all manifest are available
                    let explicitlyEnabledTraits = dependency.traits?.filter {
                        guard let conditionTraits = $0.condition?.traits else {
                            return true
                        }
                        return !conditionTraits.intersection(node.item.enabledTraits).isEmpty
                    }.map(\.name)

                    var allEnabledTraits: Set<String> = []
                    if let explicitlyEnabledTraits, let calculatedTraits = try $0.enabledTraits(using: Set(explicitlyEnabledTraits)) {
                        allEnabledTraits = calculatedTraits
                    }

                    return $0.canonicalPackageLocation == dependency.packageRef.canonicalLocation ?
                        try KeyedPair(
                            GraphLoadingNode(
                                identity: dependency.identity,
                                manifest: $0,
                                productFilter: dependency.productFilter,
                                enabledTraits: allEnabledTraits
                            ),
                            key: dependency.identity
                        ) :
                        nil
                }
            }
        }

        var allNodes = OrderedDictionary<PackageIdentity, GraphLoadingNode>()

        do {
            let manifestGraphRoots = try topLevelManifests.map { identity, manifest in
                // Since these represent the root manifests, can pass in the enabled traits from the trait configuration here, as that is what it represents.
                let isRoot = manifest.packageKind.isRoot
                let enabledTraits = isRoot ? try manifest.enabledTraits(using: configuration.traitConfiguration?.enabledTraits, enableAllTraits: configuration.traitConfiguration?.enableAllTraits ?? false) : []
                return try KeyedPair(
                    GraphLoadingNode(
                        identity: identity,
                        manifest: manifest,
                        productFilter: .everything,
                        enabledTraits: enabledTraits ?? []
                    ),
                    key: identity
                )
            }

            try await depthFirstSearch(
                manifestGraphRoots,
                successors: successorNodes
            ) {
                allNodes[$0.key] = $0.item
            } onDuplicate: { old, new in
                allNodes[old.key]?.enabledTraits.formUnion(new.item.enabledTraits)
            }
        }

        let dependencyManifests = allNodes.filter { !$0.value.manifest.packageKind.isRoot }

        // TODO: this check should go away when introducing explicit overrides
        // check for overrides attempts with same name but different path
        let rootManifestsByName = Array(root.manifests.values).spm_createDictionary { ($0.displayName, $0) }
        dependencyManifests.forEach { _, node in
            if let override = rootManifestsByName[node.manifest.displayName],
               override.packageLocation != node.manifest.packageLocation
            {
                observabilityScope
                    .emit(
                        error: "unable to override package '\(node.manifest.displayName)' because its identity '\(PackageIdentity(urlString: node.manifest.packageLocation))' doesn't match override's identity (directory name) '\(PackageIdentity(urlString: override.packageLocation))'"
                    )
            }
        }

        var dependencies: [(Manifest, ManagedDependency, ProductFilter, FileSystem)] = []
<<<<<<< HEAD
        for (identity, node) in dependencyManifests {
            guard let dependency = self.state.dependencies[identity] else {
                throw InternalError("dependency not found for \(identity) at \(node.manifest.packageLocation)")
=======
        for (identity, manifest, productFilter) in dependencyManifests {
            guard let dependency = await self.state.dependencies[identity] else {
                throw InternalError("dependency not found for \(identity) at \(manifest.packageLocation)")
>>>>>>> ac59056d
            }

            let packageRef = PackageReference(identity: identity, kind: node.manifest.packageKind)
            let fileSystem = try await self.getFileSystem(
                package: packageRef,
                state: dependency.state,
                observabilityScope: observabilityScope
            )
            dependencies.append((node.manifest, dependency, node.productFilter, fileSystem ?? self.fileSystem))
        }

        return DependencyManifests(
            root: root,
            dependencies: dependencies,
            workspace: self,
            observabilityScope: observabilityScope
        )
    }

    /// Loads the given manifests, if it is present in the managed dependencies.
    ///

    private func loadManagedManifests(
        for packages: [PackageReference],
        observabilityScope: ObservabilityScope
    ) async -> [PackageIdentity: Manifest] {
        await withTaskGroup(of: (PackageIdentity, Manifest?).self) { group in
            for package in Set(packages) {
                group.addTask {
                    await (
                        package.identity,
                        self.loadManagedManifest(for: package, observabilityScope: observabilityScope)
                    )
                }
            }
            return await group.compactMap {
                $0 as? (PackageIdentity, Manifest)
            }.reduce(into: [PackageIdentity:Manifest]()) { partialResult, loadedManifest in
                partialResult[loadedManifest.0] = loadedManifest.1
            }
        }
    }

    /// Loads the given manifest, if it is present in the managed dependencies.
    private func loadManagedManifest(
        for package: PackageReference,
        observabilityScope: ObservabilityScope
    ) async -> Manifest? {
        // Check if this dependency is available.
        // we also compare the location as this function may attempt to load
        // dependencies that have the same identity but from a different location
        // which is an error case we diagnose an report about in the GraphLoading part which
        // is prepared to handle the case where not all manifest are available
        guard let managedDependency = await self.state.dependencies[comparingLocation: package] else {
            return nil
        }

        // Get the path of the package.
        let packagePath = self.path(to: managedDependency)

        // The kind and version, if known.
        let packageKind: PackageReference.Kind
        let packageVersion: Version?
        switch managedDependency.state {
        case .sourceControlCheckout(let checkoutState):
            packageKind = managedDependency.packageRef.kind
            switch checkoutState {
            case .version(let checkoutVersion, _):
                packageVersion = checkoutVersion
            default:
                packageVersion = .none
            }
        case .registryDownload(let downloadedVersion):
            packageKind = managedDependency.packageRef.kind
            packageVersion = downloadedVersion
        case .custom(let availableVersion, _):
            packageKind = managedDependency.packageRef.kind
            packageVersion = availableVersion
        case .edited, .fileSystem:
            packageKind = .fileSystem(packagePath)
            packageVersion = .none
        }

        let fileSystem: FileSystem?
        do {
            fileSystem = try await self.getFileSystem(
                package: package,
                state: managedDependency.state,
                observabilityScope: observabilityScope
            )
        } catch {
            // only warn here in case of issues since we should not even get here without a valid package container
            observabilityScope.emit(
                warning: "unexpected failure while accessing custom package container",
                underlyingError: error
            )
            fileSystem = nil
        }

        // Load and return the manifest.
        return await withCheckedContinuation { continuation in
            self.loadManifest(
                packageIdentity: managedDependency.packageRef.identity,
                packageKind: packageKind,
                packagePath: packagePath,
                packageLocation: managedDependency.packageRef.locationString,
                packageVersion: packageVersion,
                fileSystem: fileSystem,
                observabilityScope: observabilityScope
            ) { result in
                continuation.resume(returning: try? result.get())
            }
        }
    }

    /// Load the manifest at a given path.
    ///
    /// This is just a helper wrapper to the manifest loader.
    func loadManifest(
        packageIdentity: PackageIdentity,
        packageKind: PackageReference.Kind,
        packagePath: AbsolutePath,
        packageLocation: String,
        packageVersion: Version? = nil,
        fileSystem: FileSystem? = nil,
        observabilityScope: ObservabilityScope,
        completion: @escaping (Result<Manifest, Error>) -> Void
    ) {
        let fileSystem = fileSystem ?? self.fileSystem

        // Load the manifest, bracketed by the calls to the delegate callbacks.
        delegate?.willLoadManifest(
            packageIdentity: packageIdentity,
            packagePath: packagePath,
            url: packageLocation,
            version: packageVersion,
            packageKind: packageKind
        )

        let manifestLoadingScope = observabilityScope.makeChildScope(description: "Loading manifest") {
            .packageMetadata(identity: packageIdentity, kind: packageKind)
        }

        var manifestLoadingDiagnostics = [Diagnostic]()

        let start = DispatchTime.now()
        self.manifestLoader.load(
            packagePath: packagePath,
            packageIdentity: packageIdentity,
            packageKind: packageKind,
            packageLocation: packageLocation,
            packageVersion: packageVersion.map { (version: $0, revision: nil) },
            currentToolsVersion: self.currentToolsVersion,
            identityResolver: self.identityResolver,
            dependencyMapper: self.dependencyMapper,
            fileSystem: fileSystem,
            observabilityScope: manifestLoadingScope,
            delegateQueue: .sharedConcurrent,
            callbackQueue: .sharedConcurrent
        ) { result in
            let duration = start.distance(to: .now())
            var result = result
            switch result {
            case .failure(let error):
                manifestLoadingDiagnostics.append(.error(error))
                self.delegate?.didLoadManifest(
                    packageIdentity: packageIdentity,
                    packagePath: packagePath,
                    url: packageLocation,
                    version: packageVersion,
                    packageKind: packageKind,
                    manifest: nil,
                    diagnostics: manifestLoadingDiagnostics,
                    duration: duration
                )
            case .success(let manifest):
                let validator = ManifestValidator(
                    manifest: manifest,
                    sourceControlValidator: self.repositoryManager,
                    fileSystem: self.fileSystem
                )
                let validationIssues = validator.validate()
                if !validationIssues.isEmpty {
                    // Diagnostics.fatalError indicates that a more specific diagnostic has already been added.
                    result = .failure(Diagnostics.fatalError)
                    manifestLoadingDiagnostics.append(contentsOf: validationIssues)
                }
                self.delegate?.didLoadManifest(
                    packageIdentity: packageIdentity,
                    packagePath: packagePath,
                    url: packageLocation,
                    version: packageVersion,
                    packageKind: packageKind,
                    manifest: manifest,
                    diagnostics: manifestLoadingDiagnostics,
                    duration: duration
                )
            }
            manifestLoadingScope.emit(manifestLoadingDiagnostics)
            completion(result)
        }
    }

    /// Validates that all the edited dependencies are still present in the file system.
    /// If some checkout dependency is removed form the file system, clone it again.
    /// If some edited dependency is removed from the file system, mark it as unedited and
    /// fallback on the original checkout.
    private func fixManagedDependencies(
        observabilityScope: ObservabilityScope
    ) async {
        // Reset managed dependencies if the state file was removed during the lifetime of the Workspace object.
        if await !self.state.dependencies.isEmpty, await !self.state.stateFileExists() {
            try? await self.state.reset()
        }

        // Make a copy of dependencies as we might mutate them in the for loop.
        let allDependencies = await Array(self.state.dependencies)
        for dependency in allDependencies {
            await observabilityScope.makeChildScope(
                description: "copying managed dependencies",
                metadata: dependency.packageRef.diagnosticsMetadata
            ).trap {
                // If the dependency is present, we're done.
                let dependencyPath = self.path(to: dependency)
                if fileSystem.isDirectory(dependencyPath) {
                    return
                }

                switch dependency.state {
                case .sourceControlCheckout(let checkoutState):
                    // If some checkout dependency has been removed, retrieve it again.
                    _ = try await self.checkoutRepository(
                        package: dependency.packageRef,
                        at: checkoutState,
                        observabilityScope: observabilityScope
                    )
                    observabilityScope
                        .emit(.checkedOutDependencyMissing(packageName: dependency.packageRef.identity.description))

                case .registryDownload(let version):
                    // If some downloaded dependency has been removed, retrieve it again.
                    _ = try await self.downloadRegistryArchive(
                        package: dependency.packageRef,
                        at: version,
                        observabilityScope: observabilityScope
                    )
                    observabilityScope
                        .emit(.registryDependencyMissing(packageName: dependency.packageRef.identity.description))

                case .custom(let version, let path):
                    let container = try await self.packageContainerProvider.getContainer(
                        for: dependency.packageRef,
                        updateStrategy: .never,
                        observabilityScope: observabilityScope,
                        on: .sharedConcurrent
                    )
                    if let customContainer = container as? CustomPackageContainer {
                        let newPath = try customContainer.retrieve(at: version, observabilityScope: observabilityScope)
                        observabilityScope
                            .emit(.customDependencyMissing(packageName: dependency.packageRef.identity.description))

                        // FIXME: We should be able to handle this case and also allow changed paths for registry and SCM downloads.
                        if newPath != path {
                            observabilityScope
                                .emit(error: "custom dependency was retrieved at a different path: \(newPath)")
                        }
                    } else {
                        observabilityScope.emit(error: "invalid custom dependency container: \(container)")
                    }
                case .edited:
                    // If some edited dependency has been removed, mark it as unedited.
                    //
                    // Note: We don't resolve the dependencies when unediting
                    // here because we expect this method to be called as part
                    // of some other resolve operation (i.e. resolve, update, etc).
                    try await self.unedit(
                        dependency: dependency,
                        forceRemove: true,
                        observabilityScope: observabilityScope
                    )

                    observabilityScope
                        .emit(.editedDependencyMissing(packageName: dependency.packageRef.identity.description))

                case .fileSystem:
                    await self.state.remove(identity: dependency.packageRef.identity)
                    try await self.state.save()
                }
            }
        }
    }

    private func getFileSystem(
        package: PackageReference,
        state: Workspace.ManagedDependency.State,
        observabilityScope: ObservabilityScope
    ) async throws -> FileSystem? {
        // Only custom containers may provide a file system.
        guard self.customPackageContainerProvider != nil else {
            return nil
        }

        switch state {
        // File-system based dependencies do not provide a custom file system object.
        case .fileSystem:
            return nil
        case .custom:
            let container = try await withCheckedThrowingContinuation { continuation in
                self.packageContainerProvider.getContainer(
                    for: package,
                    updateStrategy: .never,
                    observabilityScope: observabilityScope,
                    on: .sharedConcurrent,
                    completion: {
                        continuation.resume(with: $0)
                    }
                )
            }
            guard let customContainer = container as? CustomPackageContainer else {
                observabilityScope.emit(error: "invalid custom dependency container: \(container)")
                return nil
            }
            return try customContainer.getFileSystem()
        default:
            observabilityScope.emit(error: "invalid managed dependency state for custom dependency: \(state)")
            return nil
        }
    }
}<|MERGE_RESOLUTION|>--- conflicted
+++ resolved
@@ -743,15 +743,9 @@
         }
 
         var dependencies: [(Manifest, ManagedDependency, ProductFilter, FileSystem)] = []
-<<<<<<< HEAD
         for (identity, node) in dependencyManifests {
-            guard let dependency = self.state.dependencies[identity] else {
+            guard let dependency = await self.state.dependencies[identity] else {
                 throw InternalError("dependency not found for \(identity) at \(node.manifest.packageLocation)")
-=======
-        for (identity, manifest, productFilter) in dependencyManifests {
-            guard let dependency = await self.state.dependencies[identity] else {
-                throw InternalError("dependency not found for \(identity) at \(manifest.packageLocation)")
->>>>>>> ac59056d
             }
 
             let packageRef = PackageReference(identity: identity, kind: node.manifest.packageKind)
