--- conflicted
+++ resolved
@@ -226,11 +226,7 @@
 
             let inputNodes: [GraphLoadingNode] = try root.packages.map { identity, package in
                 inputIdentities.append(package.reference)
-<<<<<<< HEAD
-                var traits: Set<String>? = rootEnabledTraitsMap[package.reference.identity] ?? []
-=======
                 let traits: Set<String>? = rootEnabledTraitsMap[package.reference.identity] ?? []
->>>>>>> 4dce9893
 
                 let node = try GraphLoadingNode(
                     identity: identity,
@@ -243,11 +239,7 @@
                 let package = dependency.packageRef
                 inputIdentities.append(package)
                 return try manifestsMap[dependency.identity].map { manifest in
-<<<<<<< HEAD
-                    var traits: Set<String>? = rootDependenciesEnabledTraitsMap[dependency.identity] ?? []
-=======
                     let traits: Set<String>? = rootDependenciesEnabledTraitsMap[dependency.identity] ?? []
->>>>>>> 4dce9893
 
                     return try GraphLoadingNode(
                         identity: dependency.identity,
@@ -637,11 +629,7 @@
         let firstLevelDependencies = try topLevelManifests.values.map { manifest in
             try manifest.dependencies.filter { dep in
                 guard configuration.pruneDependencies else { return true }
-<<<<<<< HEAD
-                var enabledTraits: Set<String>? = root.enabledTraits[manifest.packageIdentity]
-=======
                 let enabledTraits: Set<String>? = root.enabledTraits[manifest.packageIdentity]
->>>>>>> 4dce9893
                 let isDepUsed = try manifest.isPackageDependencyUsed(dep, enabledTraits: enabledTraits)
                 return isDepUsed
             }.map(\.packageRef)
