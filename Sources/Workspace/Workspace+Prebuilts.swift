//===----------------------------------------------------------------------===//
//
// This source file is part of the Swift open source project
//
// Copyright (c) 2014-2024 Apple Inc. and the Swift project authors
// Licensed under Apache License v2.0 with Runtime Library Exception
//
// See http://swift.org/LICENSE.txt for license information
// See http://swift.org/CONTRIBUTORS.txt for the list of Swift project authors
//
//===----------------------------------------------------------------------===//

import Basics
import Foundation
import OrderedCollections
import PackageModel

import protocol TSCBasic.HashAlgorithm
import struct TSCBasic.SHA256
import struct TSCUtility.Version

/// Delegate to notify clients about actions being performed by BinaryArtifactsDownloadsManage.
public protocol PrebuiltsManagerDelegate {
    /// The workspace has started downloading a binary artifact.
    func willDownloadPrebuilt(
        for package: PackageIdentity,
        from url: String,
        fromCache: Bool
    )
    /// The workspace has finished downloading a binary artifact.
    func didDownloadPrebuilt(
        for package: PackageIdentity,
        from url: String,
        result: Result<(path: AbsolutePath, fromCache: Bool), Error>,
        duration: DispatchTimeInterval
    )
    /// The workspace is downloading a binary artifact.
    func downloadingPrebuilt(
        for package: PackageIdentity,
        from url: String,
        bytesDownloaded: Int64,
        totalBytesToDownload: Int64?
    )
    /// The workspace finished downloading all binary artifacts.
    func didDownloadAllPrebuilts()
}

extension Workspace {
    public struct PrebuiltsManifest: Codable {
        public let version: Int
        public var libraries: [Library]

        public struct Library: Identifiable, Codable {
            public let name: String
            public var products: [String]
            public var cModules: [String]?
            public var includePath: [RelativePath]?
            public var artifacts: [Artifact]?

            public var id: String { name }

            public struct Artifact: Identifiable, Codable {
                public let platform: Platform
                public let checksum: String

                public var id: Platform { platform }

                public init(platform: Platform, checksum: String) {
                    self.platform = platform
                    self.checksum = checksum
                }
            }

            public init(
                name: String,
                products: [String] = [],
                cModules: [String]? = nil,
                includePath: [RelativePath]? = nil,
                artifacts: [Artifact]? = nil
            ) {
                self.name = name
                self.products = products
                self.cModules = cModules
                self.includePath = includePath
                self.artifacts = artifacts
            }
        }

        public init(libraries: [Library] = []) {
            self.version = 1
            self.libraries = libraries
        }

        public enum Platform: String, Codable, CaseIterable {
            case macos_aarch64
            case macos_x86_64
            case windows_aarch64
            case windows_x86_64
            case ubuntu_noble_aarch64
            case ubuntu_noble_x86_64
            case ubuntu_jammy_aarch64
            case ubuntu_jammy_x86_64
            case ubuntu_focal_aarch64
            case ubuntu_focal_x86_64
            case fedora_39_aarch64
            case fedora_39_x86_64
            case amazonlinux2_aarch64
            case amazonlinux2_x86_64
            case rhel_ubi9_aarch64
            case rhel_ubi9_x86_64
            case debian_12_aarch64
            case debian_12_x86_64

            public enum Arch: String {
                case x86_64
                case aarch64
            }

            public enum OS {
                case macos
                case windows
                case linux
            }
        }
    }

    public struct SignedPrebuiltsManifest: Codable {
        public var manifest: PrebuiltsManifest
        public var signature: ManifestSignature

        public init(manifest: PrebuiltsManifest, signature: ManifestSignature) {
            self.manifest = manifest
            self.signature = signature
        }
    }

    /// For simplified init in tests
    public struct CustomPrebuiltsManager {
        let swiftVersion: String
        let httpClient: HTTPClient?
        let archiver: Archiver?
        let useCache: Bool?
        let hostPlatform: PrebuiltsManifest.Platform?
        let rootCertPath: AbsolutePath?

        public init(
            swiftVersion: String,
            httpClient: HTTPClient? = .none,
            archiver: Archiver? = .none,
            useCache: Bool? = .none,
            hostPlatform: PrebuiltsManifest.Platform? = nil,
            rootCertPath: AbsolutePath? = nil
        ) {
            self.swiftVersion = swiftVersion
            self.httpClient = httpClient
            self.archiver = archiver
            self.useCache = useCache
            self.hostPlatform = hostPlatform
            self.rootCertPath = rootCertPath
        }
    }

    /// Provider of prebuilt binaries for packages. Currently only supports swift-syntax for macros.
    public struct PrebuiltsManager: Cancellable {
        public typealias Delegate = PrebuiltsManagerDelegate

        private let fileSystem: FileSystem
        private let swiftVersion: String
        private let authorizationProvider: AuthorizationProvider?
        private let httpClient: HTTPClient
        private let archiver: Archiver
        private let scratchPath: AbsolutePath
        private let cachePath: AbsolutePath?
        private let delegate: Delegate?
        private let hashAlgorithm: HashAlgorithm = SHA256()
        private let prebuiltsDownloadURL: URL
        private let rootCertPath: AbsolutePath?
        let hostPlatform: PrebuiltsManifest.Platform

        init(
            fileSystem: FileSystem,
            hostPlatform: PrebuiltsManifest.Platform,
            swiftCompilerVersion: String,
            authorizationProvider: AuthorizationProvider?,
            scratchPath: AbsolutePath,
            cachePath: AbsolutePath?,
            customHTTPClient: HTTPClient?,
            customArchiver: Archiver?,
            delegate: Delegate?,
            prebuiltsDownloadURL: String?,
            rootCertPath: AbsolutePath?
        ) {
            self.fileSystem = fileSystem
            self.hostPlatform = hostPlatform
            self.swiftVersion = swiftCompilerVersion
            self.authorizationProvider = authorizationProvider
            self.httpClient = customHTTPClient ?? HTTPClient()

#if os(Linux)
            self.archiver = customArchiver ?? TarArchiver(fileSystem: fileSystem)
#else
            self.archiver = customArchiver ?? ZipArchiver(fileSystem: fileSystem)
#endif

            self.scratchPath = scratchPath
            self.cachePath = cachePath
            self.delegate = delegate
            if let prebuiltsDownloadURL, let url = URL(string: prebuiltsDownloadURL) {
                self.prebuiltsDownloadURL = url
            } else {
                self.prebuiltsDownloadURL = URL(string: "https://download.swift.org/prebuilts")!
            }
            self.rootCertPath = rootCertPath

            self.prebuiltPackages = [
                // TODO: we should have this in a manifest somewhere, not hardcoded like this
                .init(
                    identity: .plain("swift-syntax"),
                    packageRefs: [
                        .init(
                            identity: .plain("swift-syntax"),
                            kind: .remoteSourceControl("https://github.com/swiftlang/swift-syntax.git")
                        ),
                        .init(
                            identity: .plain("swift-syntax"),
                            kind: .remoteSourceControl("git@github.com:swiftlang/swift-syntax.git")
                        ),
                    ]
                ),
            ]
        }

        struct PrebuiltPackage {
            let identity: PackageIdentity
            let packageRefs: [PackageReference]
        }

        private let prebuiltPackages: [PrebuiltPackage]

        fileprivate func findPrebuilts(packages: [PackageReference]) -> [PrebuiltPackage] {
            var prebuilts: [PrebuiltPackage] = []
            for packageRef in packages {
                guard case let .remoteSourceControl(pkgURL) = packageRef.kind else {
                    // Only support remote source control for now
                    continue
                }

                if let prebuilt = prebuiltPackages.first(where: {
                    $0.packageRefs.contains(where: {
                        guard case let .remoteSourceControl(prebuiltURL) = $0.kind,
                              $0.identity == packageRef.identity else {
                            return false
                        }

                        if pkgURL == prebuiltURL {
                            return true
                        } else if !pkgURL.lastPathComponent.hasSuffix(".git") {
                            // try with the git extension
                            // TODO: Does this need to be in the PackageRef Equatable?
                            let gitURL = SourceControlURL(pkgURL.absoluteString + ".git")
                            return gitURL == prebuiltURL
                        } else {
                            return false
                        }
                    })
                }) {
                    prebuilts.append(prebuilt)
                }
            }
            return prebuilts
        }

        func downloadManifest(
            package: PrebuiltPackage,
            version: Version,
            observabilityScope: ObservabilityScope
        ) async throws -> PrebuiltsManifest? {
            let manifestFile = swiftVersion + "-manifest.json"
            let manifestPath = try RelativePath(validating: "\(package.identity)/\(version)/\(manifestFile)")
            let destination = scratchPath.appending(manifestPath)
            let cacheDest = cachePath?.appending(manifestPath)

            func loadManifest() async throws -> PrebuiltsManifest? {
                do {
                    let signedManifest = try JSONDecoder().decode(
                        path: destination,
                        fileSystem: fileSystem,
                        as: SignedPrebuiltsManifest.self
                    )

                    // Check the signature
                    // Ignore errors coming from the certificate loading, that will shutdown the build
                    // instead of letting it continue with build from source.
                    if let rootCertPath {
                        try await withTemporaryDirectory(fileSystem: fileSystem) { tmpDir in
                            try fileSystem.copy(from: rootCertPath, to: tmpDir.appending(rootCertPath.basename))
                            let validator = ManifestSigning(trustedRootCertsDir: tmpDir, observabilityScope: ObservabilitySystem.NOOP)
                            try await validator.validate(
                                manifest: signedManifest.manifest,
                                signature: signedManifest.signature,
                                fileSystem: fileSystem
                            )
                        }.value
                    } else {
                        let validator = ManifestSigning(observabilityScope: ObservabilitySystem.NOOP)
                        try await validator.validate(
                            manifest: signedManifest.manifest,
                            signature: signedManifest.signature,
                            fileSystem: fileSystem
                        )
                    }

                    return signedManifest.manifest
                } catch {
                    // redownload it
                    observabilityScope.emit(
                        info: "Failed to decode prebuilt manifest",
                        underlyingError: error
                    )
                    try fileSystem.removeFileTree(destination)
                    return nil
                }
            }

            // Skip prebuilts if this file exists.
            if let cachePath, fileSystem.exists(cachePath.appending("noprebuilts")) {
                return nil
            }

            if fileSystem.exists(destination), let manifest = try? await loadManifest() {
                return manifest
            } else if let cacheDest, fileSystem.exists(cacheDest) {
                // Pull it out of the cache
                try fileSystem.createDirectory(destination.parentDirectory, recursive: true)
                try fileSystem.copy(from: cacheDest, to: destination)

                if let manifest = try? await loadManifest() {
                    return manifest
                }
            } else if fileSystem.exists(destination.parentDirectory) {
                // We tried previously and were not able to find the manifest.
                // Don't try again to avoid excessive server traffic
                return nil
            }

            try fileSystem.createDirectory(destination.parentDirectory, recursive: true)

            let manifestURL = self.prebuiltsDownloadURL.appending(
                components: package.identity.description, version.description, manifestFile
            )

            if manifestURL.scheme == "file" {
                let sourcePath = try AbsolutePath(validating: manifestURL.path)
                if fileSystem.exists(sourcePath) {
                    // simply copy it over
                    try fileSystem.copy(from: sourcePath, to: destination)
                } else {
                    return nil
                }
            } else {
                var headers = HTTPClientHeaders()
                headers.add(name: "Accept", value: "application/json")
                var request = HTTPClient.Request.download(
                    url: manifestURL,
                    headers: headers,
                    fileSystem: self.fileSystem,
                    destination: destination
                )
                request.options.authorizationProvider =
                self.authorizationProvider?.httpAuthorizationHeader(for:)
                request.options.retryStrategy = .exponentialBackoff(
                    maxAttempts: 3,
                    baseDelay: .milliseconds(50)
                )
                request.options.validResponseCodes = [200]

                do {
                    _ = try await self.httpClient.execute(request) { _, _ in
                        // TODO: send to delegate
                    }
                } catch {
                    observabilityScope.emit(
                        info: "Prebuilt \(manifestFile)",
                        underlyingError: error
                    )
                    // Create an empty manifest so we don't keep trying to download it
                    let manifest = PrebuiltsManifest(libraries: [])
                    try? fileSystem.writeFileContents(destination, data: JSONEncoder().encode(manifest))
                    return nil
                }
            }

            if let manifest = try await loadManifest() {
                // Cache the manifest
                if let cacheDest {
                    if fileSystem.exists(cacheDest) {
                        try fileSystem.removeFileTree(cacheDest)
                    }
                    try fileSystem.createDirectory(cacheDest.parentDirectory, recursive: true)
                    try fileSystem.copy(from: destination, to: cacheDest)
                }

                return manifest
            } else {
                return nil
            }
        }

        func check(path: AbsolutePath, checksum: String) throws -> Bool {
            let contents = try fileSystem.readFileContents(path)
            let hash = hashAlgorithm.hash(contents).hexadecimalRepresentation
            return hash == checksum
        }

        func downloadPrebuilt(
            package: PrebuiltPackage,
            version: Version,
            library: PrebuiltsManifest.Library,
            artifact: PrebuiltsManifest.Library.Artifact,
            observabilityScope: ObservabilityScope
        ) async throws -> AbsolutePath? {
            let artifactName = "\(swiftVersion)-\(library.name)-\(artifact.platform.rawValue)"
            let scratchDir = scratchPath.appending(components: package.identity.description, version.description)

            let artifactDir = scratchDir.appending(artifactName)
            guard !fileSystem.exists(artifactDir) else {
                return artifactDir
            }

            let artifactFile = artifactName + (hostPlatform.os == .linux ? ".tar.gz" : ".zip")
            let destination = scratchDir.appending(artifactFile)
            let cacheFile = cachePath?.appending(components: package.identity.description, version.description, artifactFile)

            let zipExists = fileSystem.exists(destination)
            if try (!zipExists || !check(path: destination, checksum: artifact.checksum)) {
                try fileSystem.createDirectory(destination.parentDirectory, recursive: true)

                if let cacheFile, fileSystem.exists(cacheFile), try check(path: cacheFile, checksum: artifact.checksum) {
                    // Copy over the cached file
                    observabilityScope.emit(info: "Using cached \(artifactFile)")
                    try fileSystem.copy(from: cacheFile, to: destination)
                } else {
                    if zipExists {
                        // Exists but failed checksum
                        observabilityScope.emit(info: "Prebuilt artifact \(artifactFile) checksum mismatch, redownloading.")
                        try fileSystem.removeFileTree(destination)
                    }

                    // Download
                    let artifactURL = self.prebuiltsDownloadURL.appending(
                        components: package.identity.description, version.description, artifactFile
                    )

                    let fetchStart = DispatchTime.now()
                    if artifactURL.scheme == "file" {
                        let artifactPath = try AbsolutePath(validating: artifactURL.path)
                        if fileSystem.exists(artifactPath) {
<<<<<<< HEAD
                            try fileSystem.copy(from: artifactPath, to: destination)
                            self.delegate?.didDownloadPrebuilt(
=======
                            self.delegate?.willDownloadPrebuilt(
                                for: package.identity,
                                from: artifactURL.absoluteString,
                                fromCache: true
                            )
                            try fileSystem.copy(from: artifactPath, to: destination)
                            self.delegate?.didDownloadPrebuilt(
                                for: package.identity,
>>>>>>> 4dce9893
                                from: artifactURL.absoluteString,
                                result: .success((destination, false)),
                                duration: fetchStart.distance(to: .now())
                            )
                        } else {
                            return nil
                        }
                    } else {
                        var headers = HTTPClientHeaders()
                        headers.add(name: "Accept", value: "application/octet-stream")
                        var request = HTTPClient.Request.download(
                            url: artifactURL,
                            headers: headers,
                            fileSystem: self.fileSystem,
                            destination: destination
                        )
                        request.options.authorizationProvider =
                        self.authorizationProvider?.httpAuthorizationHeader(for:)
                        request.options.retryStrategy = .exponentialBackoff(
                            maxAttempts: 3,
                            baseDelay: .milliseconds(50)
                        )
                        request.options.validResponseCodes = [200]

                        self.delegate?.willDownloadPrebuilt(
<<<<<<< HEAD
                            from: artifactURL.absoluteString,
                            fromCache: false
                        )
                        do {
                            _ = try await self.httpClient.execute(request) {
                                bytesDownloaded,
                                totalBytesToDownload in
                                self.delegate?.downloadingPrebuilt(
                                    from: artifactURL.absoluteString,
                                    bytesDownloaded: bytesDownloaded,
                                    totalBytesToDownload: totalBytesToDownload
                                )
                            }
                        } catch {
                            observabilityScope.emit(
                                info: "Prebuilt artifact \(artifactFile)",
                                underlyingError: error
                            )
                            self.delegate?.didDownloadPrebuilt(
                                from: artifactURL.absoluteString,
                                result: .failure(error),
                                duration: fetchStart.distance(to: .now())
                            )
                            return nil
                        }

                        // Check the checksum
                        if try !check(path: destination, checksum: artifact.checksum) {
                            let errorString =
                                "Prebuilt artifact \(artifactFile) checksum mismatch"
                            observabilityScope.emit(info: errorString)
                            self.delegate?.didDownloadPrebuilt(
                                from: artifactURL.absoluteString,
                                result: .failure(StringError(errorString)),
                                duration: fetchStart.distance(to: .now())
                            )
                            return nil
                        }

                        self.delegate?.didDownloadPrebuilt(
                            from: artifactURL.absoluteString,
=======
                            for: package.identity,
                            from: artifactURL.absoluteString,
                            fromCache: false
                        )
                        do {
                            _ = try await self.httpClient.execute(request) {
                                bytesDownloaded,
                                totalBytesToDownload in
                                self.delegate?.downloadingPrebuilt(
                                    for: package.identity,
                                    from: artifactURL.absoluteString,
                                    bytesDownloaded: bytesDownloaded,
                                    totalBytesToDownload: totalBytesToDownload
                                )
                            }
                        } catch {
                            observabilityScope.emit(
                                info: "Prebuilt artifact \(artifactFile)",
                                underlyingError: error
                            )
                            self.delegate?.didDownloadPrebuilt(
                                for: package.identity,
                                from: artifactURL.absoluteString,
                                result: .failure(error),
                                duration: fetchStart.distance(to: .now())
                            )
                            return nil
                        }

                        // Check the checksum
                        if try !check(path: destination, checksum: artifact.checksum) {
                            let errorString =
                                "Prebuilt artifact \(artifactFile) checksum mismatch"
                            observabilityScope.emit(info: errorString)
                            self.delegate?.didDownloadPrebuilt(
                                for: package.identity,
                                from: artifactURL.absoluteString,
                                result: .failure(StringError(errorString)),
                                duration: fetchStart.distance(to: .now())
                            )
                            return nil
                        }

                        self.delegate?.didDownloadPrebuilt(
                            for: package.identity,
                            from: artifactURL.absoluteString,
>>>>>>> 4dce9893
                            result: .success((destination, false)),
                            duration: fetchStart.distance(to: .now())
                        )
                    }

                    if let cacheFile {
                        // Cache the zip file
                        if fileSystem.exists(cacheFile) {
                            try fileSystem.removeFileTree(cacheFile)
                        } else {
                            try fileSystem.createDirectory(cacheFile.parentDirectory, recursive: true)
                        }
                        try fileSystem.copy(from: destination, to: cacheFile)
                    }
                }
            }

            // Extract
            if fileSystem.exists(artifactDir) {
                try fileSystem.removeFileTree(artifactDir)
            }
            try fileSystem.createDirectory(artifactDir, recursive: true)
            try await archiver.extract(from: destination, to: artifactDir)

            observabilityScope.emit(
                info: "Prebuilt artifact \(artifactFile) downloaded"
            )

            return artifactDir
        }

        public func cancel(deadline: DispatchTime) throws {
            if let cancellableArchiver = self.archiver as? Cancellable {
                try cancellableArchiver.cancel(deadline: deadline)
            }
        }
    }
}

extension Workspace {
    func updatePrebuilts(
        manifests: DependencyManifests,
        addedOrUpdatedPackages: [PackageReference],
        observabilityScope: ObservabilityScope
    ) async throws {
        guard let prebuiltsManager else {
            // Disabled
            return
        }

        let addedPrebuilts = ManagedPrebuilts()

        for prebuilt in prebuiltsManager.findPrebuilts(packages: try manifests.requiredPackages) {
            guard
                let manifest = manifests.allDependencyManifests[prebuilt.identity],
                let packageVersion = manifest.manifest.version,
                let prebuiltManifest = try await prebuiltsManager
                    .downloadManifest(
                        package: prebuilt,
                        version: packageVersion,
                        observabilityScope: observabilityScope
                    )
            else {
                continue
            }

            let hostPlatform = prebuiltsManager.hostPlatform

            for library in prebuiltManifest.libraries {
<<<<<<< HEAD
                for artifact in library.artifacts where artifact.platform == hostPlatform {
=======
                for artifact in library.artifacts ?? [] where artifact.platform == hostPlatform {
>>>>>>> 4dce9893
                    if let path = try await prebuiltsManager
                        .downloadPrebuilt(
                            package: prebuilt,
                            version: packageVersion,
                            library: library,
                            artifact: artifact,
                            observabilityScope: observabilityScope
                        )
                    {   
                        // Add to workspace state
                        let checkoutPath = self.location.repositoriesCheckoutsDirectory
                            .appending(component: prebuilt.identity.description)
                        let managedPrebuilt = ManagedPrebuilt(
                            identity: prebuilt.identity,
                            version: packageVersion,
                            libraryName: library.name,
                            path: path,
                            checkoutPath: checkoutPath,
                            products: library.products,
                            includePath: library.includePath,
                            cModules: library.cModules ?? []
                        )
                        addedPrebuilts.add(managedPrebuilt)
                        await self.state.prebuilts.add(managedPrebuilt)
                    }
                }
            }
        }

        for prebuilt in await self.state.prebuilts.prebuilts {
            if !addedPrebuilts.contains(where: { $0.identity == prebuilt.identity && $0.version == prebuilt.version }) {
                await self.state.prebuilts.remove(packageIdentity: prebuilt.identity, targetName: prebuilt.libraryName)
            }
        }

        try await self.state.save()
<<<<<<< HEAD
=======
    }
}

extension Workspace.PrebuiltsManifest.Platform {
    public var arch: Arch {
        switch self {
        case .macos_aarch64, .windows_aarch64,
            .ubuntu_noble_aarch64, .ubuntu_jammy_aarch64, .ubuntu_focal_aarch64,
            .fedora_39_aarch64,
            .amazonlinux2_aarch64,
            .rhel_ubi9_aarch64,
            .debian_12_aarch64:
            return .aarch64
        case .macos_x86_64, .windows_x86_64,
            .ubuntu_noble_x86_64, .ubuntu_jammy_x86_64, .ubuntu_focal_x86_64,
            .fedora_39_x86_64,
            .amazonlinux2_x86_64,
            .rhel_ubi9_x86_64,
            .debian_12_x86_64:
            return .x86_64
        }
    }

    public var os: OS {
        switch self {
        case .macos_aarch64, .macos_x86_64:
            return .macos
        case .windows_aarch64, .windows_x86_64:
            return .windows
        case .ubuntu_noble_aarch64, .ubuntu_noble_x86_64,
            .ubuntu_jammy_aarch64, .ubuntu_jammy_x86_64,
            .ubuntu_focal_aarch64, .ubuntu_focal_x86_64,
            .fedora_39_aarch64, .fedora_39_x86_64,
            .amazonlinux2_aarch64, .amazonlinux2_x86_64,
            .rhel_ubi9_aarch64, .rhel_ubi9_x86_64,
            .debian_12_aarch64, .debian_12_x86_64:
            return .linux
        }
>>>>>>> 4dce9893
    }
}

<<<<<<< HEAD
extension Workspace.PrebuiltsManifest.Platform {
    public var arch: Arch {
        switch self {
        case .macos_aarch64, .windows_aarch64,
            .ubuntu_noble_aarch64, .ubuntu_jammy_aarch64, .ubuntu_focal_aarch64,
            .fedora_39_aarch64,
            .amazonlinux2_aarch64,
            .rhel_ubi9_aarch64,
            .debian_12_aarch64:
            return .aarch64
        case .macos_x86_64, .windows_x86_64,
            .ubuntu_noble_x86_64, .ubuntu_jammy_x86_64, .ubuntu_focal_x86_64,
            .fedora_39_x86_64,
            .amazonlinux2_x86_64,
            .rhel_ubi9_x86_64,
            .debian_12_x86_64:
            return .x86_64
        }
    }

    public var os: OS {
        switch self {
        case .macos_aarch64, .macos_x86_64:
            return .macos
        case .windows_aarch64, .windows_x86_64:
            return .windows
        case .ubuntu_noble_aarch64, .ubuntu_noble_x86_64,
            .ubuntu_jammy_aarch64, .ubuntu_jammy_x86_64,
            .ubuntu_focal_aarch64, .ubuntu_focal_x86_64,
            .fedora_39_aarch64, .fedora_39_x86_64,
            .amazonlinux2_aarch64, .amazonlinux2_x86_64,
            .rhel_ubi9_aarch64, .rhel_ubi9_x86_64,
            .debian_12_aarch64, .debian_12_x86_64:
            return .linux
        }
    }

=======
>>>>>>> 4dce9893
    /// Determine host platform based on compilation target
    public static var hostPlatform: Self? {
        let arch: Arch?
#if arch(arm64)
        arch = .aarch64
#elseif arch(x86_64)
        arch = .x86_64
#else
        arch = nil
#endif
        guard let arch else {
            return nil
        }

#if os(macOS)
        switch arch {
        case .aarch64:
            return .macos_aarch64
        case .x86_64:
            return .macos_x86_64
        }
#elseif os(Windows)
        switch arch {
        case .aarch64:
            return .windows_aarch64
        case .x86_64:
            return .windows_x86_64
        }
#elseif os(Linux)
        // Load up the os-release file into a dictionary
        guard let osData = try? String(contentsOfFile: "/etc/os-release", encoding: .utf8)
        else {
            return nil
        }
        let osLines = osData.split(separator: "\n")
        let osDict = osLines.reduce(into: [Substring: String]()) {
            (dict, line) in
            let parts = line.split(separator: "=", maxSplits: 2)
            dict[parts[0]] = parts[1...].joined(separator: "=").trimmingCharacters(in: ["\""])
        }

        switch osDict["ID"] {
        case "ubuntu":
            switch osDict["VERSION_CODENAME"] {
            case "noble":
                switch arch {
                case .aarch64:
                    return .ubuntu_noble_aarch64
                case .x86_64:
                    return .ubuntu_noble_x86_64
                }
            case "jammy":
                switch arch {
                case .aarch64:
                    return .ubuntu_jammy_aarch64
                case .x86_64:
                    return .ubuntu_jammy_x86_64
                }
            case "focal":
                switch arch {
                case .aarch64:
                    return .ubuntu_focal_aarch64
                case .x86_64:
                    return .ubuntu_focal_x86_64
                }
            default:
                return nil
            }
        case "fedora":
            switch osDict["VERSION_ID"] {
            case "39", "41":
                switch arch {
                case .aarch64:
                    return .fedora_39_aarch64
                case .x86_64:
                    return .fedora_39_x86_64
                }
            default:
                return nil
            }
        case "amzn":
            switch osDict["VERSION_ID"] {
            case "2":
                switch arch {
                case .aarch64:
                    return .amazonlinux2_aarch64
                case .x86_64:
                    return .amazonlinux2_x86_64
                }
            default:
                return nil
            }
        case "rhel":
            guard let version = osDict["VERSION_ID"] else {
                return nil
            }
            switch version.split(separator: ".")[0] {
            case "9":
                switch arch {
                case .aarch64:
                    return .rhel_ubi9_aarch64
                case .x86_64:
                    return .rhel_ubi9_x86_64
                }
            default:
                return nil
            }
        case "debian":
            switch osDict["VERSION_ID"] {
            case "12":
                switch arch {
                case .aarch64:
                    return .debian_12_aarch64
                case .x86_64:
                    return .debian_12_x86_64
                }
            default:
                return nil
            }
        default:
            return nil
        }
#else
        return nil
#endif
    }
}<|MERGE_RESOLUTION|>--- conflicted
+++ resolved
@@ -455,10 +455,6 @@
                     if artifactURL.scheme == "file" {
                         let artifactPath = try AbsolutePath(validating: artifactURL.path)
                         if fileSystem.exists(artifactPath) {
-<<<<<<< HEAD
-                            try fileSystem.copy(from: artifactPath, to: destination)
-                            self.delegate?.didDownloadPrebuilt(
-=======
                             self.delegate?.willDownloadPrebuilt(
                                 for: package.identity,
                                 from: artifactURL.absoluteString,
@@ -467,7 +463,6 @@
                             try fileSystem.copy(from: artifactPath, to: destination)
                             self.delegate?.didDownloadPrebuilt(
                                 for: package.identity,
->>>>>>> 4dce9893
                                 from: artifactURL.absoluteString,
                                 result: .success((destination, false)),
                                 duration: fetchStart.distance(to: .now())
@@ -493,49 +488,6 @@
                         request.options.validResponseCodes = [200]
 
                         self.delegate?.willDownloadPrebuilt(
-<<<<<<< HEAD
-                            from: artifactURL.absoluteString,
-                            fromCache: false
-                        )
-                        do {
-                            _ = try await self.httpClient.execute(request) {
-                                bytesDownloaded,
-                                totalBytesToDownload in
-                                self.delegate?.downloadingPrebuilt(
-                                    from: artifactURL.absoluteString,
-                                    bytesDownloaded: bytesDownloaded,
-                                    totalBytesToDownload: totalBytesToDownload
-                                )
-                            }
-                        } catch {
-                            observabilityScope.emit(
-                                info: "Prebuilt artifact \(artifactFile)",
-                                underlyingError: error
-                            )
-                            self.delegate?.didDownloadPrebuilt(
-                                from: artifactURL.absoluteString,
-                                result: .failure(error),
-                                duration: fetchStart.distance(to: .now())
-                            )
-                            return nil
-                        }
-
-                        // Check the checksum
-                        if try !check(path: destination, checksum: artifact.checksum) {
-                            let errorString =
-                                "Prebuilt artifact \(artifactFile) checksum mismatch"
-                            observabilityScope.emit(info: errorString)
-                            self.delegate?.didDownloadPrebuilt(
-                                from: artifactURL.absoluteString,
-                                result: .failure(StringError(errorString)),
-                                duration: fetchStart.distance(to: .now())
-                            )
-                            return nil
-                        }
-
-                        self.delegate?.didDownloadPrebuilt(
-                            from: artifactURL.absoluteString,
-=======
                             for: package.identity,
                             from: artifactURL.absoluteString,
                             fromCache: false
@@ -582,7 +534,6 @@
                         self.delegate?.didDownloadPrebuilt(
                             for: package.identity,
                             from: artifactURL.absoluteString,
->>>>>>> 4dce9893
                             result: .success((destination, false)),
                             duration: fetchStart.distance(to: .now())
                         )
@@ -652,11 +603,7 @@
             let hostPlatform = prebuiltsManager.hostPlatform
 
             for library in prebuiltManifest.libraries {
-<<<<<<< HEAD
-                for artifact in library.artifacts where artifact.platform == hostPlatform {
-=======
                 for artifact in library.artifacts ?? [] where artifact.platform == hostPlatform {
->>>>>>> 4dce9893
                     if let path = try await prebuiltsManager
                         .downloadPrebuilt(
                             package: prebuilt,
@@ -693,8 +640,6 @@
         }
 
         try await self.state.save()
-<<<<<<< HEAD
-=======
     }
 }
 
@@ -733,50 +678,8 @@
             .debian_12_aarch64, .debian_12_x86_64:
             return .linux
         }
->>>>>>> 4dce9893
     }
-}
-
-<<<<<<< HEAD
-extension Workspace.PrebuiltsManifest.Platform {
-    public var arch: Arch {
-        switch self {
-        case .macos_aarch64, .windows_aarch64,
-            .ubuntu_noble_aarch64, .ubuntu_jammy_aarch64, .ubuntu_focal_aarch64,
-            .fedora_39_aarch64,
-            .amazonlinux2_aarch64,
-            .rhel_ubi9_aarch64,
-            .debian_12_aarch64:
-            return .aarch64
-        case .macos_x86_64, .windows_x86_64,
-            .ubuntu_noble_x86_64, .ubuntu_jammy_x86_64, .ubuntu_focal_x86_64,
-            .fedora_39_x86_64,
-            .amazonlinux2_x86_64,
-            .rhel_ubi9_x86_64,
-            .debian_12_x86_64:
-            return .x86_64
-        }
-    }
-
-    public var os: OS {
-        switch self {
-        case .macos_aarch64, .macos_x86_64:
-            return .macos
-        case .windows_aarch64, .windows_x86_64:
-            return .windows
-        case .ubuntu_noble_aarch64, .ubuntu_noble_x86_64,
-            .ubuntu_jammy_aarch64, .ubuntu_jammy_x86_64,
-            .ubuntu_focal_aarch64, .ubuntu_focal_x86_64,
-            .fedora_39_aarch64, .fedora_39_x86_64,
-            .amazonlinux2_aarch64, .amazonlinux2_x86_64,
-            .rhel_ubi9_aarch64, .rhel_ubi9_x86_64,
-            .debian_12_aarch64, .debian_12_x86_64:
-            return .linux
-        }
-    }
-
-=======
->>>>>>> 4dce9893
+
     /// Determine host platform based on compilation target
     public static var hostPlatform: Self? {
         let arch: Arch?
