//===----------------------------------------------------------------------===//
//
// This source file is part of the Swift open source project
//
// Copyright (c) 2022 Apple Inc. and the Swift project authors
// Licensed under Apache License v2.0 with Runtime Library Exception
//
// See http://swift.org/LICENSE.txt for license information
// See http://swift.org/CONTRIBUTORS.txt for the list of Swift project authors
//
//===----------------------------------------------------------------------===//

import Basics
import Foundation
import PackageLoading
import PackageModel
import SPMBuildCore

import struct TSCBasic.ByteString
import protocol TSCBasic.HashAlgorithm

import enum TSCUtility.Diagnostics

extension Workspace {
    // marked public for testing
    public struct CustomBinaryArtifactsManager {
        let httpClient: LegacyHTTPClient?
        let archiver: Archiver?
        let useCache: Bool?

        public init(
            httpClient: LegacyHTTPClient? = .none,
            archiver: Archiver? = .none,
            useCache: Bool? = .none
        ) {
            self.httpClient = httpClient
            self.archiver = archiver
            self.useCache = useCache
        }
    }

    // marked public since used in tools
    public struct BinaryArtifactsManager: Cancellable {
        public typealias Delegate = BinaryArtifactsManagerDelegate

        private let fileSystem: FileSystem
        private let authorizationProvider: AuthorizationProvider?
        private let hostToolchain: UserToolchain
        private let httpClient: LegacyHTTPClient
        private let archiver: Archiver
        private let checksumAlgorithm: HashAlgorithm
        private let cachePath: AbsolutePath?
        private let delegate: Delegate?

        public init(
            fileSystem: FileSystem,
            authorizationProvider: AuthorizationProvider?,
            hostToolchain: UserToolchain,
            checksumAlgorithm: HashAlgorithm,
            cachePath: AbsolutePath?,
            customHTTPClient: LegacyHTTPClient?,
            customArchiver: Archiver?,
            delegate: Delegate?
        ) {
            self.fileSystem = fileSystem
            self.authorizationProvider = authorizationProvider
            self.hostToolchain = hostToolchain
            self.checksumAlgorithm = checksumAlgorithm
            self.httpClient = customHTTPClient ?? LegacyHTTPClient()
            self.archiver = customArchiver ?? ZipArchiver(fileSystem: fileSystem)
            self.cachePath = cachePath
            self.delegate = delegate
        }

        func parseArtifacts(
            from manifests: DependencyManifests,
            observabilityScope: ObservabilityScope
        ) throws -> (local: [ManagedArtifact], remote: [RemoteArtifact]) {
            let packageAndManifests: [(reference: PackageReference, manifest: Manifest)] =
                manifests.root.packages.values + // Root package and manifests.
                manifests.dependencies
                .map { manifest, managed, _, _ in (managed.packageRef, manifest) } // Dependency package and manifests.

            var localArtifacts: [ManagedArtifact] = []
            var remoteArtifacts: [RemoteArtifact] = []

            for (packageReference, manifest) in packageAndManifests {
                for target in manifest.targets where target.type == .binary {
                    if let path = target.path {
                        // TODO: find a better way to get the base path (not via the manifest)
                        let absolutePath = try manifest.path.parentDirectory.appending(RelativePath(validating: path))
                        if absolutePath.extension?.lowercased() == "zip" {
                            localArtifacts.append(
                                .local(
                                    packageRef: packageReference,
                                    targetName: target.name,
                                    path: absolutePath,
                                    kind: .unknown // an archive, we will extract it later
                                )
                            )
                        } else {
                            guard let (artifactPath, artifactKind) = try Self.deriveBinaryArtifact(
                                fileSystem: self.fileSystem,
                                path: absolutePath,
                                observabilityScope: observabilityScope
                            ) else {
                                observabilityScope
                                    .emit(.localArtifactNotFound(artifactPath: absolutePath, targetName: target.name))
                                continue
                            }
                            localArtifacts.append(
                                .local(
                                    packageRef: packageReference,
                                    targetName: target.name,
                                    path: artifactPath,
                                    kind: artifactKind
                                )
                            )
                        }
                    } else if let url = target.url.flatMap(URL.init(string:)), let checksum = target.checksum {
                        remoteArtifacts.append(
                            .init(
                                packageRef: packageReference,
                                targetName: target.name,
                                url: url,
                                checksum: checksum
                            )
                        )
                    } else {
                        throw StringError("a binary target should have either a path or a URL and a checksum")
                    }
                }
            }

            return (local: localArtifacts, remote: remoteArtifacts)
        }

        func fetch(
            _ artifacts: [RemoteArtifact],
            artifactsDirectory: AbsolutePath,
            observabilityScope: ObservabilityScope
        ) throws -> [ManagedArtifact] {
            let group = DispatchGroup()
            let result = ThreadSafeArrayStore<ManagedArtifact>()

            // zip files to download
            // stored in a thread-safe way as we may fetch more from "artifactbundleindex" files
            let zipArtifacts = ThreadSafeArrayStore<RemoteArtifact>(artifacts.filter {
                $0.url.pathExtension.lowercased() == "zip"
            })

            // fetch and parse "artifactbundleindex" files, if any
            let indexFiles = artifacts.filter { $0.url.pathExtension.lowercased() == "artifactbundleindex" }
            if !indexFiles.isEmpty {
                let errors = ThreadSafeArrayStore<Error>()
                let jsonDecoder = JSONDecoder.makeWithDefaults()
                for indexFile in indexFiles {
                    group.enter()
                    var request = LegacyHTTPClient.Request(method: .get, url: indexFile.url)
                    request.options.validResponseCodes = [200]
                    request.options.authorizationProvider = self.authorizationProvider?.httpAuthorizationHeader(for:)
                    self.httpClient.execute(request) { result in
                        defer { group.leave() }

                        do {
                            switch result {
                            case .failure(let error):
                                throw error
                            case .success(let response):
                                guard let body = response.body else {
                                    throw StringError("Body is empty")
                                }
                                // FIXME: would be nice if checksumAlgorithm.hash took Data directly
                                let bodyChecksum = self.checksumAlgorithm.hash(ByteString(body))
                                    .hexadecimalRepresentation
                                guard bodyChecksum == indexFile.checksum else {
                                    throw StringError(
                                        "checksum of downloaded artifact of binary target '\(indexFile.targetName)' (\(bodyChecksum)) does not match checksum specified by the manifest (\(indexFile.checksum))"
                                    )
                                }
                                let metadata = try jsonDecoder.decode(ArchiveIndexFile.self, from: body)
                                // FIXME: this filter needs to become more sophisticated
                                guard let supportedArchive = metadata.archives
                                    .first(where: {
                                        $0.fileName.lowercased().hasSuffix(".zip") && $0.supportedTriples
                                            .contains(self.hostToolchain.targetTriple)
                                    })
                                else {
                                    throw StringError(
                                        "No supported archive was found for '\(self.hostToolchain.targetTriple.tripleString)'"
                                    )
                                }
                                // add relevant archive
                                zipArtifacts.append(
                                    RemoteArtifact(
                                        packageRef: indexFile.packageRef,
                                        targetName: indexFile.targetName,
                                        url: indexFile.url.deletingLastPathComponent()
                                            .appendingPathComponent(supportedArchive.fileName),
                                        checksum: supportedArchive.checksum
                                    )
                                )
                            }
                        } catch {
                            errors.append(error)
                            observabilityScope.emit(
                                error: "failed retrieving '\(indexFile.url)'",
                                underlyingError: error
                            )
                        }
                    }
                }

                // wait for all "artifactbundleindex" files to be processed
                group.wait()

                // no reason to continue if we already ran into issues
                if !errors.isEmpty {
                    throw Diagnostics.fatalError
                }
            }

            // finally download zip files, if any
            for artifact in zipArtifacts.get() {
                let destinationDirectory = artifactsDirectory
                    .appending(components: [artifact.packageRef.identity.description, artifact.targetName])
                guard observabilityScope
                    .trap({ try fileSystem.createDirectory(destinationDirectory, recursive: true) })
                else {
                    continue
                }

                let archivePath = destinationDirectory.appending(component: artifact.url.lastPathComponent)
                if self.fileSystem.exists(archivePath) {
                    guard observabilityScope.trap({ try self.fileSystem.removeFileTree(archivePath) }) else {
                        continue
                    }
                }

                group.enter()
                let fetchStart: DispatchTime = .now()
                self.fetch(
                    artifact: artifact,
                    destination: archivePath,
                    observabilityScope: observabilityScope,
                    progress: { bytesDownloaded, totalBytesToDownload in
                        self.delegate?.downloadingBinaryArtifact(
                            from: artifact.url.absoluteString,
                            bytesDownloaded: bytesDownloaded,
                            totalBytesToDownload: totalBytesToDownload
                        )
                    },
                    completion: { fetchResult in
                        defer { group.leave() }

                        switch fetchResult {
                        case .success(let cached):
                            // TODO: Use the same extraction logic for both remote and local archived artifacts.
                            group.enter()
                            observabilityScope.emit(debug: "validating \(archivePath)")
                            self.archiver.validate(path: archivePath, completion: { validationResult in
                                defer { group.leave() }

                                switch validationResult {
                                case .success(let valid):
                                    guard valid else {
                                        observabilityScope
                                            .emit(.artifactInvalidArchive(
                                                artifactURL: artifact.url,
                                                targetName: artifact.targetName
                                            ))
                                        return
                                    }

                                    guard let archiveChecksum = observabilityScope
                                        .trap({ try self.checksum(forBinaryArtifactAt: archivePath) })
                                    else {
                                        return
                                    }
                                    guard archiveChecksum == artifact.checksum else {
                                        observabilityScope.emit(.artifactInvalidChecksum(
                                            targetName: artifact.targetName,
                                            expectedChecksum: artifact.checksum,
                                            actualChecksum: archiveChecksum
                                        ))
                                        observabilityScope.trap { try self.fileSystem.removeFileTree(archivePath) }
                                        return
                                    }

                                    guard let tempExtractionDirectory = observabilityScope.trap({ () -> AbsolutePath in
                                        let path = artifactsDirectory.appending(
                                            components: "extract",
                                            artifact.packageRef.identity.description,
                                            artifact.targetName,
                                            UUID().uuidString
                                        )
                                        try self.fileSystem.forceCreateDirectory(at: path)
                                        return path
                                    }) else {
                                        return
                                    }

                                    group.enter()
                                    observabilityScope
                                        .emit(debug: "extracting \(archivePath) to \(tempExtractionDirectory)")
                                    self.archiver.extract(
                                        from: archivePath,
                                        to: tempExtractionDirectory,
                                        completion: { extractResult in
                                            defer { group.leave() }

                                            switch extractResult {
                                            case .success:
                                                observabilityScope.trap {
                                                    try self.fileSystem.withLock(
                                                        on: destinationDirectory,
                                                        type: .exclusive
                                                    ) {
                                                        // strip first level component if needed
                                                        if try self.fileSystem.shouldStripFirstLevel(
                                                            archiveDirectory: tempExtractionDirectory,
                                                            acceptableExtensions: BinaryTarget.Kind.allCases
                                                                .map(\.fileExtension)
                                                        ) {
                                                            observabilityScope
                                                                .emit(
                                                                    debug: "stripping first level component from  \(tempExtractionDirectory)"
                                                                )
                                                            try self.fileSystem
                                                                .stripFirstLevel(of: tempExtractionDirectory)
                                                        } else {
                                                            observabilityScope
                                                                .emit(
                                                                    debug: "no first level component stripping needed for \(tempExtractionDirectory)"
                                                                )
                                                        }
                                                        let content = try self.fileSystem
                                                            .getDirectoryContents(tempExtractionDirectory)
                                                        // copy from temp location to actual location
                                                        for file in content {
                                                            let source = tempExtractionDirectory
                                                                .appending(component: file)
                                                            let destination = destinationDirectory
                                                                .appending(component: file)
                                                            if self.fileSystem.exists(destination) {
                                                                try self.fileSystem.removeFileTree(destination)
                                                            }
                                                            try self.fileSystem.copy(from: source, to: destination)
                                                        }
                                                    }
                                                    // remove temp location
                                                    try self.fileSystem.removeFileTree(tempExtractionDirectory)
                                                }

                                                // derive concrete artifact path and type
                                                guard let (artifactPath, artifactKind) = try? Self.deriveBinaryArtifact(
                                                    fileSystem: self.fileSystem,
                                                    path: destinationDirectory,
                                                    observabilityScope: observabilityScope
                                                ) else {
                                                    return observabilityScope
                                                        .emit(.remoteArtifactNotFound(
                                                            artifactURL: artifact.url,
                                                            targetName: artifact.targetName
                                                        ))
                                                }

                                                result.append(
                                                    .remote(
                                                        packageRef: artifact.packageRef,
                                                        targetName: artifact.targetName,
                                                        url: artifact.url.absoluteString,
                                                        checksum: artifact.checksum,
                                                        path: artifactPath,
                                                        kind: artifactKind
                                                    )
                                                )
                                                self.delegate?.didDownloadBinaryArtifact(
                                                    from: artifact.url.absoluteString,
                                                    result: .success((path: artifactPath, fromCache: cached)),
                                                    duration: fetchStart.distance(to: .now())
                                                )
                                            case .failure(let error):
                                                observabilityScope.emit(.remoteArtifactFailedExtraction(
                                                    artifactURL: artifact.url,
                                                    targetName: artifact.targetName,
                                                    reason: error.interpolationDescription
                                                ))
                                                self.delegate?.didDownloadBinaryArtifact(
                                                    from: artifact.url.absoluteString,
                                                    result: .failure(error),
                                                    duration: fetchStart.distance(to: .now())
                                                )
                                            }

                                            observabilityScope.trap { try self.fileSystem.removeFileTree(archivePath) }
                                        }
                                    )
                                case .failure(let error):
                                    observabilityScope.emit(.artifactFailedValidation(
                                        artifactURL: artifact.url,
                                        targetName: artifact.targetName,
                                        reason: error.interpolationDescription
                                    ))
                                    self.delegate?.didDownloadBinaryArtifact(
                                        from: artifact.url.absoluteString,
                                        result: .failure(error),
                                        duration: fetchStart.distance(to: .now())
                                    )
                                }
                            })
                        case .failure(let error):
                            observabilityScope.trap { try self.fileSystem.removeFileTree(archivePath) }
                            observabilityScope.emit(.artifactFailedDownload(
                                artifactURL: artifact.url,
                                targetName: artifact.targetName,
                                reason: error.interpolationDescription
                            ))
                            self.delegate?.didDownloadBinaryArtifact(
                                from: artifact.url.absoluteString,
                                result: .failure(error),
                                duration: fetchStart.distance(to: .now())
                            )
                        }
                    }
                )
            }

            group.wait()

            if zipArtifacts.count > 0 {
                delegate?.didDownloadAllBinaryArtifacts()
            }

            return result.get()
        }

        func extract(
            _ artifacts: [ManagedArtifact],
            artifactsDirectory: AbsolutePath,
            observabilityScope: ObservabilityScope
        ) throws -> [ManagedArtifact] {
            let result = ThreadSafeArrayStore<ManagedArtifact>()
            let group = DispatchGroup()

            for artifact in artifacts {
                let destinationDirectory = artifactsDirectory
                    .appending(components: [artifact.packageRef.identity.description, artifact.targetName])
                try fileSystem.createDirectory(destinationDirectory, recursive: true)

                let tempExtractionDirectory = artifactsDirectory.appending(
                    components: "extract",
                    artifact.packageRef.identity.description,
                    artifact.targetName,
                    UUID().uuidString
                )
                try self.fileSystem.forceCreateDirectory(at: tempExtractionDirectory)

                group.enter()
                self.archiver.extract(from: artifact.path, to: tempExtractionDirectory, completion: { extractResult in
                    defer { group.leave() }

                    switch extractResult {
                    case .success:
                        observabilityScope.trap { () in
                            try self.fileSystem.withLock(on: destinationDirectory, type: .exclusive) {
                                // strip first level component if needed
                                if try self.fileSystem.shouldStripFirstLevel(
                                    archiveDirectory: tempExtractionDirectory,
                                    acceptableExtensions: BinaryTarget.Kind.allCases.map(\.fileExtension)
                                ) {
                                    observabilityScope
                                        .emit(debug: "stripping first level component from  \(tempExtractionDirectory)")
                                    try self.fileSystem.stripFirstLevel(of: tempExtractionDirectory)
                                } else {
                                    observabilityScope
                                        .emit(
                                            debug: "no first level component stripping needed for \(tempExtractionDirectory)"
                                        )
                                }
                                let content = try self.fileSystem.getDirectoryContents(tempExtractionDirectory)
                                // copy from temp location to actual location
                                for file in content {
                                    let source = tempExtractionDirectory.appending(component: file)
                                    let destination = destinationDirectory.appending(component: file)
                                    if self.fileSystem.exists(destination) {
                                        try self.fileSystem.removeFileTree(destination)
                                    }
                                    try self.fileSystem.copy(from: source, to: destination)
                                }
                            }

                            // remove temp location
                            try self.fileSystem.removeFileTree(tempExtractionDirectory)

                            // derive concrete artifact path and type
                            guard let (artifactPath, artifactKind) = try Self.deriveBinaryArtifact(
                                fileSystem: self.fileSystem,
                                path: destinationDirectory,
                                observabilityScope: observabilityScope
                            ) else {
                                return observabilityScope
                                    .emit(.localArchivedArtifactNotFound(
                                        archivePath: artifact.path,
                                        targetName: artifact.targetName
                                    ))
                            }

                            // compute the checksum
                            let artifactChecksum = try self.checksum(forBinaryArtifactAt: artifact.path)

                            result.append(
                                .local(
                                    packageRef: artifact.packageRef,
                                    targetName: artifact.targetName,
                                    path: artifactPath,
                                    kind: artifactKind,
                                    checksum: artifactChecksum
                                )
                            )
                        }
                    case .failure(let error):
                        let reason = (error as? LocalizedError)?.errorDescription ?? error.localizedDescription

                        observabilityScope
                            .emit(.localArtifactFailedExtraction(
                                artifactPath: artifact.path,
                                targetName: artifact.targetName,
                                reason: reason
                            ))
                    }
                })
            }

            group.wait()

            return result.get()
        }

        public func checksum(forBinaryArtifactAt path: AbsolutePath) throws -> String {
            // Validate the path has a supported extension.
            guard let pathExtension = path.extension, self.archiver.supportedExtensions.contains(pathExtension) else {
                let supportedExtensionList = self.archiver.supportedExtensions.joined(separator: ", ")
                throw StringError("unexpected file type; supported extensions are: \(supportedExtensionList)")
            }

            // Ensure that the path with the accepted extension is a file.
            guard self.fileSystem.isFile(path) else {
                throw StringError("file not found at path: \(path.pathString)")
            }

            let contents = try self.fileSystem.readFileContents(path)
            return self.checksumAlgorithm.hash(contents).hexadecimalRepresentation
        }

        public func cancel(deadline: DispatchTime) throws {
            try self.httpClient.cancel(deadline: deadline)
            if let cancellableArchiver = self.archiver as? Cancellable {
                try cancellableArchiver.cancel(deadline: deadline)
            }
        }

        private func fetch(
            artifact: RemoteArtifact,
            destination: AbsolutePath,
            observabilityScope: ObservabilityScope,
            progress: @escaping (Int64, Optional<Int64>) -> Void,
            completion: @escaping (Result<Bool, Error>) -> Void
        ) {
            // not using cache, download directly
            guard let cachePath = self.cachePath else {
                self.delegate?.willDownloadBinaryArtifact(from: artifact.url.absoluteString, fromCache: false)
                return self.download(
                    artifact: artifact,
                    destination: destination,
                    observabilityScope: observabilityScope,
                    progress: progress,
                    completion: { result in
                        // not fetched from cache
                        completion(result.map{ _ in false })
                    }
                )
            }

            // initialize cache if necessary
            do {
                if !self.fileSystem.exists(cachePath) {
                    try self.fileSystem.createDirectory(cachePath, recursive: true)
                }
            } catch {
                return completion(.failure(error))
            }


            // try to fetch from cache, or download and cache
            // / FIXME: use better escaping of URL
            let cacheKey = artifact.url.absoluteString.spm_mangledToC99ExtendedIdentifier()
            let cachedArtifactPath = cachePath.appending(cacheKey)

            if self.fileSystem.exists(cachedArtifactPath) {
                observabilityScope.emit(debug: "copying cached binary artifact for \(artifact.url) from \(cachedArtifactPath)")
                self.delegate?.willDownloadBinaryArtifact(from: artifact.url.absoluteString, fromCache: true)
                return completion(
                    Result.init(catching: {
                        // copy from cache to destination
                        try self.fileSystem.copy(from: cachedArtifactPath, to: destination)
                        return true // fetched from cache
                    })
                )
            }

            // download to the cache
            observabilityScope.emit(debug: "downloading binary artifact for \(artifact.url) to cached at \(cachedArtifactPath)")
            self.download(
                artifact: artifact,
                destination: cachedArtifactPath,
                observabilityScope: observabilityScope,
                progress: progress,
                completion: { result in
                    self.delegate?.willDownloadBinaryArtifact(from: artifact.url.absoluteString, fromCache: false)
                    completion(result.flatMap {
                        Result.init(catching: {
                            // copy from cache to destination
                            try self.fileSystem.copy(from: cachedArtifactPath, to: destination)
                            return false // not fetched from cache
                        })
                    })
                }
            )
        }

        private func download(
            artifact: RemoteArtifact,
            destination: AbsolutePath,
            observabilityScope: ObservabilityScope,
            progress: @escaping (Int64, Optional<Int64>) -> Void,
            completion: @escaping (Result<Void, Error>) -> Void
        ) {
            observabilityScope.emit(debug: "downloading \(artifact.url) to \(destination)")

            var headers = HTTPClientHeaders()
            headers.add(name: "Accept", value: "application/octet-stream")
            var request = LegacyHTTPClient.Request.download(
                url: artifact.url,
                headers: headers,
                fileSystem: self.fileSystem,
                destination: destination
            )
            request.options.authorizationProvider = self.authorizationProvider?.httpAuthorizationHeader(for:)
            request.options.retryStrategy = .exponentialBackoff(maxAttempts: 3, baseDelay: .milliseconds(50))
            request.options.validResponseCodes = [200]

            self.httpClient.execute(
                request,
                progress: progress,
                completion: { result in
                    completion(result.map{ _ in Void() })
                }
            )
        }
    }
}

/// Delegate to notify clients about actions being performed by BinaryArtifactsDownloadsManage.
public protocol BinaryArtifactsManagerDelegate {
    /// The workspace has started downloading a binary artifact.
    func willDownloadBinaryArtifact(from url: String, fromCache: Bool)
    /// The workspace has finished downloading a binary artifact.
    func didDownloadBinaryArtifact(
        from url: String,
        result: Result<(path: AbsolutePath, fromCache: Bool), Error>,
        duration: DispatchTimeInterval
    )
    /// The workspace is downloading a binary artifact.
    func downloadingBinaryArtifact(from url: String, bytesDownloaded: Int64, totalBytesToDownload: Int64?)
    /// The workspace finished downloading all binary artifacts.
    func didDownloadAllBinaryArtifacts()
}

extension Workspace.BinaryArtifactsManager {
    struct RemoteArtifact {
        let packageRef: PackageReference
        let targetName: String
        let url: URL
        let checksum: String
    }
}

extension Workspace.BinaryArtifactsManager {
    struct ArchiveIndexFile: Decodable {
        let schemaVersion: String
        let archives: [Archive]

        struct Archive: Decodable {
            let fileName: String
            let checksum: String
            let supportedTriples: [Triple]

            enum CodingKeys: String, CodingKey {
                case fileName
                case checksum
                case supportedTriples
            }

            public init(from decoder: Decoder) throws {
                let container = try decoder.container(keyedBy: CodingKeys.self)
                self.fileName = try container.decode(String.self, forKey: .fileName)
                self.checksum = try container.decode(String.self, forKey: .checksum)
                self.supportedTriples = try container.decode([String].self, forKey: .supportedTriples).map(Triple.init)
            }
        }
    }
}

extension Workspace.BinaryArtifactsManager {
    static func deriveBinaryArtifact(
        fileSystem: FileSystem,
        path: AbsolutePath,
        observabilityScope: ObservabilityScope
    ) throws -> (AbsolutePath, BinaryTarget.Kind)? {
        let binaryArtifacts = try Self.deriveBinaryArtifacts(
            fileSystem: fileSystem,
            path: path,
            observabilityScope: observabilityScope
        )
        if binaryArtifacts.count > 1, let binaryArtifact = binaryArtifacts.last {
            // multiple ones, return the last one to preserve old behavior
            observabilityScope
                .emit(
                    warning: "multiple potential binary artifacts found: '\(binaryArtifacts.map(\.0.description).joined(separator: "', '"))', using the one in '\(binaryArtifact.0)'"
                )
            return binaryArtifact
        } else if let binaryArtifact = binaryArtifacts.first {
            // single one
            observabilityScope.emit(info: "found binary artifact: '\(binaryArtifact)'")
            return binaryArtifact
        } else {
            return .none
        }
    }

    private static func deriveBinaryArtifacts(
        fileSystem: FileSystem,
        path: AbsolutePath,
        observabilityScope: ObservabilityScope
    ) throws -> [(AbsolutePath, BinaryTarget.Kind)] {
        guard fileSystem.exists(path) else {
            return []
        }

        let subdirectories = try fileSystem.getDirectoryContents(path)
            .map { path.appending(component: $0) }
            .filter { fileSystem.isDirectory($0) }

        // is the current path it?
        if let kind = try deriveBinaryArtifactKind(
            fileSystem: fileSystem,
            path: path,
            observabilityScope: observabilityScope
        ) {
            return [(path, kind)]
        }

        // try to find a matching subdirectory
        var results = [(AbsolutePath, BinaryTarget.Kind)]()
        for subdirectory in subdirectories {
            observabilityScope.emit(debug: "searching for binary artifact in '\(path)'")
            let subdirectoryResults = try Self.deriveBinaryArtifacts(
                fileSystem: fileSystem,
                path: subdirectory,
                observabilityScope: observabilityScope
            )
            results.append(contentsOf: subdirectoryResults)
        }

        return results
    }

    private static func deriveBinaryArtifactKind(
        fileSystem: FileSystem,
        path: AbsolutePath,
        observabilityScope: ObservabilityScope
    ) throws -> BinaryTarget.Kind? {
        let files = try fileSystem.getDirectoryContents(path)
            .map { path.appending(component: $0) }
            .filter { fileSystem.isFile($0) }

        if let infoPlist = files.first(where: { $0.basename.lowercased() == "info.plist" }) {
            let decoder = PropertyListDecoder()
            do {
                _ = try decoder.decode(XCFrameworkMetadata.self, from: fileSystem.readFileContents(infoPlist))
                return .xcframework
            } catch {
                observabilityScope
                    .emit(debug: "info.plist found in '\(path)' but failed to parse: \(error.interpolationDescription)")
            }
        }

        if let infoJSON = files.first(where: { $0.basename.lowercased() == "info.json" }) {
            do {
                _ = try ArtifactsArchiveMetadata.parse(fileSystem: fileSystem, rootPath: infoJSON.parentDirectory)
                return .artifactsArchive
            } catch {
                observabilityScope.emit(
                    debug: "info.json found in '\(path)' but failed to parse",
                    underlyingError: error
                )
            }
        }

        return .none
    }
}

extension Workspace {
    func updateBinaryArtifacts(
        manifests: DependencyManifests,
        addedOrUpdatedPackages: [PackageReference],
        observabilityScope: ObservabilityScope
    ) throws {
        let manifestArtifacts = try self.binaryArtifactsManager.parseArtifacts(
            from: manifests,
            observabilityScope: observabilityScope
        )

        var artifactsToRemove: [ManagedArtifact] = []
        var artifactsToAdd: [ManagedArtifact] = []
        var artifactsToDownload: [BinaryArtifactsManager.RemoteArtifact] = []
        var artifactsToExtract: [ManagedArtifact] = []

        for artifact in state.artifacts {
            if !manifestArtifacts.local
                .contains(where: { $0.packageRef == artifact.packageRef && $0.targetName == artifact.targetName }) &&
                !manifestArtifacts.remote
                .contains(where: { $0.packageRef == artifact.packageRef && $0.targetName == artifact.targetName })
            {
                artifactsToRemove.append(artifact)
            }
        }

        for artifact in manifestArtifacts.local {
            let existingArtifact = self.state.artifacts[
                packageIdentity: artifact.packageRef.identity,
                targetName: artifact.targetName
            ]

            if artifact.path.extension?.lowercased() == "zip" {
                // If we already have an artifact that was extracted from an archive with the same checksum,
                // we don't need to extract the artifact again.
                if case .local(let existingChecksum) = existingArtifact?.source,
                   try existingChecksum == (self.binaryArtifactsManager.checksum(forBinaryArtifactAt: artifact.path))
                {
                    continue
                }

                artifactsToExtract.append(artifact)
            } else {
                guard let _ = try BinaryArtifactsManager.deriveBinaryArtifact(
                    fileSystem: self.fileSystem,
                    path: artifact.path,
                    observabilityScope: observabilityScope
                ) else {
                    observabilityScope.emit(.localArtifactNotFound(
                        artifactPath: artifact.path,
                        targetName: artifact.targetName
                    ))
                    continue
                }
                artifactsToAdd.append(artifact)
            }

            if let existingArtifact, isAtArtifactsDirectory(existingArtifact) {
                // Remove the old extracted artifact, be it local archived or remote one.
                artifactsToRemove.append(existingArtifact)
            }
        }

        for artifact in manifestArtifacts.remote {
            let existingArtifact = self.state.artifacts[
                packageIdentity: artifact.packageRef.identity,
                targetName: artifact.targetName
            ]

            if let existingArtifact {
                if case .remote(let existingURL, let existingChecksum) = existingArtifact.source {
                    // If we already have an artifact with the same checksum, we don't need to download it again.
                    if artifact.checksum == existingChecksum {
                        continue
                    }

                    let urlChanged = artifact.url != URL(string: existingURL)
                    // If the checksum is different but the package wasn't updated, this is a security risk.
                    if !urlChanged && !addedOrUpdatedPackages.contains(artifact.packageRef) {
                        observabilityScope.emit(.artifactChecksumChanged(targetName: artifact.targetName))
                        continue
                    }
                }

                if isAtArtifactsDirectory(existingArtifact) {
                    // Remove the old extracted artifact, be it local archived or remote one.
                    artifactsToRemove.append(existingArtifact)
                }
            }

            artifactsToDownload.append(artifact)
        }

        // Remove the artifacts and directories which are not needed anymore.
        observabilityScope.trap {
            for artifact in artifactsToRemove {
                state.artifacts.remove(packageIdentity: artifact.packageRef.identity, targetName: artifact.targetName)

                if isAtArtifactsDirectory(artifact) {
                    try fileSystem.removeFileTree(artifact.path)
                }
            }

            for directory in try fileSystem.getDirectoryContents(self.location.artifactsDirectory) {
                let directoryPath = self.location.artifactsDirectory.appending(component: directory)
                if try fileSystem.isDirectory(directoryPath) && fileSystem.getDirectoryContents(directoryPath).isEmpty {
                    try fileSystem.removeFileTree(directoryPath)
                }
            }
        }

        guard !observabilityScope.errorsReported else {
            throw Diagnostics.fatalError
        }

        // Download the artifacts
<<<<<<< HEAD
        let downloadedArtifacts = try self.binaryArtifactsManager.download(
=======
        let downloadedArtifacts = try self.binaryArtifactsManager.fetch(
>>>>>>> 64adc92b
            artifactsToDownload,
            artifactsDirectory: self.location.artifactsDirectory,
            observabilityScope: observabilityScope
        )
        artifactsToAdd.append(contentsOf: downloadedArtifacts)

        // Extract the local archived artifacts
        let extractedLocalArtifacts = try self.binaryArtifactsManager.extract(
            artifactsToExtract,
            artifactsDirectory: self.location.artifactsDirectory,
            observabilityScope: observabilityScope
        )
        artifactsToAdd.append(contentsOf: extractedLocalArtifacts)

        // Add the new artifacts
        for artifact in artifactsToAdd {
            self.state.artifacts.add(artifact)
        }

        guard !observabilityScope.errorsReported else {
            throw Diagnostics.fatalError
        }

        observabilityScope.trap {
            try self.state.save()
        }

        func isAtArtifactsDirectory(_ artifact: ManagedArtifact) -> Bool {
            artifact.path.isDescendant(of: self.location.artifactsDirectory)
        }
    }
}

extension FileSystem {
    // helper to decide if an archive directory would benefit from stripping first level
    fileprivate func shouldStripFirstLevel(
        archiveDirectory: AbsolutePath,
        acceptableExtensions: [String]? = nil
    ) throws -> Bool {
        let subdirectories = try self.getDirectoryContents(archiveDirectory)
            .map { archiveDirectory.appending(component: $0) }
            .filter { self.isDirectory($0) }

        // single top-level directory required
        guard subdirectories.count == 1, let rootDirectory = subdirectories.first else {
            return false
        }

        // no acceptable extensions defined, so the single top-level directory is a good candidate
        guard let acceptableExtensions else {
            return true
        }

        // the single top-level directory is already one of the acceptable extensions, so no need to strip
        if rootDirectory.extension.map({ acceptableExtensions.contains($0) }) ?? false {
            return false
        }

        // see if there is "grand-child" directory with one of the acceptable extensions
        return try self.getDirectoryContents(rootDirectory)
            .map { rootDirectory.appending(component: $0) }
            .first { $0.extension.map { acceptableExtensions.contains($0) } ?? false } != nil
    }
}<|MERGE_RESOLUTION|>--- conflicted
+++ resolved
@@ -928,11 +928,7 @@
         }
 
         // Download the artifacts
-<<<<<<< HEAD
-        let downloadedArtifacts = try self.binaryArtifactsManager.download(
-=======
         let downloadedArtifacts = try self.binaryArtifactsManager.fetch(
->>>>>>> 64adc92b
             artifactsToDownload,
             artifactsDirectory: self.location.artifactsDirectory,
             observabilityScope: observabilityScope
