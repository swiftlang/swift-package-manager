//===----------------------------------------------------------------------===//
//
// This source file is part of the Swift open source project
//
// Copyright (c) 2014-2017 Apple Inc. and the Swift project authors
// Licensed under Apache License v2.0 with Runtime Library Exception
//
// See http://swift.org/LICENSE.txt for license information
// See http://swift.org/CONTRIBUTORS.txt for the list of Swift project authors
//
//===----------------------------------------------------------------------===//

import Basics
import Foundation
import PackageGraph
import PackageModel
import SourceControl
import TSCBasic

import struct TSCUtility.Version

/// Represents the workspace internal state persisted on disk.
public actor WorkspaceState {
    /// The dependencies managed by the Workspace.
    public private(set) var dependencies: Workspace.ManagedDependencies

    /// The artifacts managed by the Workspace.
    public private(set) var artifacts: Workspace.ManagedArtifacts

    /// The prebuilts managed by the Workspace
    public private(set) var prebuilts: Workspace.ManagedPrebuilts

    /// Path to the state file.
    public let storagePath: Basics.AbsolutePath

    /// storage
    private let storage: WorkspaceStateStorage

    init(
        fileSystem: FileSystem,
        storageDirectory: Basics.AbsolutePath,
        initializationWarningHandler: (String) -> Void
    ) {
        self.storagePath = storageDirectory.appending("workspace-state.json")
        self.storage = WorkspaceStateStorage(path: self.storagePath, fileSystem: fileSystem)

        // Load the state from disk, if possible.
        //
        // If the disk operation here fails, we ignore the error here.
        // This means if managed dependencies data is corrupted or out of date,
        // clients will not see the old data and managed dependencies will be
        // reset.  However there could be other errors, like permission issues,
        // these errors will also be ignored but will surface when clients try
        // to save the state.
        do {
            let storedState = try self.storage.load()
            self.dependencies = storedState.dependencies
            self.artifacts = storedState.artifacts
            self.prebuilts = storedState.prebuilts
        } catch {
            self.dependencies = .init()
            self.artifacts = .init()
            self.prebuilts = .init()
            try? self.storage.reset()
            initializationWarningHandler("unable to restore workspace state: \(error.interpolationDescription)")
        }
    }

    func reset() throws {
        self.dependencies = Workspace.ManagedDependencies()
        self.artifacts = Workspace.ManagedArtifacts()
        self.prebuilts = Workspace.ManagedPrebuilts()
        try self.save()
    }

    // marked public for testing
    public func save() throws {
        try self.storage.save(dependencies: self.dependencies, artifacts: self.artifacts, prebuilts: self.prebuilts)
    }

    /// Returns true if the state file exists on the filesystem.
    func stateFileExists() -> Bool {
        self.storage.fileExists()
    }

    func reload() throws {
        let storedState = try self.storage.load()
        self.dependencies = storedState.dependencies
        self.artifacts = storedState.artifacts
        self.prebuilts = storedState.prebuilts
    }
    
    public func add(dependency: Workspace.ManagedDependency) {
        dependencies = dependencies.add(dependency)
    }

    public func remove(identity: PackageIdentity) {
        dependencies = dependencies.remove(identity)
    }
}

// MARK: - Serialization

private struct WorkspaceStateStorage {
    private let path: Basics.AbsolutePath
    private let fileSystem: FileSystem
    private let encoder = JSONEncoder.makeWithDefaults()
    private let decoder = JSONDecoder.makeWithDefaults()

    init(path: Basics.AbsolutePath, fileSystem: FileSystem) {
        self.path = path
        self.fileSystem = fileSystem
    }

    struct State {
        let dependencies: Workspace.ManagedDependencies
        let artifacts: Workspace.ManagedArtifacts
        let prebuilts: Workspace.ManagedPrebuilts
    }

    func load() throws -> State {
        if !self.fileSystem.exists(self.path) {
            return .init(dependencies: .init(), artifacts: .init(), prebuilts: .init())
        }

        return try self.fileSystem.withLock(on: self.path, type: .shared) {
            let version = try decoder.decode(path: self.path, fileSystem: self.fileSystem, as: Version.self)
            switch version.version {
            case 1, 2, 3, 4:
                let v4 = try self.decoder.decode(path: self.path, fileSystem: self.fileSystem, as: V4.self)
                let dependencies = try v4.object.dependencies.map { try Workspace.ManagedDependency($0) }
                let artifacts = try v4.object.artifacts.map { try Workspace.ManagedArtifact($0) }
                return try .init(dependencies: .init(dependencies), artifacts: .init(artifacts), prebuilts: .init())
            case 5:
                let v5 = try self.decoder.decode(path: self.path, fileSystem: self.fileSystem, as: V5.self)
                let dependencies = try v5.object.dependencies.map { try Workspace.ManagedDependency($0) }
                let artifacts = try v5.object.artifacts.map { try Workspace.ManagedArtifact($0) }
                return try .init(dependencies: .init(dependencies), artifacts: .init(artifacts), prebuilts: .init())
            case 6:
                let v6 = try self.decoder.decode(path: self.path, fileSystem: self.fileSystem, as: V6.self)
                let dependencies = try v6.object.dependencies.map { try Workspace.ManagedDependency($0) }
                let artifacts = try v6.object.artifacts.map { try Workspace.ManagedArtifact($0) }
                return try .init(dependencies: .init(dependencies), artifacts: .init(artifacts), prebuilts: .init())
            case 7:
                let v7 = try self.decoder.decode(path: self.path, fileSystem: self.fileSystem, as: V7.self)
                let dependencies = try v7.object.dependencies.map { try Workspace.ManagedDependency($0) }
                let artifacts = try v7.object.artifacts.map { try Workspace.ManagedArtifact($0) }
                let prebuilts = try v7.object.prebuilts.map { try Workspace.ManagedPrebuilt($0) }
                return try .init(dependencies: .init(dependencies), artifacts: .init(artifacts), prebuilts: .init(prebuilts))

            default:
                throw StringError("unknown 'WorkspaceStateStorage' version '\(version.version)' at '\(self.path)'")
            }
        }
    }

    func save(
        dependencies: Workspace.ManagedDependencies,
        artifacts: Workspace.ManagedArtifacts,
        prebuilts: Workspace.ManagedPrebuilts
    ) throws {
        if !self.fileSystem.exists(self.path.parentDirectory) {
            try self.fileSystem.createDirectory(self.path.parentDirectory)
        }

        try self.fileSystem.withLock(on: self.path, type: .exclusive) {
            let storage = V7(dependencies: dependencies, artifacts: artifacts, prebuilts: prebuilts)

            let data = try self.encoder.encode(storage)
            try self.fileSystem.writeIfChanged(path: self.path, data: data)
        }
    }

    func reset() throws {
        if !self.fileSystem.exists(self.path.parentDirectory) {
            return
        }
        try self.fileSystem.withLock(on: self.path, type: .exclusive) {
            try self.fileSystem.removeFileTree(self.path)
        }
    }

    func fileExists() -> Bool {
        self.fileSystem.exists(self.path)
    }
}

extension WorkspaceStateStorage {
    // version reader
    struct Version: Codable {
        let version: Int
    }
}

// MARK: - V7 format

extension WorkspaceStateStorage {
    // v7 storage format
    struct V7: Codable {
        let version: Int
        let object: Container

        init(
            dependencies: Workspace.ManagedDependencies,
            artifacts: Workspace.ManagedArtifacts,
            prebuilts: Workspace.ManagedPrebuilts
        ) {
            self.version = 7
            self.object = .init(
                dependencies: dependencies.map { .init($0) }.sorted { $0.packageRef.identity < $1.packageRef.identity },
                artifacts: artifacts.map { .init($0) }.sorted { $0.packageRef.identity < $1.packageRef.identity },
                prebuilts: prebuilts.map { .init($0) }.sorted { $0.identity < $1.identity }
            )
        }

        struct Container: Codable {
            var dependencies: [Dependency]
            var artifacts: [Artifact]
            var prebuilts: [Prebuilt]
        }

        struct Dependency: Codable {
            let packageRef: PackageReference
            let state: State
            let subpath: String

            init(packageRef: PackageReference, state: State, subpath: String) {
                self.packageRef = packageRef
                self.state = state
                self.subpath = subpath
            }

            init(_ dependency: Workspace.ManagedDependency) {
                self.packageRef = .init(dependency.packageRef)
                self.state = .init(underlying: dependency.state)
                self.subpath = dependency.subpath.pathString
            }

            init(from decoder: Decoder) throws {
                let container = try decoder.container(keyedBy: CodingKeys.self)
                let packageRef = try container.decode(PackageReference.self, forKey: .packageRef)
                let subpath = try container.decode(String.self, forKey: .subpath)
                let basedOn = try container.decode(Dependency?.self, forKey: .basedOn)
                let state = try State.decode(
                    container: container.nestedContainer(keyedBy: State.CodingKeys.self, forKey: .state),
                    basedOn: basedOn
                )

                self.init(
                    packageRef: packageRef,
                    state: state,
                    subpath: subpath
                )
            }

            func encode(to encoder: Encoder) throws {
                var container = encoder.container(keyedBy: CodingKeys.self)
                try container.encode(self.packageRef, forKey: .packageRef)
                try container.encode(self.state, forKey: .state)
                try container.encode(self.subpath, forKey: .subpath)
                var basedOn: Dependency? = .none
                if case .edited(let _basedOn, _) = self.state.underlying {
                    basedOn = _basedOn.map { .init($0) }
                }
                try container.encode(basedOn, forKey: .basedOn)
            }

            enum CodingKeys: CodingKey {
                case packageRef
                case state
                case subpath
                case basedOn
            }

            struct State: Encodable {
                let underlying: Workspace.ManagedDependency.State

                init(underlying: Workspace.ManagedDependency.State) {
                    self.underlying = underlying
                }

                static func decode(
                    container: KeyedDecodingContainer<Self.CodingKeys>,
                    basedOn: Dependency?
                ) throws -> State {
                    let kind = try container.decode(String.self, forKey: .name)
                    switch kind {
                    case "local", "fileSystem":
                        let path = try container.decode(Basics.AbsolutePath.self, forKey: .path)
                        return self.init(underlying: .fileSystem(path))
                    case "checkout", "sourceControlCheckout":
                        let checkout = try container.decode(CheckoutInfo.self, forKey: .checkoutState)
                        return try self.init(underlying: .sourceControlCheckout(.init(checkout)))
                    case "registryDownload":
                        let version = try container.decode(String.self, forKey: .version)
                        return try self
                            .init(underlying: .registryDownload(version: TSCUtility.Version(versionString: version)))
                    case "edited":
                        let path = try container.decode(Basics.AbsolutePath?.self, forKey: .path)
                        return try self.init(underlying: .edited(
                            basedOn: basedOn.map { try .init($0) },
                            unmanagedPath: path
                        ))
                    case "custom":
                        let version = try container.decode(String.self, forKey: .version)
                        let path = try container.decode(Basics.AbsolutePath.self, forKey: .path)
                        return try self.init(underlying: .custom(
                            version: TSCUtility.Version(versionString: version),
                            path: path
                        ))
                    default:
                        throw StringError("unknown dependency state \(kind)")
                    }
                }

                func encode(to encoder: Encoder) throws {
                    var container = encoder.container(keyedBy: CodingKeys.self)
                    switch self.underlying {
                    case .fileSystem(let path):
                        try container.encode("fileSystem", forKey: .name)
                        try container.encode(path, forKey: .path)
                    case .sourceControlCheckout(let state):
                        try container.encode("sourceControlCheckout", forKey: .name)
                        try container.encode(CheckoutInfo(state), forKey: .checkoutState)
                    case .registryDownload(let version):
                        try container.encode("registryDownload", forKey: .name)
                        try container.encode(version, forKey: .version)
                    case .edited(_, let path):
                        try container.encode("edited", forKey: .name)
                        try container.encode(path, forKey: .path)
                    case .custom(let version, let path):
                        try container.encode("custom", forKey: .name)
                        try container.encode(version, forKey: .version)
                        try container.encode(path, forKey: .path)
                    }
                }

                enum CodingKeys: CodingKey {
                    case name
                    case path
                    case version
                    case checkoutState
                }

                struct CheckoutInfo: Codable {
                    let revision: String
                    let branch: String?
                    let version: String?

                    init(_ state: CheckoutState) {
                        switch state {
                        case .version(let version, let revision):
                            self.version = version.description
                            self.branch = nil
                            self.revision = revision.identifier
                        case .branch(let branch, let revision):
                            self.version = nil
                            self.branch = branch
                            self.revision = revision.identifier
                        case .revision(let revision):
                            self.version = nil
                            self.branch = nil
                            self.revision = revision.identifier
                        }
                    }
                }
            }
        }

        struct Artifact: Codable {
            let packageRef: PackageReference
            let targetName: String
            let source: Source
            let path: String
            let kind: Kind

            init(_ artifact: Workspace.ManagedArtifact) {
                self.packageRef = .init(artifact.packageRef)
                self.targetName = artifact.targetName
                self.source = .init(underlying: artifact.source)
                self.path = artifact.path.pathString
                self.kind = .init(artifact.kind)
            }

            struct Source: Codable {
                let underlying: Workspace.ManagedArtifact.Source

                init(underlying: Workspace.ManagedArtifact.Source) {
                    self.underlying = underlying
                }

                init(from decoder: Decoder) throws {
                    let container = try decoder.container(keyedBy: CodingKeys.self)
                    let kind = try container.decode(String.self, forKey: .type)
                    switch kind {
                    case "local":
                        let checksum = try container.decodeIfPresent(String.self, forKey: .checksum)
                        self.init(underlying: .local(checksum: checksum))
                    case "remote":
                        let url = try container.decode(String.self, forKey: .url)
                        let checksum = try container.decode(String.self, forKey: .checksum)
                        self.init(underlying: .remote(url: url, checksum: checksum))
                    default:
                        throw StringError("unknown artifact source \(kind)")
                    }
                }

                func encode(to encoder: Encoder) throws {
                    var container = encoder.container(keyedBy: CodingKeys.self)
                    switch self.underlying {
                    case .local(let checksum):
                        try container.encode("local", forKey: .type)
                        try container.encodeIfPresent(checksum, forKey: .checksum)
                    case .remote(let url, let checksum):
                        try container.encode("remote", forKey: .type)
                        try container.encode(url, forKey: .url)
                        try container.encode(checksum, forKey: .checksum)
                    }
                }

                enum CodingKeys: CodingKey {
                    case type
                    case url
                    case checksum
                }
            }

            enum Kind: Codable {
                case xcframework
                case artifactsArchive
                case typedArtifactsArchive([String])
                case unknown

                init(_ underlying: BinaryModule.Kind) {
                    switch underlying {
                    case .xcframework:
                        self = .xcframework
                    case .artifactsArchive(let types):
                        self = .typedArtifactsArchive(types.map { $0.rawValue })
                    case .unknown:
                        self = .unknown
                    }
                }

                var underlying: BinaryModule.Kind {
                    switch self {
                    case .xcframework:
                        return .xcframework
                    case .artifactsArchive:
                        // For backwards compatiblity reasons we assume an empty types array which in the worst case
                        // results in a need for a clean build but we won't fail decoding the JSON.
                        return .artifactsArchive(types: [])
                    case .typedArtifactsArchive(let types):
                        return .artifactsArchive(types: types.compactMap { ArtifactsArchiveMetadata.ArtifactType(rawValue: $0) })
                    case .unknown:
                        return .unknown
                    }
                }
            }
        }

        struct Prebuilt: Codable {
            let identity: PackageIdentity
            let version: TSCUtility.Version
            let libraryName: String
            let path: Basics.AbsolutePath
<<<<<<< HEAD
=======
            let checkoutPath: Basics.AbsolutePath?
>>>>>>> 4dce9893
            let products: [String]
            let includePath: [Basics.RelativePath]?
            let cModules: [String]

            init(_ managedPrebuilt: Workspace.ManagedPrebuilt) {
                self.identity = managedPrebuilt.identity
                self.version = managedPrebuilt.version
                self.libraryName = managedPrebuilt.libraryName
                self.path = managedPrebuilt.path
                self.checkoutPath = managedPrebuilt.checkoutPath
                self.products = managedPrebuilt.products
                self.includePath = managedPrebuilt.includePath
                self.cModules = managedPrebuilt.cModules
            }
        }

        struct PackageReference: Codable {
            let identity: String
            let kind: Kind
            let location: String
            let name: String

            init(_ reference: PackageModel.PackageReference) {
                self.identity = reference.identity.description
                switch reference.kind {
                case .root(let path):
                    self.kind = .root
                    self.location = path.pathString
                case .fileSystem(let path):
                    self.kind = .fileSystem
                    self.location = path.pathString
                case .localSourceControl(let path):
                    self.kind = .localSourceControl
                    self.location = path.pathString
                case .remoteSourceControl(let url):
                    self.kind = .remoteSourceControl
                    self.location = url.absoluteString
                case .registry:
                    self.kind = .registry
                    // FIXME: placeholder
                    self.location = self.identity.description
                }
                self.name = reference.deprecatedName
            }

            enum Kind: String, Codable {
                case root
                case fileSystem
                case localSourceControl
                case remoteSourceControl
                case registry
            }
        }
    }
}

extension Workspace.ManagedDependency {
    fileprivate init(_ dependency: WorkspaceStateStorage.V7.Dependency) throws {
        try self.init(
            packageRef: .init(dependency.packageRef),
            state: dependency.state.underlying,
            subpath: RelativePath(validating: dependency.subpath)
        )
    }
}

extension Workspace.ManagedArtifact {
    fileprivate init(_ artifact: WorkspaceStateStorage.V7.Artifact) throws {
        try self.init(
            packageRef: .init(artifact.packageRef),
            targetName: artifact.targetName,
            source: artifact.source.underlying,
            path: AbsolutePath(validating: artifact.path),
            kind: artifact.kind.underlying
        )
    }
}

extension Workspace.ManagedPrebuilt {
    fileprivate init(_ prebuilt: WorkspaceStateStorage.V7.Prebuilt) throws {
        self.init(
            identity: prebuilt.identity,
            version: prebuilt.version,
            libraryName: prebuilt.libraryName,
            path: prebuilt.path,
            checkoutPath: prebuilt.checkoutPath,
            products: prebuilt.products,
            includePath: prebuilt.includePath,
            cModules: prebuilt.cModules
        )
    }
}

extension PackageModel.PackageReference {
    fileprivate init(_ reference: WorkspaceStateStorage.V7.PackageReference) throws {
        let identity = PackageIdentity.plain(reference.identity)
        let kind: PackageModel.PackageReference.Kind
        switch reference.kind {
        case .root:
            kind = try .root(.init(validating: reference.location))
        case .fileSystem:
            kind = try .fileSystem(.init(validating: reference.location))
        case .localSourceControl:
            kind = try .localSourceControl(.init(validating: reference.location))
        case .remoteSourceControl:
            kind = .remoteSourceControl(SourceControlURL(reference.location))
        case .registry:
            kind = .registry(identity)
        }

        self.init(
            identity: identity,
            kind: kind,
            name: reference.name
        )
    }
}

extension CheckoutState {
    fileprivate init(_ state: WorkspaceStateStorage.V7.Dependency.State.CheckoutInfo) throws {
        let revision: Revision = .init(identifier: state.revision)
        if let branch = state.branch {
            self = .branch(name: branch, revision: revision)
        } else if let version = state.version {
            self = try .version(Version(versionString: version), revision: revision)
        } else {
            self = .revision(revision)
        }
    }
}

// MARK: - V6 format (deprecated)

extension WorkspaceStateStorage {
    // v6 storage format
    struct V6: Codable {
        let version: Int
        let object: Container

        init(dependencies: Workspace.ManagedDependencies, artifacts: Workspace.ManagedArtifacts) {
            self.version = 6
            self.object = .init(
                dependencies: dependencies.map { .init($0) }.sorted { $0.packageRef.identity < $1.packageRef.identity },
                artifacts: artifacts.map { .init($0) }.sorted { $0.packageRef.identity < $1.packageRef.identity }
            )
        }

        struct Container: Codable {
            var dependencies: [Dependency]
            var artifacts: [Artifact]
        }

        struct Dependency: Codable {
            let packageRef: PackageReference
            let state: State
            let subpath: String

            init(packageRef: PackageReference, state: State, subpath: String) {
                self.packageRef = packageRef
                self.state = state
                self.subpath = subpath
            }

            init(_ dependency: Workspace.ManagedDependency) {
                self.packageRef = .init(dependency.packageRef)
                self.state = .init(underlying: dependency.state)
                self.subpath = dependency.subpath.pathString
            }

            init(from decoder: Decoder) throws {
                let container = try decoder.container(keyedBy: CodingKeys.self)
                let packageRef = try container.decode(PackageReference.self, forKey: .packageRef)
                let subpath = try container.decode(String.self, forKey: .subpath)
                let basedOn = try container.decode(Dependency?.self, forKey: .basedOn)
                let state = try State.decode(
                    container: container.nestedContainer(keyedBy: State.CodingKeys.self, forKey: .state),
                    basedOn: basedOn
                )

                self.init(
                    packageRef: packageRef,
                    state: state,
                    subpath: subpath
                )
            }

            func encode(to encoder: Encoder) throws {
                var container = encoder.container(keyedBy: CodingKeys.self)
                try container.encode(self.packageRef, forKey: .packageRef)
                try container.encode(self.state, forKey: .state)
                try container.encode(self.subpath, forKey: .subpath)
                var basedOn: Dependency? = .none
                if case .edited(let _basedOn, _) = self.state.underlying {
                    basedOn = _basedOn.map { .init($0) }
                }
                try container.encode(basedOn, forKey: .basedOn)
            }

            enum CodingKeys: CodingKey {
                case packageRef
                case state
                case subpath
                case basedOn
            }

            struct State: Encodable {
                let underlying: Workspace.ManagedDependency.State

                init(underlying: Workspace.ManagedDependency.State) {
                    self.underlying = underlying
                }

                static func decode(
                    container: KeyedDecodingContainer<Self.CodingKeys>,
                    basedOn: Dependency?
                ) throws -> State {
                    let kind = try container.decode(String.self, forKey: .name)
                    switch kind {
                    case "local", "fileSystem":
                        let path = try container.decode(Basics.AbsolutePath.self, forKey: .path)
                        return self.init(underlying: .fileSystem(path))
                    case "checkout", "sourceControlCheckout":
                        let checkout = try container.decode(CheckoutInfo.self, forKey: .checkoutState)
                        return try self.init(underlying: .sourceControlCheckout(.init(checkout)))
                    case "registryDownload":
                        let version = try container.decode(String.self, forKey: .version)
                        return try self
                            .init(underlying: .registryDownload(version: TSCUtility.Version(versionString: version)))
                    case "edited":
                        let path = try container.decode(Basics.AbsolutePath?.self, forKey: .path)
                        return try self.init(underlying: .edited(
                            basedOn: basedOn.map { try .init($0) },
                            unmanagedPath: path
                        ))
                    case "custom":
                        let version = try container.decode(String.self, forKey: .version)
                        let path = try container.decode(Basics.AbsolutePath.self, forKey: .path)
                        return try self.init(underlying: .custom(
                            version: TSCUtility.Version(versionString: version),
                            path: path
                        ))
                    default:
                        throw StringError("unknown dependency state \(kind)")
                    }
                }

                func encode(to encoder: Encoder) throws {
                    var container = encoder.container(keyedBy: CodingKeys.self)
                    switch self.underlying {
                    case .fileSystem(let path):
                        try container.encode("fileSystem", forKey: .name)
                        try container.encode(path, forKey: .path)
                    case .sourceControlCheckout(let state):
                        try container.encode("sourceControlCheckout", forKey: .name)
                        try container.encode(CheckoutInfo(state), forKey: .checkoutState)
                    case .registryDownload(let version):
                        try container.encode("registryDownload", forKey: .name)
                        try container.encode(version, forKey: .version)
                    case .edited(_, let path):
                        try container.encode("edited", forKey: .name)
                        try container.encode(path, forKey: .path)
                    case .custom(let version, let path):
                        try container.encode("custom", forKey: .name)
                        try container.encode(version, forKey: .version)
                        try container.encode(path, forKey: .path)
                    }
                }

                enum CodingKeys: CodingKey {
                    case name
                    case path
                    case version
                    case checkoutState
                }

                struct CheckoutInfo: Codable {
                    let revision: String
                    let branch: String?
                    let version: String?

                    init(_ state: CheckoutState) {
                        switch state {
                        case .version(let version, let revision):
                            self.version = version.description
                            self.branch = nil
                            self.revision = revision.identifier
                        case .branch(let branch, let revision):
                            self.version = nil
                            self.branch = branch
                            self.revision = revision.identifier
                        case .revision(let revision):
                            self.version = nil
                            self.branch = nil
                            self.revision = revision.identifier
                        }
                    }
                }
            }
        }

        struct Artifact: Codable {
            let packageRef: PackageReference
            let targetName: String
            let source: Source
            let path: String
            let kind: Kind

            init(_ artifact: Workspace.ManagedArtifact) {
                self.packageRef = .init(artifact.packageRef)
                self.targetName = artifact.targetName
                self.source = .init(underlying: artifact.source)
                self.path = artifact.path.pathString
                self.kind = .init(artifact.kind)
            }

            struct Source: Codable {
                let underlying: Workspace.ManagedArtifact.Source

                init(underlying: Workspace.ManagedArtifact.Source) {
                    self.underlying = underlying
                }

                init(from decoder: Decoder) throws {
                    let container = try decoder.container(keyedBy: CodingKeys.self)
                    let kind = try container.decode(String.self, forKey: .type)
                    switch kind {
                    case "local":
                        let checksum = try container.decodeIfPresent(String.self, forKey: .checksum)
                        self.init(underlying: .local(checksum: checksum))
                    case "remote":
                        let url = try container.decode(String.self, forKey: .url)
                        let checksum = try container.decode(String.self, forKey: .checksum)
                        self.init(underlying: .remote(url: url, checksum: checksum))
                    default:
                        throw StringError("unknown artifact source \(kind)")
                    }
                }

                func encode(to encoder: Encoder) throws {
                    var container = encoder.container(keyedBy: CodingKeys.self)
                    switch self.underlying {
                    case .local(let checksum):
                        try container.encode("local", forKey: .type)
                        try container.encodeIfPresent(checksum, forKey: .checksum)
                    case .remote(let url, let checksum):
                        try container.encode("remote", forKey: .type)
                        try container.encode(url, forKey: .url)
                        try container.encode(checksum, forKey: .checksum)
                    }
                }

                enum CodingKeys: CodingKey {
                    case type
                    case url
                    case checksum
                }
            }

            enum Kind: String, Codable {
                case xcframework
                case artifactsArchive
                case unknown

                init(_ underlying: BinaryModule.Kind) {
                    switch underlying {
                    case .xcframework:
                        self = .xcframework
                    case .artifactsArchive:
                        self = .artifactsArchive
                    case .unknown:
                        self = .unknown
                    }
                }

                var underlying: BinaryModule.Kind {
                    switch self {
                    case .xcframework:
                        return .xcframework
                    case .artifactsArchive:
                        return .artifactsArchive(types: [])
                    case .unknown:
                        return .unknown
                    }
                }
            }
        }

        struct PackageReference: Codable {
            let identity: String
            let kind: Kind
            let location: String
            let name: String

            init(_ reference: PackageModel.PackageReference) {
                self.identity = reference.identity.description
                switch reference.kind {
                case .root(let path):
                    self.kind = .root
                    self.location = path.pathString
                case .fileSystem(let path):
                    self.kind = .fileSystem
                    self.location = path.pathString
                case .localSourceControl(let path):
                    self.kind = .localSourceControl
                    self.location = path.pathString
                case .remoteSourceControl(let url):
                    self.kind = .remoteSourceControl
                    self.location = url.absoluteString
                case .registry:
                    self.kind = .registry
                    // FIXME: placeholder
                    self.location = self.identity.description
                }
                self.name = reference.deprecatedName
            }

            enum Kind: String, Codable {
                case root
                case fileSystem
                case localSourceControl
                case remoteSourceControl
                case registry
            }
        }
    }
}

extension Workspace.ManagedDependency {
    fileprivate init(_ dependency: WorkspaceStateStorage.V6.Dependency) throws {
        try self.init(
            packageRef: .init(dependency.packageRef),
            state: dependency.state.underlying,
            subpath: RelativePath(validating: dependency.subpath)
        )
    }
}

extension Workspace.ManagedArtifact {
    fileprivate init(_ artifact: WorkspaceStateStorage.V6.Artifact) throws {
        try self.init(
            packageRef: .init(artifact.packageRef),
            targetName: artifact.targetName,
            source: artifact.source.underlying,
            path: AbsolutePath(validating: artifact.path),
            kind: artifact.kind.underlying
        )
    }
}

extension PackageModel.PackageReference {
    fileprivate init(_ reference: WorkspaceStateStorage.V6.PackageReference) throws {
        let identity = PackageIdentity.plain(reference.identity)
        let kind: PackageModel.PackageReference.Kind
        switch reference.kind {
        case .root:
            kind = try .root(.init(validating: reference.location))
        case .fileSystem:
            kind = try .fileSystem(.init(validating: reference.location))
        case .localSourceControl:
            kind = try .localSourceControl(.init(validating: reference.location))
        case .remoteSourceControl:
            kind = .remoteSourceControl(SourceControlURL(reference.location))
        case .registry:
            kind = .registry(identity)
        }

        self.init(
            identity: identity,
            kind: kind,
            name: reference.name
        )
    }
}

extension CheckoutState {
    fileprivate init(_ state: WorkspaceStateStorage.V6.Dependency.State.CheckoutInfo) throws {
        let revision: Revision = .init(identifier: state.revision)
        if let branch = state.branch {
            self = .branch(name: branch, revision: revision)
        } else if let version = state.version {
            self = try .version(Version(versionString: version), revision: revision)
        } else {
            self = .revision(revision)
        }
    }
}

// MARK: - V5 format (deprecated)

extension WorkspaceStateStorage {
    // v5 storage format
    struct V5: Codable {
        let version: Int
        let object: Container

        init(dependencies: Workspace.ManagedDependencies, artifacts: Workspace.ManagedArtifacts) {
            self.version = 5
            self.object = .init(
                dependencies: dependencies.map { .init($0) }.sorted { $0.packageRef.identity < $1.packageRef.identity },
                artifacts: artifacts.map { .init($0) }.sorted { $0.packageRef.identity < $1.packageRef.identity }
            )
        }

        struct Container: Codable {
            var dependencies: [Dependency]
            var artifacts: [Artifact]
        }

        struct Dependency: Codable {
            let packageRef: PackageReference
            let state: State
            let subpath: String

            init(packageRef: PackageReference, state: State, subpath: String) {
                self.packageRef = packageRef
                self.state = state
                self.subpath = subpath
            }

            init(_ dependency: Workspace.ManagedDependency) {
                self.packageRef = .init(dependency.packageRef)
                self.state = .init(underlying: dependency.state)
                self.subpath = dependency.subpath.pathString
            }

            init(from decoder: Decoder) throws {
                let container = try decoder.container(keyedBy: CodingKeys.self)
                let packageRef = try container.decode(PackageReference.self, forKey: .packageRef)
                let subpath = try container.decode(String.self, forKey: .subpath)
                let basedOn = try container.decode(Dependency?.self, forKey: .basedOn)
                let state = try State.decode(
                    container: container.nestedContainer(keyedBy: State.CodingKeys.self, forKey: .state),
                    basedOn: basedOn
                )

                self.init(
                    packageRef: packageRef,
                    state: state,
                    subpath: subpath
                )
            }

            func encode(to encoder: Encoder) throws {
                var container = encoder.container(keyedBy: CodingKeys.self)
                try container.encode(self.packageRef, forKey: .packageRef)
                try container.encode(self.state, forKey: .state)
                try container.encode(self.subpath, forKey: .subpath)
                var basedOn: Dependency? = .none
                if case .edited(let _basedOn, _) = self.state.underlying {
                    basedOn = _basedOn.map { .init($0) }
                }
                try container.encode(basedOn, forKey: .basedOn)
            }

            enum CodingKeys: CodingKey {
                case packageRef
                case state
                case subpath
                case basedOn
            }

            struct State: Encodable {
                let underlying: Workspace.ManagedDependency.State

                init(underlying: Workspace.ManagedDependency.State) {
                    self.underlying = underlying
                }

                static func decode(
                    container: KeyedDecodingContainer<Self.CodingKeys>,
                    basedOn: Dependency?
                ) throws -> State {
                    let kind = try container.decode(String.self, forKey: .name)
                    switch kind {
                    case "local", "fileSystem":
                        let path = try container.decode(Basics.AbsolutePath.self, forKey: .path)
                        return self.init(underlying: .fileSystem(path))
                    case "checkout", "sourceControlCheckout":
                        let checkout = try container.decode(CheckoutInfo.self, forKey: .checkoutState)
                        return try self.init(underlying: .sourceControlCheckout(.init(checkout)))
                    case "registryDownload":
                        let version = try container.decode(String.self, forKey: .version)
                        return try self
                            .init(underlying: .registryDownload(version: TSCUtility.Version(versionString: version)))
                    case "edited":
                        let path = try container.decode(Basics.AbsolutePath?.self, forKey: .path)
                        return try self.init(underlying: .edited(
                            basedOn: basedOn.map { try .init($0) },
                            unmanagedPath: path
                        ))
                    case "custom":
                        let version = try container.decode(String.self, forKey: .version)
                        let path = try container.decode(Basics.AbsolutePath.self, forKey: .path)
                        return try self.init(underlying: .custom(
                            version: TSCUtility.Version(versionString: version),
                            path: path
                        ))
                    default:
                        throw StringError("unknown dependency state \(kind)")
                    }
                }

                func encode(to encoder: Encoder) throws {
                    var container = encoder.container(keyedBy: CodingKeys.self)
                    switch self.underlying {
                    case .fileSystem(let path):
                        try container.encode("fileSystem", forKey: .name)
                        try container.encode(path, forKey: .path)
                    case .sourceControlCheckout(let state):
                        try container.encode("sourceControlCheckout", forKey: .name)
                        try container.encode(CheckoutInfo(state), forKey: .checkoutState)
                    case .registryDownload(let version):
                        try container.encode("registryDownload", forKey: .name)
                        try container.encode(version, forKey: .version)
                    case .edited(_, let path):
                        try container.encode("edited", forKey: .name)
                        try container.encode(path, forKey: .path)
                    case .custom(let version, let path):
                        try container.encode("custom", forKey: .name)
                        try container.encode(version, forKey: .version)
                        try container.encode(path, forKey: .path)
                    }
                }

                enum CodingKeys: CodingKey {
                    case name
                    case path
                    case version
                    case checkoutState
                }

                struct CheckoutInfo: Codable {
                    let revision: String
                    let branch: String?
                    let version: String?

                    init(_ state: CheckoutState) {
                        switch state {
                        case .version(let version, let revision):
                            self.version = version.description
                            self.branch = nil
                            self.revision = revision.identifier
                        case .branch(let branch, let revision):
                            self.version = nil
                            self.branch = branch
                            self.revision = revision.identifier
                        case .revision(let revision):
                            self.version = nil
                            self.branch = nil
                            self.revision = revision.identifier
                        }
                    }
                }
            }
        }

        struct Artifact: Codable {
            let packageRef: PackageReference
            let targetName: String
            let source: Source
            let path: String

            init(_ artifact: Workspace.ManagedArtifact) {
                self.packageRef = .init(artifact.packageRef)
                self.targetName = artifact.targetName
                self.source = .init(underlying: artifact.source)
                self.path = artifact.path.pathString
            }

            struct Source: Codable {
                let underlying: Workspace.ManagedArtifact.Source

                init(underlying: Workspace.ManagedArtifact.Source) {
                    self.underlying = underlying
                }

                init(from decoder: Decoder) throws {
                    let container = try decoder.container(keyedBy: CodingKeys.self)
                    let kind = try container.decode(String.self, forKey: .type)
                    switch kind {
                    case "local":
                        let checksum = try container.decodeIfPresent(String.self, forKey: .checksum)
                        self.init(underlying: .local(checksum: checksum))
                    case "remote":
                        let url = try container.decode(String.self, forKey: .url)
                        let checksum = try container.decode(String.self, forKey: .checksum)
                        self.init(underlying: .remote(url: url, checksum: checksum))
                    default:
                        throw StringError("unknown artifact source \(kind)")
                    }
                }

                func encode(to encoder: Encoder) throws {
                    var container = encoder.container(keyedBy: CodingKeys.self)
                    switch self.underlying {
                    case .local(let checksum):
                        try container.encode("local", forKey: .type)
                        try container.encodeIfPresent(checksum, forKey: .checksum)
                    case .remote(let url, let checksum):
                        try container.encode("remote", forKey: .type)
                        try container.encode(url, forKey: .url)
                        try container.encode(checksum, forKey: .checksum)
                    }
                }

                enum CodingKeys: CodingKey {
                    case type
                    case url
                    case checksum
                }
            }
        }

        struct PackageReference: Codable {
            let identity: String
            let kind: Kind
            let location: String
            let name: String

            init(_ reference: PackageModel.PackageReference) {
                self.identity = reference.identity.description
                switch reference.kind {
                case .root(let path):
                    self.kind = .root
                    self.location = path.pathString
                case .fileSystem(let path):
                    self.kind = .fileSystem
                    self.location = path.pathString
                case .localSourceControl(let path):
                    self.kind = .localSourceControl
                    self.location = path.pathString
                case .remoteSourceControl(let url):
                    self.kind = .remoteSourceControl
                    self.location = url.absoluteString
                case .registry:
                    self.kind = .registry
                    // FIXME: placeholder
                    self.location = self.identity.description
                }
                self.name = reference.deprecatedName
            }

            enum Kind: String, Codable {
                case root
                case fileSystem
                case localSourceControl
                case remoteSourceControl
                case registry
            }
        }
    }
}

extension Workspace.ManagedDependency {
    fileprivate init(_ dependency: WorkspaceStateStorage.V5.Dependency) throws {
        try self.init(
            packageRef: .init(dependency.packageRef),
            state: dependency.state.underlying,
            subpath: RelativePath(validating: dependency.subpath)
        )
    }
}

extension Workspace.ManagedArtifact {
    fileprivate init(_ artifact: WorkspaceStateStorage.V5.Artifact) throws {
        let path = try Basics.AbsolutePath(validating: artifact.path)
        try self.init(
            packageRef: .init(artifact.packageRef),
            targetName: artifact.targetName,
            source: artifact.source.underlying,
            path: path,
            kind: .forPath(path)
        )
    }
}

extension PackageModel.PackageReference {
    fileprivate init(_ reference: WorkspaceStateStorage.V5.PackageReference) throws {
        let identity = PackageIdentity.plain(reference.identity)
        let kind: PackageModel.PackageReference.Kind
        switch reference.kind {
        case .root:
            kind = try .root(.init(validating: reference.location))
        case .fileSystem:
            kind = try .fileSystem(.init(validating: reference.location))
        case .localSourceControl:
            kind = try .localSourceControl(.init(validating: reference.location))
        case .remoteSourceControl:
            kind = .remoteSourceControl(SourceControlURL(reference.location))
        case .registry:
            kind = .registry(identity)
        }

        self.init(
            identity: identity,
            kind: kind,
            name: reference.name
        )
    }
}

extension CheckoutState {
    fileprivate init(_ state: WorkspaceStateStorage.V5.Dependency.State.CheckoutInfo) throws {
        let revision: Revision = .init(identifier: state.revision)
        if let branch = state.branch {
            self = .branch(name: branch, revision: revision)
        } else if let version = state.version {
            self = try .version(Version(versionString: version), revision: revision)
        } else {
            self = .revision(revision)
        }
    }
}

// MARK: - V1...4 format (deprecated)

extension WorkspaceStateStorage {
    /// * 4: Artifacts.
    /// * 3: Package kind.
    /// * 2: Package identity.
    /// * 1: Initial version.
    // v4 storage format
    struct V4: Decodable {
        let version: Int
        let object: Container

        struct Container: Decodable {
            var dependencies: [Dependency]
            var artifacts: [Artifact]
        }

        struct Dependency: Decodable {
            let packageRef: PackageReference
            let state: State
            let subpath: String

            init(packageRef: PackageReference, state: State, subpath: String) {
                self.packageRef = packageRef
                self.state = state
                self.subpath = subpath
            }

            init(from decoder: Decoder) throws {
                let container = try decoder.container(keyedBy: CodingKeys.self)
                let packageRef = try container.decode(PackageReference.self, forKey: .packageRef)
                let subpath = try container.decode(String.self, forKey: .subpath)
                let basedOn = try container.decode(Dependency?.self, forKey: .basedOn)
                let state = try State.decode(
                    container: container.nestedContainer(keyedBy: State.CodingKeys.self, forKey: .state),
                    packageRef: packageRef,
                    basedOn: basedOn
                )

                self.init(
                    packageRef: packageRef,
                    state: state,
                    subpath: subpath
                )
            }

            enum CodingKeys: CodingKey {
                case packageRef
                case state
                case subpath
                case basedOn
            }

            struct State {
                let underlying: Workspace.ManagedDependency.State

                init(underlying: Workspace.ManagedDependency.State) {
                    self.underlying = underlying
                }

                static func decode(
                    container: KeyedDecodingContainer<Self.CodingKeys>,
                    packageRef: PackageReference,
                    basedOn: Dependency?
                ) throws -> State {
                    let kind = try container.decode(String.self, forKey: .name)
                    switch kind {
                    case "local":
                        return try self.init(underlying: .fileSystem(.init(validating: packageRef.location)))
                    case "checkout":
                        let checkout = try container.decode(CheckoutInfo.self, forKey: .checkoutState)
                        return try self.init(underlying: .sourceControlCheckout(.init(checkout)))
                    case "edited":
                        let path = try container.decode(Basics.AbsolutePath?.self, forKey: .path)
                        return try self.init(underlying: .edited(
                            basedOn: basedOn.map { try .init($0) },
                            unmanagedPath: path
                        ))
                    default:
                        throw StringError("unknown dependency state \(kind)")
                    }
                }

                enum CodingKeys: CodingKey {
                    case name
                    case path
                    case checkoutState
                }

                struct CheckoutInfo: Codable {
                    let revision: String
                    let branch: String?
                    let version: String?

                    init(_ state: CheckoutState) {
                        switch state {
                        case .version(let version, let revision):
                            self.version = version.description
                            self.branch = nil
                            self.revision = revision.identifier
                        case .branch(let branch, let revision):
                            self.version = nil
                            self.branch = branch
                            self.revision = revision.identifier
                        case .revision(let revision):
                            self.version = nil
                            self.branch = nil
                            self.revision = revision.identifier
                        }
                    }
                }
            }
        }

        struct Artifact: Decodable {
            let packageRef: PackageReference
            let targetName: String
            let source: Source
            let path: String

            struct Source: Decodable {
                let underlying: Workspace.ManagedArtifact.Source

                init(underlying: Workspace.ManagedArtifact.Source) {
                    self.underlying = underlying
                }

                init(from decoder: Decoder) throws {
                    let container = try decoder.container(keyedBy: CodingKeys.self)
                    let kind = try container.decode(String.self, forKey: .type)
                    switch kind {
                    case "local":
                        let checksum = try container.decodeIfPresent(String.self, forKey: .checksum)
                        self.init(underlying: .local(checksum: checksum))
                    case "remote":
                        let url = try container.decode(String.self, forKey: .url)
                        let checksum = try container.decode(String.self, forKey: .checksum)
                        self.init(underlying: .remote(url: url, checksum: checksum))
                    default:
                        throw StringError("unknown artifact source \(kind)")
                    }
                }

                enum CodingKeys: CodingKey {
                    case type
                    case url
                    case checksum
                }
            }
        }

        struct PackageReference: Decodable {
            let identity: String
            let kind: String
            let location: String
            let name: String

            init(from decoder: Decoder) throws {
                let container = try decoder.container(keyedBy: CodingKeys.self)
                self.identity = try container.decode(String.self, forKey: .identity)
                self.kind = try container.decode(String.self, forKey: .kind)
                self.name = try container.decode(String.self, forKey: .name)
                if let location = try container.decodeIfPresent(String.self, forKey: .location) {
                    self.location = location
                } else if let path = try container.decodeIfPresent(String.self, forKey: .path) {
                    self.location = path
                } else {
                    throw StringError("invalid package ref, missing location and path")
                }
            }

            enum CodingKeys: CodingKey {
                case identity
                case kind
                case location
                case path
                case name
            }
        }
    }
}

extension Workspace.ManagedDependency {
    fileprivate init(_ dependency: WorkspaceStateStorage.V4.Dependency) throws {
        try self.init(
            packageRef: .init(dependency.packageRef),
            state: dependency.state.underlying,
            subpath: RelativePath(validating: dependency.subpath)
        )
    }
}

extension Workspace.ManagedArtifact {
    fileprivate init(_ artifact: WorkspaceStateStorage.V4.Artifact) throws {
        let path = try Basics.AbsolutePath(validating: artifact.path)
        try self.init(
            packageRef: .init(artifact.packageRef),
            targetName: artifact.targetName,
            source: artifact.source.underlying,
            path: path,
            kind: .forPath(path)
        )
    }
}

extension PackageModel.PackageReference {
    fileprivate init(_ reference: WorkspaceStateStorage.V4.PackageReference) throws {
        let identity = PackageIdentity.plain(reference.identity)
        let kind: PackageModel.PackageReference.Kind
        switch reference.kind {
        case "root":
            kind = try .root(.init(validating: reference.location))
        case "local":
            kind = try .fileSystem(.init(validating: reference.location))
        case "remote":
            if let path = try? Basics.AbsolutePath(validating: reference.location) {
                kind = .localSourceControl(path)
            } else {
                kind = .remoteSourceControl(SourceControlURL(reference.location))
            }
        default:
            throw StringError("invalid package kind \(reference.kind)")
        }

        self.init(
            identity: identity,
            kind: kind,
            name: reference.name
        )
    }
}

extension CheckoutState {
    fileprivate init(_ state: WorkspaceStateStorage.V4.Dependency.State.CheckoutInfo) throws {
        let revision: Revision = .init(identifier: state.revision)
        if let branch = state.branch {
            self = .branch(name: branch, revision: revision)
        } else if let version = state.version {
            self = try .version(Version(versionString: version), revision: revision)
        } else {
            self = .revision(revision)
        }
    }
}

// backwards compatibility for older formats

extension BinaryModule.Kind {
    fileprivate static func forPath(_ path: Basics.AbsolutePath) -> Self {
        if let kind = allCases.first(where: { $0.fileExtension == path.extension }) {
            return kind
        }
        return .unknown
    }
}<|MERGE_RESOLUTION|>--- conflicted
+++ resolved
@@ -464,10 +464,7 @@
             let version: TSCUtility.Version
             let libraryName: String
             let path: Basics.AbsolutePath
-<<<<<<< HEAD
-=======
             let checkoutPath: Basics.AbsolutePath?
->>>>>>> 4dce9893
             let products: [String]
             let includePath: [Basics.RelativePath]?
             let cModules: [String]
