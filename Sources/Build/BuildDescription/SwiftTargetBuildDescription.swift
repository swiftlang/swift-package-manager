--- conflicted
+++ resolved
@@ -431,21 +431,6 @@
         try self.fileSystem.writeIfChanged(path: path, string: content)
     }
 
-<<<<<<< HEAD
-    private func packageNameArgumentIfSupported(with pkg: ResolvedPackage, packageAccess: Bool) -> [String] {
-        let flag = "-package-name"
-        if pkg.manifest.usePackageNameFlag,
-           DriverSupport.checkToolchainDriverFlags(flags: [flag], toolchain:  self.buildParameters.toolchain, fileSystem: self.fileSystem) {
-            if packageAccess {
-                let pkgID = pkg.identity.description.spm_mangledToC99ExtendedIdentifier()
-                return [flag, pkgID]
-            }
-        }
-        return []
-    }
-
-=======
->>>>>>> 68b62365
     private func macroArguments() throws -> [String] {
         var args = [String]()
 
