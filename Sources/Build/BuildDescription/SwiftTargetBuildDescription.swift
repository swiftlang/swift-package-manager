--- conflicted
+++ resolved
@@ -491,12 +491,7 @@
     /// The arguments needed to compile this target.
     package func compileArguments() throws -> [String] {
         var args = [String]()
-<<<<<<< HEAD
         args += try self.defaultBuildParameters.tripleArgs(for: self.target)
-        args += ["-swift-version", self.swiftVersion.rawValue]
-=======
-        args += try self.buildParameters.targetTripleArgs(for: self.target)
->>>>>>> d8c8d0f1
 
         // pass `-v` during verbose builds.
         if self.defaultBuildParameters.outputParameters.isVerbose {
