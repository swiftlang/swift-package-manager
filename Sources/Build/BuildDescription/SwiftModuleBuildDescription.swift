//===----------------------------------------------------------------------===//
//
// This source file is part of the Swift open source project
//
// Copyright (c) 2015-2023 Apple Inc. and the Swift project authors
// Licensed under Apache License v2.0 with Runtime Library Exception
//
// See http://swift.org/LICENSE.txt for license information
// See http://swift.org/CONTRIBUTORS.txt for the list of Swift project authors
//
//===----------------------------------------------------------------------===//

import Basics

import Foundation
import PackageGraph
import PackageLoading
import TSCUtility

@_spi(SwiftPMInternal)
import PackageModel

@_spi(SwiftPMInternal)
import SPMBuildCore

#if USE_IMPL_ONLY_IMPORTS
@_implementationOnly import DriverSupport
#else
import DriverSupport
#endif

import struct TSCBasic.ByteString

@available(*, deprecated, renamed: "SwiftModuleBuildDescription")
public typealias SwiftTargetBuildDescription = SwiftModuleBuildDescription

/// Build description for a Swift module.
public final class SwiftModuleBuildDescription {
    /// The package this target belongs to.
    public let package: ResolvedPackage

    /// The target described by this target.
    public let target: ResolvedModule

    private let swiftTarget: SwiftModule

    /// The tools version of the package that declared the target.  This can
    /// can be used to conditionalize semantically significant changes in how
    /// a target is built.
    public let toolsVersion: ToolsVersion

    /// The build parameters for this target.
    let buildParameters: BuildParameters

    /// The destination for while this module is built.
    public var destination: BuildParameters.Destination {
        self.buildParameters.destination
    }

    /// The build parameters for the macro dependencies of this target.
    let macroBuildParameters: BuildParameters

    /// Path to the temporary directory for this target.
    let tempsPath: AbsolutePath

    /// The directory containing derived sources of this target.
    ///
    /// These are the source files generated during the build.
    private var derivedSources: Sources

    /// These are the source files derived from plugins.
    private var pluginDerivedSources: Sources

    /// These are the resource files derived from plugins.
    private var pluginDerivedResources: [Resource]

    /// Path to the bundle generated for this module (if any).
    var bundlePath: AbsolutePath? {
        if let bundleName = target.underlying.potentialBundleName, needsResourceBundle {
            let suffix = self.buildParameters.suffix
            return self.buildParameters.bundlePath(named: bundleName + suffix)
        } else {
            return nil
        }
    }

    private var needsResourceBundle: Bool {
        return resources.filter { $0.rule != .embedInCode }.isEmpty == false
    }

    var resourceFilesToEmbed: [AbsolutePath] {
        return resources.filter { $0.rule == .embedInCode }.map { $0.path }
    }

    /// The path to Swift source file embedding resource contents if needed.
    private(set) var resourcesEmbeddingSource: AbsolutePath?

    /// The list of all source files in the target, including the derived ones.
    public var sources: [AbsolutePath] {
        self.target.sources.paths + self.derivedSources.paths + self.pluginDerivedSources.paths
    }

    public var sourcesFileListPath: AbsolutePath {
        self.tempsPath.appending(component: "sources")
    }

    /// The list of all resource files in the target, including the derived ones.
    public var resources: [Resource] {
        self.target.underlying.resources + self.pluginDerivedResources
    }

    /// The list of files in the target that were marked as ignored.
    public var ignored: [AbsolutePath] {
        self.target.underlying.ignored
    }

    /// The list of other kinds of files in the target.
    public var others: [AbsolutePath] {
        self.target.underlying.others
    }

    /// The objects in this target, containing either machine code or bitcode
    /// depending on the build parameters used.
    public var objects: [AbsolutePath] {
        get throws {
            let relativeSources = self.target.sources.relativePaths
                + self.derivedSources.relativePaths
                + self.pluginDerivedSources.relativePaths
            let ltoEnabled = self.buildParameters.linkingParameters.linkTimeOptimizationMode != nil
            let objectFileExtension = ltoEnabled ? "bc" : "o"
            return try relativeSources.map {
                try AbsolutePath(
                    validating: "\($0.basename).\(objectFileExtension)",
                    relativeTo: self.tempsPath)
            }
        }
    }

    var modulesPath: AbsolutePath {
        let suffix = self.buildParameters.suffix
        return self.buildParameters.buildPath.appending(component: "Modules\(suffix)")
    }

    /// The path to the swiftmodule file after compilation.
    public var moduleOutputPath: AbsolutePath { // note: needs to be public because of sourcekit-lsp
        // If we're an executable and we're not allowing test targets to link against us, we hide the module.
        let triple = buildParameters.triple
        let allowLinkingAgainstExecutables = [.coff, .macho, .elf].contains(triple.objectFormat) && self.toolsVersion >= .v5_5
        let dirPath = (target.type == .executable && !allowLinkingAgainstExecutables) ? self.tempsPath : self.modulesPath
        return dirPath.appending(component: "\(self.target.c99name).swiftmodule")
    }

    /// The path to the wrapped swift module which is created using the modulewrap tool. This is required
    /// for supporting debugging on non-Darwin platforms (On Darwin, we just pass the swiftmodule to the linker
    /// using the `-add_ast_path` flag).
    var wrappedModuleOutputPath: AbsolutePath {
        self.tempsPath.appending(component: self.target.c99name + ".swiftmodule.o")
    }

    /// The path to the swiftinterface file after compilation.
    var parseableModuleInterfaceOutputPath: AbsolutePath {
        self.modulesPath.appending(component: self.target.c99name + ".swiftinterface")
    }

    /// Path to the resource Info.plist file, if generated.
    public private(set) var resourceBundleInfoPlistPath: AbsolutePath?

    /// Paths to the binary libraries the target depends on.
    var libraryBinaryPaths: Set<AbsolutePath> = []

    /// Any addition flags to be added. These flags are expected to be computed during build planning.
    var additionalFlags: [String] = []

    /// Describes the purpose of a test target, including any special roles such as containing a list of discovered
    /// tests or serving as the manifest target which contains the main entry point.
    public enum TestTargetRole {
        /// An ordinary test target, defined explicitly in a package, containing test code.
        case `default`

        /// A test target which was synthesized automatically, containing a list of discovered tests
        /// from `plain` test targets.
        case discovery

        /// A test target which was either synthesized automatically and contains an entry point file configured to run
        /// all discovered tests, or contains a custom entry point file. In the latter case, the custom entry point file
        /// may have been discovered in the package automatically (e.g. `XCTMain.swift`) or may have been provided
        /// explicitly via a CLI flag.
        case entryPoint(isSynthesized: Bool)
    }

    public let testTargetRole: TestTargetRole?

    /// If this target is a test target.
    public var isTestTarget: Bool {
        self.testTargetRole != nil
    }

    /// True if this module needs to be parsed as a library based on the target type and the configuration
    /// of the source code
    var needsToBeParsedAsLibrary: Bool {
        switch self.target.type {
        case .library, .test:
            return true
        case .executable, .snippet, .macro:
            // This deactivates heuristics in the Swift compiler that treats single-file modules and source files
            // named "main.swift" specially w.r.t. whether they can have an entry point.
            //
            // See https://bugs.swift.org/browse/SR-14488 for discussion about improvements so that SwiftPM can
            // convey the intent to build an executable module to the compiler regardless of the number of files
            // in the module or their names.
            if self.toolsVersion < .v5_5 || self.sources.count != 1 {
                return false
            }
            // looking into the file content to see if it is using the @main annotation which requires parse-as-library
            return (try? self.containsAtMain(fileSystem: self.fileSystem, path: self.sources[0])) ?? false
        default:
            return false
        }
    }

    // looking into the file content to see if it is using the @main annotation
    // this is not bullet-proof since theoretically the file can contain the @main string for other reasons
    // but it is the closest to accurate we can do at this point
    func containsAtMain(fileSystem: FileSystem, path: AbsolutePath) throws -> Bool {
        let content: String = try self.fileSystem.readFileContents(path)
        let lines = content.split(whereSeparator: { $0.isNewline }).map { $0.trimmingCharacters(in: .whitespaces) }

        var multilineComment = false
        for line in lines {
            if line.hasPrefix("//") {
                continue
            }
            if line.hasPrefix("/*") {
                multilineComment = true
            }
            if line.hasSuffix("*/") {
                multilineComment = false
            }
            if multilineComment {
                continue
            }
            if line.hasPrefix("@main") {
                return true
            }
        }
        return false
    }

    /// The filesystem to operate on.
    let fileSystem: FileSystem

    /// The modulemap file for this target, if any.
    private(set) var moduleMap: AbsolutePath?

    /// The results of applying any build tool plugins to this target.
    public let buildToolPluginInvocationResults: [BuildToolPluginInvocationResult]

    /// The results of running any prebuild commands for this target.
    public let prebuildCommandResults: [CommandPluginResult]

    public var requiredMacros: [ResolvedModule] {
        get throws {
            try self.target.recursiveModuleDependencies().filter {
                $0.type == .macro
            }
        }
    }

    /// ObservabilityScope with which to emit diagnostics
    private let observabilityScope: ObservabilityScope

    /// Whether or not to generate code for test observation.
    private let shouldGenerateTestObservation: Bool

    /// Whether to disable sandboxing (e.g. for macros).
    private let shouldDisableSandbox: Bool

    /// Whether to add -static on Windows to reduce symbol exports
    public var isWindowsStatic: Bool

    /// Create a new target description with target and build parameters.
    init(
        package: ResolvedPackage,
        target: ResolvedModule,
        toolsVersion: ToolsVersion,
        additionalFileRules: [FileRuleDescription] = [],
        buildParameters: BuildParameters,
        macroBuildParameters: BuildParameters,
        buildToolPluginInvocationResults: [BuildToolPluginInvocationResult] = [],
        prebuildCommandResults: [CommandPluginResult] = [],
        testTargetRole: TestTargetRole? = nil,
        shouldGenerateTestObservation: Bool = false,
        shouldDisableSandbox: Bool,
        fileSystem: FileSystem,
        observabilityScope: ObservabilityScope
    ) throws {
        guard let swiftTarget = target.underlying as? SwiftModule else {
            throw InternalError("underlying target type mismatch \(target)")
        }

        self.swiftTarget = swiftTarget
        self.package = package
        self.target = target
        self.toolsVersion = toolsVersion
        self.buildParameters = buildParameters
        self.macroBuildParameters = macroBuildParameters

        // Unless mentioned explicitly, use the target type to determine if this is a test target.
        if let testTargetRole {
            self.testTargetRole = testTargetRole
        } else if target.type == .test {
            self.testTargetRole = .default
        } else {
            self.testTargetRole = nil
        }

        self.tempsPath = target.tempsPath(self.buildParameters)
        self.derivedSources = Sources(paths: [], root: self.tempsPath.appending("DerivedSources"))
        self.buildToolPluginInvocationResults = buildToolPluginInvocationResults
        self.prebuildCommandResults = prebuildCommandResults
        self.shouldGenerateTestObservation = shouldGenerateTestObservation
        self.shouldDisableSandbox = shouldDisableSandbox
        self.fileSystem = fileSystem
        self.observabilityScope = observabilityScope

        (self.pluginDerivedSources, self.pluginDerivedResources) = ModulesGraph.computePluginGeneratedFiles(
            target: target,
            toolsVersion: toolsVersion,
            additionalFileRules: additionalFileRules,
            buildParameters: self.buildParameters,
            buildToolPluginInvocationResults: buildToolPluginInvocationResults,
            prebuildCommandResults: prebuildCommandResults,
            observabilityScope: observabilityScope
        )

        // default to -static on Windows
        self.isWindowsStatic = buildParameters.triple.isWindows()

        if self.shouldEmitObjCCompatibilityHeader {
            self.moduleMap = try self.generateModuleMap()
        }

        // Do nothing if we're not generating a bundle.
        if self.bundlePath != nil {
            try self.generateResourceAccessor()

            let infoPlistPath = self.tempsPath.appending("Info.plist")
            if try generateResourceInfoPlist(fileSystem: self.fileSystem, target: target, path: infoPlistPath) {
                self.resourceBundleInfoPlistPath = infoPlistPath
            }
        }

        if !resourceFilesToEmbed.isEmpty {
            resourcesEmbeddingSource = try addResourceEmbeddingSource()
        }

        try self.generateTestObservation()
    }

    private func generateTestObservation() throws {
        guard target.type == .test else {
            return
        }

        let subpath = try RelativePath(validating: "test_observation.swift")
        let path = self.derivedSources.root.appending(subpath)

        guard shouldGenerateTestObservation else {
            _ = try? fileSystem.removeFileTree(path)
            return
        }

        guard
            self.buildParameters.triple.isDarwin() &&
            self.buildParameters.testingParameters.experimentalTestOutput
        else {
            return
        }

        let content = generateTestObservationCode(buildParameters: self.buildParameters)

        // FIXME: We should generate this file during the actual build.
        self.derivedSources.relativePaths.append(subpath)
        try self.fileSystem.writeIfChanged(path: path, string: content)
    }

    private func addResourceEmbeddingSource() throws -> AbsolutePath {
        let subpath = try RelativePath(validating: "embedded_resources.swift")
        self.derivedSources.relativePaths.append(subpath)
        return self.derivedSources.root.appending(subpath)
    }

    /// Generate the resource bundle accessor, if appropriate.
    private func generateResourceAccessor() throws {
        // Do nothing if we're not generating a bundle.
        guard let bundlePath else { return }

        let mainPathSubstitution: String
        if self.buildParameters.triple.isWASI() {
            // We prefer compile-time evaluation of the bundle path here for WASI. There's no benefit in evaluating this
            // at runtime, especially as `Bundle` support in WASI Foundation is partial. We expect all resource paths to
            // evaluate to `/\(resourceBundleName)/\(resourcePath)`, which allows us to pass this path to JS APIs like
            // `fetch` directly, or to `<img src=` HTML attributes. The resources are loaded from the server, and we
            // can't hardcode the host part in the URL. Making URLs relative by starting them with
            // `/\(resourceBundleName)` makes it work in the browser.
            let mainPath = try AbsolutePath(validating: Bundle.main.bundlePath)
                .appending(component: bundlePath.basename).pathString
            mainPathSubstitution = #""\#(mainPath.asSwiftStringLiteralConstant)""#
        } else {
            mainPathSubstitution =
                #"Bundle.main.bundleURL.appendingPathComponent("\#(bundlePath.basename.asSwiftStringLiteralConstant)").path"#
        }

        let content =
            """
            import Foundation

            extension Foundation.Bundle {
                static let module: Bundle = {
                    let mainPath = \(mainPathSubstitution)
                    let buildPath = "\(bundlePath.pathString.asSwiftStringLiteralConstant)"

                    let preferredBundle = Bundle(path: mainPath)

                    guard let bundle = preferredBundle ?? Bundle(path: buildPath) else {
                        // Users can write a function called fatalError themselves, we should be resilient against that.
                        Swift.fatalError("could not load resource bundle: from \\(mainPath) or \\(buildPath)")
                    }

                    return bundle
                }()
            }
            """

        let subpath = try RelativePath(validating: "resource_bundle_accessor.swift")

        // Add the file to the derived sources.
        self.derivedSources.relativePaths.append(subpath)

        // Write this file out.
        // FIXME: We should generate this file during the actual build.
        let path = self.derivedSources.root.appending(subpath)
        try self.fileSystem.writeIfChanged(path: path, string: content)
    }

    private func macroArguments() throws -> [String] {
        var args = [String]()

        #if BUILD_MACROS_AS_DYLIBS
        try self.requiredMacros.forEach { macro in
            args += [
                "-Xfrontend", "-load-plugin-library",
                "-Xfrontend", macroBuildParameters.macroBinaryPath(macro).pathString
            ]
        }
        #else
        let macroModules = try self.requiredMacros
        try macroModules.forEach { macro in
            let executablePath = try macroBuildParameters.macroBinaryPath(macro).pathString
            args += ["-Xfrontend", "-load-plugin-executable", "-Xfrontend", "\(executablePath)#\(macro.c99name)"]
        }
        #endif

        if self.shouldDisableSandbox {
            let toolchainSupportsDisablingSandbox = DriverSupport.checkSupportedFrontendFlags(
                flags: ["-disable-sandbox"],
                toolchain: self.buildParameters.toolchain,
                fileSystem: fileSystem
            )
            if toolchainSupportsDisablingSandbox {
                args += ["-disable-sandbox"]
            } else {
                // If there's at least one macro being used, we warn about our inability to disable sandboxing.
                if !macroModules.isEmpty {
                    observabilityScope.emit(warning: "cannot disable sandboxing for Swift compilation because the selected toolchain does not support it")
                }
            }
        }

        return args
    }

    /// The arguments needed to compile this target.
    public func compileArguments() throws -> [String] {
        var args = [String]()
        args += try self.buildParameters.tripleArgs(for: self.target)

        // pass `-v` during verbose builds.
        if self.buildParameters.outputParameters.isVerbose {
            args += ["-v"]
        }

        if self.useWholeModuleOptimization {
            args.append("-whole-module-optimization")
            args.append("-num-threads")
            args.append(String(ProcessInfo.processInfo.activeProcessorCount))
        } else {
            args.append("-incremental")
            args.append("-enable-batch-mode")
        }

        // Workaround for https://github.com/swiftlang/swift-package-manager/issues/8648
        if self.useMergeableSymbols {
            args.append("-Xfrontend")
            args.append("-mergeable-symbols")
        }

        args += ["-serialize-diagnostics"]

        args += self.buildParameters.indexStoreArguments(for: self.target)
        args += self.optimizationArguments
        args += self.testingArguments

        args += ["-j\(self.buildParameters.workers)"]
        args += self.activeCompilationConditions
        args += self.additionalFlags
        args += try self.moduleCacheArgs
        args += self.stdlibArguments
        args += self.buildParameters.sanitizers.compileSwiftFlags()
        args += ["-parseable-output"]

        // If we're compiling the main module of an executable other than the one that
        // implements a test suite, and if the package tools version indicates that we
        // should, we rename the `_main` entry point to `_<modulename>_main`.
        //
        // This will allow tests to link against the module without any conflicts. And
        // when we link the executable, we will ask the linker to rename the entry point
        // symbol to just `_main` again (or if the linker doesn't support it, we'll
        // generate a source containing a redirect).
        if (self.target.underlying as? SwiftModule)?.supportsTestableExecutablesFeature == true
            && !self.isTestTarget && self.toolsVersion >= .v5_5
        {
            // We only do this if the linker supports it, as indicated by whether we
            // can construct the linker flags. In the future we will use a generated
            // code stub for the cases in which the linker doesn't support it, so that
            // we can rename the symbol unconditionally.
            // No `-` for these flags because the set of Strings in driver.supportedFrontendFlags do
            // not have a leading `-`
            if self.buildParameters.driverParameters.canRenameEntrypointFunctionName,
               self.buildParameters.linkerFlagsForRenamingMainFunction(of: self.target) != nil
            {
                args += ["-Xfrontend", "-entry-point-function-name", "-Xfrontend", "\(self.target.c99name)_main"]
            }
        }

        // If the target needs to be parsed without any special semantics involving "main.swift", do so now.
        if self.needsToBeParsedAsLibrary {
            args += ["-parse-as-library"]
        }

        // Add -static to reduce symbol export count
        if self.isWindowsStatic {
            args += ["-static"]
        }

        // Only add the build path to the framework search path if there are binary frameworks to link against.
        if !self.libraryBinaryPaths.isEmpty {
            args += ["-F", self.buildParameters.buildPath.pathString]
        }

        // Emit the ObjC compatibility header if enabled.
        if self.shouldEmitObjCCompatibilityHeader {
            args += ["-emit-objc-header", "-emit-objc-header-path", self.objCompatibilityHeaderPath.pathString]
        }

        // Add arguments needed for code coverage if it is enabled.
        if self.buildParameters.testingParameters.enableCodeCoverage {
            args += ["-profile-coverage-mapping", "-profile-generate"]
        }

        // Add arguments to colorize output if stdout is tty
        if self.buildParameters.outputParameters.isColorized {
            args += ["-color-diagnostics"]
        }

        args += try self.cxxInteroperabilityModeArguments(
            propagateFromCurrentModuleOtherSwiftFlags: false)

        // Add arguments from declared build settings.
        args += try self.buildSettingsFlags()

        // Add the output for the `.swiftinterface`, if requested or if library evolution has been enabled some other
        // way.
        if self.buildParameters.driverParameters.enableParseableModuleInterfaces || args.contains("-enable-library-evolution") {
            args += ["-emit-module-interface-path", self.parseableModuleInterfaceOutputPath.pathString]
        }

        switch self.buildParameters.prepareForIndexing {
        case .off:
            break
        case .on:
            args += ["-Xfrontend", "-experimental-lazy-typecheck",]
            if !args.contains("-enable-testing") {
                // enable-testing needs the non-exportable-decls
                args += ["-Xfrontend", "-experimental-skip-non-exportable-decls"]
            }
            fallthrough
        case .noLazy:
            args += [
                "-Xfrontend", "-experimental-skip-all-function-bodies",
                "-Xfrontend", "-experimental-allow-module-with-compiler-errors",
                "-Xfrontend", "-empty-abi-descriptor"
            ]
        }

        args += self.buildParameters.toolchain.extraFlags.swiftCompilerFlags
        // User arguments (from -Xswiftc) should follow generated arguments to allow user overrides
        args += self.buildParameters.flags.swiftCompilerFlags

        args += self.buildParameters.toolchain.extraFlags.cCompilerFlags.asSwiftcCCompilerFlags()
        // User arguments (from -Xcc) should follow generated arguments to allow user overrides
        args += self.buildParameters.flags.cCompilerFlags.asSwiftcCCompilerFlags()

        // TODO: Pass -Xcxx flags to swiftc (#6491)
        // Uncomment when downstream support arrives.
        // args += self.buildParameters.toolchain.extraFlags.cxxCompilerFlags.asSwiftcCXXCompilerFlags()
        // // User arguments (from -Xcxx) should follow generated arguments to allow user overrides
        // args += self.buildParameters.flags.cxxCompilerFlags.asSwiftcCXXCompilerFlags()

        // Enable the correct LTO mode if requested.
        switch self.buildParameters.linkingParameters.linkTimeOptimizationMode {
        case nil:
            break
        case .full:
            args += ["-lto=llvm-full"]
        case .thin:
            args += ["-lto=llvm-thin"]
        }

        // Pass default include paths from the toolchain.
        for includeSearchPath in self.buildParameters.toolchain.includeSearchPaths {
            args += ["-I", includeSearchPath.pathString]
        }

        // suppress warnings if the package is remote
        if self.package.isRemote {
            args += ["-suppress-warnings"]
            // suppress-warnings and warnings-as-errors are mutually exclusive
            if let index = args.firstIndex(of: "-warnings-as-errors") {
                args.remove(at: index)
            }
        }

        // Pass `-user-module-version` for versioned packages that aren't pre-releases.
        if
          let version = package.manifest.version,
          version.prereleaseIdentifiers.isEmpty &&
          version.buildMetadataIdentifiers.isEmpty &&
          toolsVersion >= .v6_0
        {
            args += ["-user-module-version", version.description]
        }

        args += self.package.packageNameArgument(
            target: self.target,
            isPackageNameSupported: self.buildParameters.driverParameters.isPackageAccessModifierSupported
        )
        args += try self.macroArguments()

        // rdar://117578677
        // Pass -fno-omit-frame-pointer to support backtraces
        // this can be removed once the backtracer uses DWARF instead of frame pointers
        if let omitFramePointers = self.buildParameters.debuggingParameters.omitFramePointers {
            if omitFramePointers {
                args += ["-Xcc", "-fomit-frame-pointer"]
            } else {
                args += ["-Xcc", "-fno-omit-frame-pointer"]
            }
        }

        return args
    }

    /// Determines the arguments needed to run `swift-symbolgraph-extract` for
    /// this module.
    package func symbolGraphExtractArguments() throws -> [String] {
        var args = [String]()

        args += ["-module-name", self.target.c99name]
        args += try self.buildParameters.tripleArgs(for: self.target)
        args += ["-module-cache-path", try self.buildParameters.moduleCache.pathString]

        args += try self.cxxInteroperabilityModeArguments(
            propagateFromCurrentModuleOtherSwiftFlags: true)

        args += self.buildParameters.toolchain.extraFlags.swiftCompilerFlags

        // Include search paths determined during planning
        args += self.additionalFlags
        // FIXME: only pass paths to the actual dependencies of the module
        // Include search paths for swift module dependencies.
        args += ["-I", self.modulesPath.pathString]

        // FIXME: Only include valid args
        // This condition should instead only include args which are known to be
        // compatible instead of filtering out specific unknown args.
        //
        // swift-symbolgraph-extract does not support parsing `-use-ld=lld` and
        // will silently error failing the operation.
        args = args.filter { !$0.starts(with: "-use-ld=") }
        return args
    }

    // FIXME: this function should operation on a strongly typed buildSetting
    // Move logic from PackageBuilder here.
    /// Determines the arguments needed for cxx interop for this module.
    func cxxInteroperabilityModeArguments(
        // FIXME: Remove argument
        // This argument is added as a stop gap to support generating arguments
        // for tools which currently don't leverage "OTHER_SWIFT_FLAGS". In the
        // fullness of time this function should operate on a strongly typed
        // "interopMode" property of SwiftTargetBuildDescription instead of
        // digging through "OTHER_SWIFT_FLAGS" manually.
        propagateFromCurrentModuleOtherSwiftFlags: Bool
    ) throws -> [String] {
        func cxxInteroperabilityModeAndStandard(
            for module: ResolvedModule
        ) -> [String]? {
            let scope = self.buildParameters.createScope(for: module)
            let flags = scope.evaluate(.OTHER_SWIFT_FLAGS)
            let mode = flags.first { $0.hasPrefix("-cxx-interoperability-mode=") }
            guard let mode else { return nil }
            // FIXME: Use a stored self.cxxLanguageStandard property
            // It definitely should _never_ reach back into the manifest
            if let cxxStandard = self.package.manifest.cxxLanguageStandard {
                return [mode, "-Xcc", "-std=\(cxxStandard)"]
            } else {
                return [mode]
            }
        }

        if propagateFromCurrentModuleOtherSwiftFlags {
            // Look for cxx interop mode in the current module, if set exit early,
            // the flag is already present.
            if let args = cxxInteroperabilityModeAndStandard(for: self.target) {
                return args
            }
        }

        // Implicitly propagate cxx interop flags for generated test targets.
        // If the current module doesn't have cxx interop mode set, search
        // through the module's dependencies looking for the a module that
        // enables cxx interop and copy it's flag.
        switch self.testTargetRole {
        case .discovery, .entryPoint:
            for module in try self.target.recursiveModuleDependencies() {
                if let args = cxxInteroperabilityModeAndStandard(for: module) {
                    return args
                }
            }
        default: break
        }
        return []
    }

    /// - Parameters:
    ///   - scanInvocation: When `true`, omit the side-effect producing arguments such as emitting a module or
    ///     supplementary outputs.
    ///   - writeOutputFileMap: When `false`, we assume that an output file map for this command line already exists at
    ///     the expected location on disk. This is intended for SourceKit-LSP to get build settings for a file without
    ///     writing out an output file map as a side effect. We expect that preparation of the module has already
    ///     created the output file map.
    public func emitCommandLine(scanInvocation: Bool = false, writeOutputFileMap: Bool = true) throws -> [String] {
        var result: [String] = []
        result.append(self.buildParameters.toolchain.swiftCompilerPath.pathString)

        result.append("-module-name")
        result.append(self.target.c99name)
        result.append(
            contentsOf: self.package.packageNameArgument(
                target: self.target,
                isPackageNameSupported: self.buildParameters.driverParameters.isPackageAccessModifierSupported
            )
        )
        if !scanInvocation {
            result.append("-emit-dependencies")

            // FIXME: Do we always have a module?
            result.append("-emit-module")
            result.append("-emit-module-path")
            result.append(self.moduleOutputPath.pathString)

            result.append("-output-file-map")
            let outputFileMapPath = self.tempsPath.appending("output-file-map.json")
            if writeOutputFileMap {
                // FIXME: Eliminate side effect.
                try self.writeOutputFileMap(to: outputFileMapPath)
            }
            result.append(outputFileMapPath.pathString)
        }

        result.append("-c")
        result.append(contentsOf: self.sources.map(\.pathString))

        result.append("-I")
        result.append(self.modulesPath.pathString)

        result += try self.compileArguments()
        return result
    }

    /// Returns true if ObjC compatibility header should be emitted.
    private var shouldEmitObjCCompatibilityHeader: Bool {
        self.target.type == .library
    }

    func writeOutputFileMap(to path: AbsolutePath) throws {
        let masterDepsPath = self.tempsPath.appending("master.swiftdeps")

        var content =
            #"""
            {
              "": {

            """#

        if self.useWholeModuleOptimization {
            let moduleName = self.target.c99name
            content +=
                #"""
                    "dependencies": "\#(
                    self.tempsPath.appending(component: moduleName + ".d")._nativePathString(escaped: true)
                )",

                """#

            // FIXME: Need to record this deps file for processing it later.
            content +=
                #"""
                    "object": "\#(
                    self.tempsPath.appending(component: moduleName + ".o")._nativePathString(escaped: true)
                )",

                """#

        }
        content +=
            #"""
                "swift-dependencies": "\#(masterDepsPath._nativePathString(escaped: true))"
              },

            """#


        // Write out the entries for each source file.
        let sources = self.sources
        let objects = try self.objects
        let ltoEnabled = self.buildParameters.linkingParameters.linkTimeOptimizationMode != nil
        let objectKey = ltoEnabled ? "llvm-bc" : "object"

        for idx in 0..<sources.count {
            let source = sources[idx]
            let object = objects[idx]

            let sourceFileName = source.basenameWithoutExt
            let partialModulePath = self.tempsPath.appending(component: sourceFileName + "~partial.swiftmodule")
            let swiftDepsPath = self.tempsPath.appending(component: sourceFileName + ".swiftdeps")
            let diagnosticsPath = self.diagnosticFile(sourceFile: source)

            content +=
                #"""
                  "\#(source._nativePathString(escaped: true))": {

                """#

            if !self.useWholeModuleOptimization {
                let depsPath = self.tempsPath.appending(component: sourceFileName + ".d")
                content +=
                    #"""
                        "dependencies": "\#(depsPath._nativePathString(escaped: true))",

                    """#
                // FIXME: Need to record this deps file for processing it later.
            }

            content +=
                #"""
                    "\#(objectKey)": "\#(object._nativePathString(escaped: true))",
                    "swiftmodule": "\#(partialModulePath._nativePathString(escaped: true))",
                    "swift-dependencies": "\#(swiftDepsPath._nativePathString(escaped: true))",
                    "diagnostics": "\#(diagnosticsPath._nativePathString(escaped: true))"
                  }\#((idx + 1) < sources.count ? "," : "")

                """#
        }

        content += "}\n"

        try fileSystem.createDirectory(path.parentDirectory, recursive: true)
        try self.fileSystem.writeFileContents(path, bytes: .init(encodingAsUTF8: content), atomically: true)
    }

    /// Generates the module map for the Swift target and returns its path.
    private func generateModuleMap() throws -> AbsolutePath {
        let path = self.tempsPath.appending(component: moduleMapFilename)

        let bytes = ByteString(
            #"""
            module \#(self.target.c99name) {
                header "\#(self.objCompatibilityHeaderPath.pathString)"
                requires objc
            }

            """#.utf8
        )

        // Return early if the contents are identical.
        if self.fileSystem.isFile(path), try self.fileSystem.readFileContents(path) == bytes {
            return path
        }

        try self.fileSystem.createDirectory(path.parentDirectory, recursive: true)
        try self.fileSystem.writeFileContents(path, bytes: bytes)

        return path
    }

    /// Returns the path to the ObjC compatibility header for this Swift target.
    var objCompatibilityHeaderPath: AbsolutePath {
        self.tempsPath.appending("\(self.target.name)-Swift.h")
    }

    /// Returns the build flags from the declared build settings.
    private func buildSettingsFlags() throws -> [String] {
        let scope = self.buildParameters.createScope(for: self.target)
        var flags: [String] = []

        // A custom swift version.
        flags += scope.evaluate(.SWIFT_VERSION).flatMap { ["-swift-version", $0] }

        // Swift defines.
        let swiftDefines = scope.evaluate(.SWIFT_ACTIVE_COMPILATION_CONDITIONS)
        flags += swiftDefines.map { "-D" + $0 }

        // Other Swift flags.
        flags += scope.evaluate(.OTHER_SWIFT_FLAGS)

        // Add C flags by prefixing them with -Xcc.
        //
        // C defines.
        let cDefines = scope.evaluate(.GCC_PREPROCESSOR_DEFINITIONS)
        flags += cDefines.flatMap { ["-Xcc", "-D" + $0] }

        // Header search paths.
        let headerSearchPaths = scope.evaluate(.HEADER_SEARCH_PATHS)
        flags += try headerSearchPaths.flatMap { path -> [String] in
            ["-Xcc", "-I\(try AbsolutePath(validating: path, relativeTo: target.sources.root).pathString)"]
        }

        // Other C flags.
        flags += scope.evaluate(.OTHER_CFLAGS).flatMap { ["-Xcc", $0] }

        // Include path for the toolchain's copy of SwiftSyntax.
        #if BUILD_MACROS_AS_DYLIBS
        if module.type == .macro {
            flags += try ["-I", self.defaultBuildParameters.toolchain.hostLibDir.pathString]
        }
        #endif

        return flags
    }

    /// A list of compilation conditions to enable for conditional compilation expressions.
    private var activeCompilationConditions: [String] {
        var compilationConditions = ["-DSWIFT_PACKAGE"]

        switch self.buildParameters.configuration {
        case .debug:
            compilationConditions += ["-DDEBUG"]
        case .release:
            break
        }

        if bundlePath != nil {
            compilationConditions += ["-DSWIFT_MODULE_RESOURCE_BUNDLE_AVAILABLE"]
        } else {
            compilationConditions += ["-DSWIFT_MODULE_RESOURCE_BUNDLE_UNAVAILABLE"]
        }

        return compilationConditions
    }

    /// Optimization arguments according to the build configuration.
    private var optimizationArguments: [String] {
        switch self.buildParameters.configuration {
        case .debug:
            return ["-Onone"]
        case .release:
            return ["-O"]
        }
    }

    /// Testing arguments according to the build configuration.
    private var testingArguments: [String] {
        if self.isTestTarget {
            // test targets must be built with -enable-testing
            // since its required for test discovery (the non objective-c reflection kind)
            var result = ["-enable-testing"]

            // Test targets need to enable cross-import overlays because Swift
            // Testing cannot directly link to most other modules and needs to
            // provide API that works with e.g. Foundation. (Developers can
            // override this flag by passing -disable-cross-import-overlays.)
            result += ["-Xfrontend", "-enable-cross-import-overlays"]

            return result
        } else if self.buildParameters.enableTestability {
            return ["-enable-testing"]
        } else {
            return []
        }
    }

    /// Module cache arguments.
    private var moduleCacheArgs: [String] {
        get throws {
            ["-module-cache-path", try self.buildParameters.moduleCache.pathString]
        }
    }

    private var stdlibArguments: [String] {
        var arguments: [String] = []

        let isLinkingStaticStdlib = self.buildParameters.linkingParameters.shouldLinkStaticSwiftStdlib
            && self.buildParameters.triple.isSupportingStaticStdlib
        if isLinkingStaticStdlib {
            arguments += ["-static-stdlib"]
        }

        if let resourcesPath = self.buildParameters.toolchain.swiftResourcesPath(isStatic: isLinkingStaticStdlib) {
            arguments += ["-resource-dir", "\(resourcesPath)"]
        }

        return arguments
    }

    package var isEmbeddedSwift: Bool {
        // If the target explicitly declares that it should build with Embedded
        // Swift, then true.
        let buildSettings = self.target.underlying.buildSettingsDescription
        let swiftSettings = buildSettings.swiftSettings.map(\.kind)
        for case .enableExperimentalFeature("Embedded") in swiftSettings {
            return true
        }

        // Otherwise dig through flags looking for -enable-experimental-feature
        // Embedded. This is needed to handle Embedded being set via:
        // - unsafeFlags
        // - swift build cli flags
        // - toolset flags
        let queryFlags = ["-enable-experimental-feature", "Embedded"]

        let toolchainFlags = self.buildParameters.toolchain.extraFlags.swiftCompilerFlags
        if toolchainFlags.contains(queryFlags) { return true }
        
        let generalFlags = self.buildParameters.flags.swiftCompilerFlags
        if generalFlags.contains(queryFlags) { return true }

        return false
    }

    /// Whether to build Swift code with whole module optimization (WMO)
    /// enabled.
    package var useWholeModuleOptimization: Bool {
        if self.isEmbeddedSwift { return true }

        switch self.buildParameters.configuration {
        case .debug:
            return false
        case .release:
            return true
        }
    }

    // Workaround for https://github.com/swiftlang/swift-package-manager/issues/8648
    /// Whether to build Swift code with -Xfrontend -mergeable-symbols.
    package var useMergeableSymbols: Bool {
<<<<<<< HEAD
        return self.target.underlying.isEmbeddedSwiftTarget
=======
        return self.isEmbeddedSwift
>>>>>>> 4dce9893
    }
}

extension SwiftModuleBuildDescription {
    package func dependencies(
        using plan: BuildPlan
    ) -> [ModuleBuildDescription.Dependency] {
        ModuleBuildDescription.swift(self).dependencies(using: plan)
    }

    package func recursiveLinkDependencies(
        using plan: BuildPlan
    ) -> [ModuleBuildDescription.Dependency] {
        ModuleBuildDescription.swift(self).recursiveLinkDependencies(using: plan)
    }

    package func recursiveDependencies(
        using plan: BuildPlan
    ) -> [ModuleBuildDescription.Dependency] {
        ModuleBuildDescription.swift(self).recursiveDependencies(using: plan)
    }
}

extension SwiftModuleBuildDescription {
    package var diagnosticFiles: [AbsolutePath] {
        self.sources.compactMap { self.diagnosticFile(sourceFile: $0) }
    }

    private func diagnosticFile(sourceFile: AbsolutePath) -> AbsolutePath {
        self.tempsPath.appending(component: "\(sourceFile.basenameWithoutExt).dia")
    }
}<|MERGE_RESOLUTION|>--- conflicted
+++ resolved
@@ -1075,11 +1075,7 @@
     // Workaround for https://github.com/swiftlang/swift-package-manager/issues/8648
     /// Whether to build Swift code with -Xfrontend -mergeable-symbols.
     package var useMergeableSymbols: Bool {
-<<<<<<< HEAD
-        return self.target.underlying.isEmbeddedSwiftTarget
-=======
         return self.isEmbeddedSwift
->>>>>>> 4dce9893
     }
 }
 
