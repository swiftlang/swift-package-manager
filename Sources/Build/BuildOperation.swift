//===----------------------------------------------------------------------===//
//
// This source file is part of the Swift open source project
//
// Copyright (c) 2015-2022 Apple Inc. and the Swift project authors
// Licensed under Apache License v2.0 with Runtime Library Exception
//
// See http://swift.org/LICENSE.txt for license information
// See http://swift.org/CONTRIBUTORS.txt for the list of Swift project authors
//
//===----------------------------------------------------------------------===//

@_spi(SwiftPMInternal)
import Basics
import LLBuildManifest
import PackageGraph
import PackageLoading
import PackageModel
import SPMBuildCore
import SPMLLBuild
import Foundation

import class TSCBasic.DiagnosticsEngine
import protocol TSCBasic.OutputByteStream
import class Basics.AsyncProcess
import struct TSCBasic.RegEx

import enum TSCUtility.Diagnostics

#if USE_IMPL_ONLY_IMPORTS
@_implementationOnly import DriverSupport
@_implementationOnly import SwiftDriver
#else
import DriverSupport
import SwiftDriver
#endif

<<<<<<< HEAD
struct BuildManifestDescription {
    let description: BuildDescription
    let manifest: LLBuildManifest
=======
package struct LLBuildSystemConfiguration {
    let toolsBuildParameters: BuildParameters
    let destinationBuildParameters: BuildParameters

    let scratchDirectory: AbsolutePath

    let traitConfiguration: TraitConfiguration?

    fileprivate(set) var manifestPath: AbsolutePath
    fileprivate(set) var databasePath: AbsolutePath
    fileprivate(set) var buildDescriptionPath: AbsolutePath

    let fileSystem: any Basics.FileSystem

    let logLevel: Basics.Diagnostic.Severity
    let outputStream: OutputByteStream

    let observabilityScope: ObservabilityScope

    init(
        toolsBuildParameters: BuildParameters,
        destinationBuildParameters: BuildParameters,
        scratchDirectory: AbsolutePath,
        traitConfiguration: TraitConfiguration?,
        manifestPath: AbsolutePath? = nil,
        databasePath: AbsolutePath? = nil,
        buildDescriptionPath: AbsolutePath? = nil,
        fileSystem: any Basics.FileSystem,
        logLevel: Basics.Diagnostic.Severity,
        outputStream: OutputByteStream,
        observabilityScope: ObservabilityScope
    ) {
        self.toolsBuildParameters = toolsBuildParameters
        self.destinationBuildParameters = destinationBuildParameters
        self.scratchDirectory = scratchDirectory
        self.traitConfiguration = traitConfiguration
        self.manifestPath = manifestPath ?? destinationBuildParameters.llbuildManifest
        self.databasePath = databasePath ?? scratchDirectory.appending("build.db")
        self.buildDescriptionPath = buildDescriptionPath ?? destinationBuildParameters.buildDescriptionPath
        self.fileSystem = fileSystem
        self.logLevel = logLevel
        self.outputStream = outputStream
        self.observabilityScope = observabilityScope
    }

    func buildParameters(for destination: BuildParameters.Destination) -> BuildParameters {
        switch destination {
        case .host: self.toolsBuildParameters
        case .target: self.destinationBuildParameters
        }
    }

    func buildEnvironment(for destination:  BuildParameters.Destination) -> BuildEnvironment {
        switch destination {
        case .host: self.toolsBuildParameters.buildEnvironment
        case .target: self.destinationBuildParameters.buildEnvironment
        }
    }

    func shouldSkipBuilding(for destination: BuildParameters.Destination) -> Bool {
        switch destination {
        case .host: self.toolsBuildParameters.shouldSkipBuilding
        case .target: self.destinationBuildParameters.shouldSkipBuilding
        }
    }

    func toolchain(for description: BuildParameters.Destination) -> any PackageModel.Toolchain {
        switch description {
        case .host: self.toolsBuildParameters.toolchain
        case .target: self.destinationBuildParameters.toolchain
        }
    }

    func buildPath(for description: BuildParameters.Destination) -> AbsolutePath {
        switch description {
        case .host: self.toolsBuildParameters.buildPath
        case .target: self.destinationBuildParameters.buildPath
        }
    }

    func dataPath(for description: BuildParameters.Destination) -> AbsolutePath {
        switch description {
        case .host: self.toolsBuildParameters.dataPath
        case .target: self.destinationBuildParameters.dataPath
        }
    }

    func buildDescriptionPath(for description: BuildParameters.Destination) -> AbsolutePath {
        switch description {
        case .host: self.toolsBuildParameters.buildDescriptionPath
        case .target: self.destinationBuildParameters.buildDescriptionPath
        }
    }

    func configuration(for destination: BuildParameters.Destination) -> BuildConfiguration {
        switch destination {
        case .host: self.toolsBuildParameters.configuration
        case .target: self.destinationBuildParameters.configuration
        }
    }
>>>>>>> 338edfde
}

public final class BuildOperation: PackageStructureDelegate, SPMBuildCore.BuildSystem, BuildErrorAdviceProvider {
    /// The delegate used by the build system.
    public weak var delegate: SPMBuildCore.BuildSystemDelegate?

    private let config: LLBuildSystemConfiguration

    /// The closure for loading the package graph.
    let packageGraphLoader: () async throws -> ModulesGraph

    /// the plugin configuration for build plugins
    let pluginConfiguration: PluginConfiguration?

    /// The llbuild build system reference previously created
    /// via `createBuildSystem` call.
    private var current: (buildSystem: SPMLLBuild.BuildSystem, tracker: LLBuildProgressTracker)?

    /// If build manifest caching should be enabled.
    public let cacheBuildManifest: Bool

    /// The build plan that was computed, if any.
    public private(set) var _buildPlan: BuildPlan?

    public var buildPlan: SPMBuildCore.BuildPlan {
        get throws {
            if let buildPlan = _buildPlan {
                return buildPlan
            } else {
                throw StringError("did not compute a build plan yet")
            }
        }
    }

    /// The build description resulting from planing.
    private let buildDescription = ThreadSafeBox<BuildDescription>()

    /// The loaded package graph.
    private let packageGraph = ThreadSafeBox<ModulesGraph>()

    /// File system to operate on.
    private var fileSystem: Basics.FileSystem {
        config.fileSystem
    }

    /// ObservabilityScope with which to emit diagnostics.
    private var observabilityScope: ObservabilityScope {
        config.observabilityScope
    }

    public var builtTestProducts: [BuiltTestProduct] {
        get async {
            (try? await getBuildDescription())?.builtTestProducts ?? []
        }
    }

    /// File rules to determine resource handling behavior.
    private let additionalFileRules: [FileRuleDescription]

    /// Alternative path to search for pkg-config `.pc` files.
    private let pkgConfigDirectories: [AbsolutePath]

    /// Map of dependency package identities by root packages that depend on them.
    private let dependenciesByRootPackageIdentity: [PackageIdentity: [PackageIdentity]]

    /// Map of  root package identities by target names which are declared in them.
    private let rootPackageIdentityByTargetName: [String: PackageIdentity]

    public convenience init(
        productsBuildParameters: BuildParameters,
        toolsBuildParameters: BuildParameters,
        cacheBuildManifest: Bool,
        packageGraphLoader: @escaping () throws -> ModulesGraph,
        pluginConfiguration: PluginConfiguration? = .none,
        scratchDirectory: AbsolutePath,
        additionalFileRules: [FileRuleDescription],
        pkgConfigDirectories: [AbsolutePath],
        dependenciesByRootPackageIdentity: [PackageIdentity: [PackageIdentity]],
        targetsByRootPackageIdentity: [PackageIdentity: [String]],
        outputStream: OutputByteStream,
        logLevel: Basics.Diagnostic.Severity,
        fileSystem: Basics.FileSystem,
        observabilityScope: ObservabilityScope
    ) {
        self.init(
            productsBuildParameters: productsBuildParameters,
            toolsBuildParameters: toolsBuildParameters,
            cacheBuildManifest: cacheBuildManifest,
            packageGraphLoader: packageGraphLoader,
            pluginConfiguration: pluginConfiguration,
            scratchDirectory: scratchDirectory,
            traitConfiguration: nil,
            additionalFileRules: additionalFileRules,
            pkgConfigDirectories: pkgConfigDirectories,
            dependenciesByRootPackageIdentity: dependenciesByRootPackageIdentity,
            targetsByRootPackageIdentity: targetsByRootPackageIdentity,
            outputStream: outputStream,
            logLevel: logLevel,
            fileSystem: fileSystem,
            observabilityScope: observabilityScope
        )
    }

    package init(
        productsBuildParameters: BuildParameters,
        toolsBuildParameters: BuildParameters,
        cacheBuildManifest: Bool,
        packageGraphLoader: @escaping () async throws -> ModulesGraph,
        pluginConfiguration: PluginConfiguration? = .none,
        scratchDirectory: AbsolutePath,
        traitConfiguration: TraitConfiguration?,
        additionalFileRules: [FileRuleDescription],
        pkgConfigDirectories: [AbsolutePath],
        dependenciesByRootPackageIdentity: [PackageIdentity: [PackageIdentity]],
        targetsByRootPackageIdentity: [PackageIdentity: [String]],
        outputStream: OutputByteStream,
        logLevel: Basics.Diagnostic.Severity,
        fileSystem: Basics.FileSystem,
        observabilityScope: ObservabilityScope
    ) {
        /// Checks if stdout stream is tty.
        var productsBuildParameters = productsBuildParameters
        productsBuildParameters.outputParameters.isColorized = outputStream.isTTY

        var toolsBuildParameters = toolsBuildParameters
        toolsBuildParameters.outputParameters.isColorized = outputStream.isTTY

        self.config = LLBuildSystemConfiguration(
            toolsBuildParameters: toolsBuildParameters,
            destinationBuildParameters: productsBuildParameters,
            scratchDirectory: scratchDirectory,
            traitConfiguration: traitConfiguration,
            fileSystem: fileSystem,
            logLevel: logLevel,
            outputStream: outputStream,
            observabilityScope: observabilityScope.makeChildScope(description: "Build Operation")
        )

        self.cacheBuildManifest = cacheBuildManifest
        self.packageGraphLoader = packageGraphLoader
        self.additionalFileRules = additionalFileRules
        self.pluginConfiguration = pluginConfiguration
        self.pkgConfigDirectories = pkgConfigDirectories
        self.dependenciesByRootPackageIdentity = dependenciesByRootPackageIdentity
        self.rootPackageIdentityByTargetName = (try? Dictionary<String, PackageIdentity>(throwingUniqueKeysWithValues: targetsByRootPackageIdentity.lazy.flatMap { e in e.value.map { ($0, e.key) } })) ?? [:]
    }

    public var modulesGraph: ModulesGraph {
        get async throws {
            try await self.packageGraph.memoize {
                try await self.packageGraphLoader()
            }
        }
    }

    /// Compute and return the latest build description.
    ///
    /// This will try skip build planning if build manifest caching is enabled
    /// and the package structure hasn't changed.
    public func getBuildDescription(subset: BuildSubset? = nil) async throws -> BuildDescription {
        return try await self.buildDescription.memoize {
            if self.cacheBuildManifest {
                do {
                    // if buildPackageStructure returns a valid description we use that, otherwise we perform full planning
                    if try self.buildPackageStructure() {
                        // confirm the step above created the build description as expected
                        // we trust it to update the build description when needed
                        let buildDescriptionPath = self.config.buildDescriptionPath(for: .target)
                        guard self.fileSystem.exists(buildDescriptionPath) else {
                            throw InternalError("could not find build descriptor at \(buildDescriptionPath)")
                        }
                        // return the build description that's on disk.
                        let buildDescription = try BuildDescription.load(fileSystem: self.fileSystem, path: buildDescriptionPath)

                        // We need to check that the build has same traits enabled for the cached build operation
                        // match otherwise we have to re-plan.
                        if buildDescription.traitConfiguration == self.config.traitConfiguration {
                            return buildDescription
                        }
                    }
                } catch {
                    // since caching is an optimization, warn about failing to load the cached version
                    self.observabilityScope.emit(
                        warning: "failed to load the cached build description",
                        underlyingError: error
                    )
                }
            }
            // We need to perform actual planning if we reach here.
            return try await self.plan(subset: subset).description
        }
    }

    public func getBuildManifest() async throws -> LLBuildManifest {
        return try await self.plan().manifest
    }

    /// Cancel the active build operation.
    public func cancel(deadline: DispatchTime) throws {
        current?.buildSystem.cancel()
    }

    // Emit a warning if a target imports another target in this build
    // without specifying it as a dependency in the manifest
    private func verifyTargetImports(in description: BuildDescription) throws {
        let checkingMode = description.explicitTargetDependencyImportCheckingMode
        guard checkingMode != .none else {
            return
        }
        // Ensure the compiler supports the import-scan operation
        guard DriverSupport.checkSupportedFrontendFlags(
            flags: ["import-prescan"],
            toolchain: self.config.toolchain(for: .target),
            fileSystem: localFileSystem
        ) else {
            return
        }

        for (target, commandLine) in description.swiftTargetScanArgs {
            do {
                guard let dependencies = description.targetDependencyMap[target] else {
                    // Skip target if no dependency information is present
                    continue
                }
                let targetDependenciesSet = Set(dependencies)
                guard !description.generatedSourceTargetSet.contains(target),
                      targetDependenciesSet.intersection(description.generatedSourceTargetSet).isEmpty else {
                    // Skip targets which contain, or depend-on-targets, with generated source-code.
                    // Such as test discovery targets and targets with plugins.
                    continue
                }
                let resolver = try ArgsResolver(fileSystem: localFileSystem)
                let executor = SPMSwiftDriverExecutor(resolver: resolver,
                                                      fileSystem: localFileSystem,
                                                      env: Environment.current)

                let consumeDiagnostics: DiagnosticsEngine = DiagnosticsEngine(handlers: [])
                var driver = try Driver(args: commandLine,
                                        diagnosticsOutput: .engine(consumeDiagnostics),
                                        fileSystem: localFileSystem,
                                        executor: executor)
                guard !consumeDiagnostics.hasErrors else {
                  // If we could not init the driver with this command, something went wrong,
                  // proceed without checking this target.
                  continue
                }
                let imports = try driver.performImportPrescan().imports
                let nonDependencyTargetsSet =
                    Set(description.targetDependencyMap.keys.filter { !targetDependenciesSet.contains($0) })
                let importedTargetsMissingDependency = Set(imports).intersection(nonDependencyTargetsSet)
                if let missedDependency = importedTargetsMissingDependency.first {
                    switch checkingMode {
                        case .error:
                            self.observabilityScope.emit(error: "Target \(target) imports another target (\(missedDependency)) in the package without declaring it a dependency.")
                        case .warn:
                            self.observabilityScope.emit(warning: "Target \(target) imports another target (\(missedDependency)) in the package without declaring it a dependency.")
                        case .none:
                            fatalError("Explicit import checking is disabled.")
                    }
                }
            } catch {
                // The above verification is a best-effort attempt to warn the user about a potential manifest
                // error. If something went wrong during the import-prescan, proceed silently.
                return
            }
        }
    }

    private static var didEmitUnexpressedDependencies = false

    private func detectUnexpressedDependencies() {
        return self.detectUnexpressedDependencies(
            // Note: once we switch from the toolchain global metadata, we will have to ensure we can match the right metadata used during the build.
            availableLibraries: self.config.toolchain(for: .target).providedLibraries,
            targetDependencyMap: self.buildDescription.targetDependencyMap
        )
    }

    // TODO: Currently this function will only match frameworks.
    func detectUnexpressedDependencies(
        availableLibraries: [ProvidedLibrary],
        targetDependencyMap: [String: [String]]?
    ) {
        // Ensure we only emit these once, regardless of how many builds are being done.
        guard !Self.didEmitUnexpressedDependencies else {
            return
        }
        Self.didEmitUnexpressedDependencies = true

        let availableFrameworks = Dictionary<String, PackageIdentity>(uniqueKeysWithValues: availableLibraries.compactMap {
            if let identity = Set($0.metadata.identities.map(\.identity)).spm_only {
                return ("\($0.metadata.productName).framework", identity)
            } else {
                return nil
            }
        })

        targetDependencyMap?.keys.forEach { targetName in
            let c99name = targetName.spm_mangledToC99ExtendedIdentifier()
            // Since we're analysing post-facto, we don't know which parameters are the correct ones.
            let possibleTempsPaths = [BuildParameters.Destination]([.target, .host]).map {
                self.config.buildPath(for: $0).appending(component: "\(c99name).build")
            }

            let usedSDKDependencies: [String] = Set(possibleTempsPaths).flatMap { possibleTempsPath in
                guard let contents = try? self.fileSystem.readFileContents(
                    possibleTempsPath.appending(component: "\(c99name).d")
                ) else {
                    return [String]()
                }

                // FIXME: We need a real makefile deps parser here...
                let deps = contents.description.split(whereSeparator: { $0.isWhitespace })
                return deps.filter {
                    !$0.hasPrefix(possibleTempsPath.parentDirectory.pathString)
                }.compactMap {
                    try? AbsolutePath(validating: String($0))
                }.compactMap {
                    return $0.components.first(where: { $0.hasSuffix(".framework") })
                }
            }

            let dependencies: [PackageIdentity]
            if let rootPackageIdentity = self.rootPackageIdentityByTargetName[targetName] {
                dependencies = self.dependenciesByRootPackageIdentity[rootPackageIdentity] ?? []
            } else {
                dependencies = []
            }

            Set(usedSDKDependencies).forEach {
                if availableFrameworks.keys.contains($0) {
                    if let availableFrameworkPackageIdentity = availableFrameworks[$0], !dependencies.contains(
                        availableFrameworkPackageIdentity
                    ) {
                        observabilityScope.emit(
                            warning: "target '\(targetName)' has an unexpressed depedency on '\(availableFrameworkPackageIdentity)'"
                        )
                    }
                }
            }
        }
    }

    /// Perform a build using the given build description and subset.
<<<<<<< HEAD
    public func build(subset: BuildSubset) async throws {
        guard !self.productsBuildParameters.shouldSkipBuilding else {
=======
    public func build(subset: BuildSubset) throws {
        guard !self.config.shouldSkipBuilding(for: .target) else {
>>>>>>> 338edfde
            return
        }

        let buildStartTime = DispatchTime.now()

        // Get the build description (either a cached one or newly created).

        // Get the build description
        let buildDescription = try await getBuildDescription(subset: subset)

        // Verify dependency imports on the described targets
        try verifyTargetImports(in: buildDescription)

        // Create the build system.
        let (buildSystem, progressTracker) = try self.createBuildSystem(
            buildDescription: buildDescription,
            config: self.config
        )
        self.current = (buildSystem, progressTracker)

        // If any plugins are part of the build set, compile them now to surface
        // any errors up-front. Returns true if we should proceed with the build
        // or false if not. It will already have thrown any appropriate error.
        guard try await self.compilePlugins(in: subset) else {
            return
        }

        let configuration = self.config.configuration(for: .target)
        // delegate is only available after createBuildSystem is called
        progressTracker.buildStart(configuration: configuration)

        // Perform the build.
        let llbuildTarget = try await computeLLBuildTargetName(for: subset)
        let success = buildSystem.build(target: llbuildTarget)

        let duration = buildStartTime.distance(to: .now())

        self.detectUnexpressedDependencies()

        let subsetDescriptor: String?
        switch subset {
        case .product(let productName, _):
            subsetDescriptor = "product '\(productName)'"
        case .target(let targetName, _):
            subsetDescriptor = "target: '\(targetName)'"
        case .allExcludingTests, .allIncludingTests:
            subsetDescriptor = nil
        }

        progressTracker.buildComplete(
            success: success,
            duration: duration,
            subsetDescriptor: subsetDescriptor
        )
        guard success else { throw Diagnostics.fatalError }

        // Create backwards-compatibility symlink to old build path.
        let oldBuildPath = self.config.dataPath(for: .target).parentDirectory.appending(
            component: configuration.dirname
        )
        if self.fileSystem.exists(oldBuildPath) {
            do { try self.fileSystem.removeFileTree(oldBuildPath) }
            catch {
                self.observabilityScope.emit(
                    warning: "unable to delete \(oldBuildPath), skip creating symbolic link",
                    underlyingError: error
                )
                return
            }
        }

        do {
            try self.fileSystem.createSymbolicLink(
                oldBuildPath,
                pointingAt: self.config.buildPath(for: .target),
                relative: true
            )
        } catch {
            self.observabilityScope.emit(
                warning: "unable to create symbolic link at \(oldBuildPath)",
                underlyingError: error
            )
        }
    }

    /// Compiles any plugins specified or implied by the build subset, returning
    /// true if the build should proceed. Throws an error in case of failure. A
    /// reason why the build might not proceed even on success is if only plugins
    /// should be compiled.
    func compilePlugins(in subset: BuildSubset) async throws -> Bool {
        // Figure out what, if any, plugin descriptions to compile, and whether
        // to continue building after that based on the subset.
<<<<<<< HEAD
        let allPlugins = try await getBuildDescription().pluginDescriptions
        let pluginsToCompile: [PluginDescription]
=======
        let allPlugins = try getBuildDescription().pluginDescriptions
        let pluginsToCompile: [PluginBuildDescription]
>>>>>>> 338edfde
        let continueBuilding: Bool
        switch subset {
        case .allExcludingTests, .allIncludingTests:
            pluginsToCompile = allPlugins
            continueBuilding = true
        case .product(let productName, _):
            pluginsToCompile = allPlugins.filter{ $0.productNames.contains(productName) }
            continueBuilding = pluginsToCompile.isEmpty
        case .target(let targetName, _):
            pluginsToCompile = allPlugins.filter{ $0.moduleName == targetName }
            continueBuilding = pluginsToCompile.isEmpty
        }

        // Compile any plugins we ended up with. If any of them fails, it will
        // throw.
        for plugin in pluginsToCompile {
            try compilePlugin(plugin)
        }

        // If we get this far they all succeeded. Return whether to continue the
        // build, based on the subset.
        return continueBuilding
    }

    // Compiles a single plugin, emitting its output and throwing an error if it
    // fails.
    func compilePlugin(_ plugin: PluginBuildDescription) throws {
        guard let pluginConfiguration else {
            throw InternalError("unknown plugin script runner")
        }
        // Compile the plugin, getting back a PluginCompilationResult.
        final class Delegate: PluginScriptCompilerDelegate {
            let preparationStepName: String
            let progressTracker: LLBuildProgressTracker?
            init(preparationStepName: String, progressTracker: LLBuildProgressTracker?) {
                self.preparationStepName = preparationStepName
                self.progressTracker = progressTracker
            }
            func willCompilePlugin(commandLine: [String], environment: [String: String]) {
                self.progressTracker?.preparationStepStarted(preparationStepName)
            }
            func didCompilePlugin(result: PluginCompilationResult) {
                self.progressTracker?.preparationStepHadOutput(
                    preparationStepName,
                    output: result.commandLine.joined(separator: " "),
                    verboseOnly: true
                )
                if !result.compilerOutput.isEmpty {
                    self.progressTracker?.preparationStepHadOutput(
                        preparationStepName,
                        output: result.compilerOutput,
                        verboseOnly: false
                    )
                }
                self.progressTracker?.preparationStepFinished(preparationStepName, result: (result.succeeded ? .succeeded : .failed))
            }
            func skippedCompilingPlugin(cachedResult: PluginCompilationResult) {
                // Historically we have emitted log info about cached plugins that are used. We should reconsider whether this is the right thing to do.
                self.progressTracker?.preparationStepStarted(preparationStepName)
                if !cachedResult.compilerOutput.isEmpty {
                    self.progressTracker?.preparationStepHadOutput(
                        preparationStepName,
                        output: cachedResult.compilerOutput,
                        verboseOnly: false
                    )
                }
                self.progressTracker?.preparationStepFinished(preparationStepName, result: (cachedResult.succeeded ? .succeeded : .failed))
            }
        }
        let delegate = Delegate(
            preparationStepName: "Compiling plugin \(plugin.moduleName)",
            progressTracker: self.current?.tracker
        )
        let result = try temp_await {
            pluginConfiguration.scriptRunner.compilePluginScript(
                sourceFiles: plugin.sources.paths,
                pluginName: plugin.moduleName,
                toolsVersion: plugin.toolsVersion,
                observabilityScope: self.observabilityScope,
                callbackQueue: DispatchQueue.sharedConcurrent,
                delegate: delegate,
                completion: $0)
        }

        // Throw an error on failure; we will already have emitted the compiler's output in this case.
        if !result.succeeded {
            throw Diagnostics.fatalError
        }
    }

    /// Compute the llbuild target name using the given subset.
    func computeLLBuildTargetName(for subset: BuildSubset) async throws -> String {
        switch subset {
        case .allExcludingTests:
            return LLBuildManifestBuilder.TargetKind.main.targetName
        case .allIncludingTests:
            return LLBuildManifestBuilder.TargetKind.test.targetName
        case .product(let productName, let destination):
            // FIXME: This is super unfortunate that we might need to load the package graph.
            let graph = try await self.modulesGraph

            let buildTriple: BuildTriple? = if let destination {
                destination == .host ? .tools : .destination
            } else {
                nil
            }

            let product = graph.product(
                for: productName,
                destination: buildTriple
            )

            guard let product else {
                observabilityScope.emit(error: "no product named '\(productName)'")
                throw Diagnostics.fatalError
            }

            let buildParameters = config.buildParameters(
                for: product.buildTriple == .tools ? .host : .target
            )

            // If the product is automatic, we build the main target because automatic products
            // do not produce a binary right now.
            if product.type == .library(.automatic) {
                observabilityScope.emit(
                    warning:
                        "'--product' cannot be used with the automatic product '\(productName)'; building the default target instead"
                )
                return LLBuildManifestBuilder.TargetKind.main.targetName
            }
            return try product.getLLBuildTargetName(buildParameters: buildParameters)
        case .target(let targetName, let destination):
            // FIXME: This is super unfortunate that we might need to load the package graph.
            let graph = try await self.modulesGraph

            let buildTriple: BuildTriple? = if let destination {
                destination == .host ? .tools : .destination
            } else {
                nil
            }

            let target = graph.module(
                for: targetName,
                destination: buildTriple
            )

            guard let target else {
                observabilityScope.emit(error: "no target named '\(targetName)'")
                throw Diagnostics.fatalError
            }

            let buildParameters = config.buildParameters(
                for: target.buildTriple == .tools ? .host : .target
            )

            return target.getLLBuildTargetName(buildParameters: buildParameters)
        }
    }

    /// Create the build plan and return the build description.
    private func plan(subset: BuildSubset? = nil) async throws -> BuildManifestDescription {
        // Load the package graph.
        let graph = try await self.modulesGraph
        let buildToolPluginInvocationResults: [ResolvedModule.ID: (target: ResolvedModule, results: [BuildToolPluginInvocationResult])]
        let prebuildCommandResults: [ResolvedModule.ID: [PrebuildCommandResult]]
        // Invoke any build tool plugins in the graph to generate prebuild commands and build commands.
        if let pluginConfiguration, !self.config.shouldSkipBuilding(for: .target) {
            let pluginsPerModule = graph.pluginsPerModule(
                satisfying: self.config.buildEnvironment(for: .host)
            )

            let pluginTools = try buildPluginTools(
                graph: graph,
                pluginsPerModule: pluginsPerModule,
                hostTriple: try pluginConfiguration.scriptRunner.hostTriple
            )

<<<<<<< HEAD
            buildToolPluginInvocationResults = try await graph.invokeBuildToolPlugins(
=======
            buildToolPluginInvocationResults = try graph.invokeBuildToolPlugins(
                pluginsPerTarget: pluginsPerModule,
                pluginTools: pluginTools,
>>>>>>> 338edfde
                outputDir: pluginConfiguration.workDirectory.appending("outputs"),
                buildParameters: self.config.toolsBuildParameters,
                additionalFileRules: self.additionalFileRules,
                toolSearchDirectories: [self.config.toolchain(for: .host).swiftCompilerPath.parentDirectory],
                pkgConfigDirectories: self.pkgConfigDirectories,
                pluginScriptRunner: pluginConfiguration.scriptRunner,
                observabilityScope: self.observabilityScope,
                fileSystem: self.fileSystem
<<<<<<< HEAD
            ) { name, path in
                try await buildOperationForPluginDependencies.build(subset: .product(name, for: .host))
                if let builtTool = try buildOperationForPluginDependencies.buildPlan.buildProducts.first(where: {
                    $0.product.name == name && $0.buildParameters.destination == .host
                }) {
                    return try builtTool.binaryPath
                } else {
                    return nil
                }
            }
=======
            )
>>>>>>> 338edfde

            // Surface any diagnostics from build tool plugins.
            var succeeded = true
            for (_, (target, results)) in buildToolPluginInvocationResults {
                // There is one result for each plugin that gets applied to a target.
                for result in results {
                    let diagnosticsEmitter = self.observabilityScope.makeDiagnosticsEmitter {
                        var metadata = ObservabilityMetadata()
                        metadata.moduleName = target.name
                        metadata.pluginName = result.plugin.name
                        return metadata
                    }
                    for line in result.textOutput.split(whereSeparator: { $0.isNewline }) {
                        diagnosticsEmitter.emit(info: line)
                    }
                    for diag in result.diagnostics {
                        diagnosticsEmitter.emit(diag)
                    }
                    succeeded = succeeded && result.succeeded
                }

                if !succeeded {
                    throw StringError("build stopped due to build-tool plugin failures")
                }
            }

            // Run any prebuild commands provided by build tool plugins. Any failure stops the build.
            prebuildCommandResults = try graph.reachableModules.reduce(into: [:], { partial, target in
                partial[target.id] = try buildToolPluginInvocationResults[target.id].map {
                    try self.runPrebuildCommands(for: $0.results)
                }
            })
        } else {
            buildToolPluginInvocationResults = [:]
            prebuildCommandResults = [:]
        }

        // Emit warnings about any unhandled files in authored packages. We do this after applying build tool plugins, once we know what files they handled.
        // rdar://113256834 This fix works for the plugins that do not have PreBuildCommands.
        let targetsToConsider: [ResolvedModule]
        if let subset = subset, let recursiveDependencies = try
            subset.recursiveDependencies(for: graph, observabilityScope: observabilityScope) {
            targetsToConsider = recursiveDependencies
        } else {
            targetsToConsider = Array(graph.reachableModules)
        }

        for target in targetsToConsider {
            guard let package = graph.package(for: target), package.manifest.toolsVersion >= .v5_3 else {
                continue
            }

            // Get the set of unhandled files in targets.
            var unhandledFiles = Set(target.underlying.others)
            if unhandledFiles.isEmpty { continue }

            // Subtract out any that were inputs to any commands generated by plugins.
            if let result = buildToolPluginInvocationResults[target.id]?.results {
                let handledFiles = result.flatMap{ $0.buildCommands.flatMap{ $0.inputFiles } }
                unhandledFiles.subtract(handledFiles)
            }
            if unhandledFiles.isEmpty { continue }

            // Emit a diagnostic if any remain. This is kept the same as the previous message for now, but this could be improved.
            let diagnosticsEmitter = self.observabilityScope.makeDiagnosticsEmitter {
                var metadata = ObservabilityMetadata()
                metadata.packageIdentity = package.identity
                metadata.packageKind = package.manifest.packageKind
                metadata.moduleName = target.name
                return metadata
            }
            var warning = "found \(unhandledFiles.count) file(s) which are unhandled; explicitly declare them as resources or exclude from the target\n"
            for file in unhandledFiles {
                warning += "    " + file.pathString + "\n"
            }
            diagnosticsEmitter.emit(warning: warning)
        }

        // Create the build plan based, on the graph and any information from plugins.
        let plan = try BuildPlan(
            destinationBuildParameters: self.config.destinationBuildParameters,
            toolsBuildParameters: self.config.buildParameters(for: .host),
            graph: graph,
            additionalFileRules: additionalFileRules,
            buildToolPluginInvocationResults: buildToolPluginInvocationResults.mapValues(\.results),
            prebuildCommandResults: prebuildCommandResults,
            disableSandbox: self.pluginConfiguration?.disableSandbox ?? false,
            fileSystem: self.fileSystem,
            observabilityScope: self.observabilityScope
        )
        self._buildPlan = plan

        let (buildDescription, buildManifest) = try BuildDescription.create(
            from: plan,
            using: self.config,
            disableSandboxForPluginCommands: self.pluginConfiguration?.disableSandbox ?? false
        )

        // Finally create the llbuild manifest from the plan.
        return .init(description: buildDescription, manifest: buildManifest)
    }

    /// Build the package structure target.
    private func buildPackageStructure() throws -> Bool {
        let (buildSystem, tracker) = try self.createBuildSystem(
            buildDescription: .none,
            config: self.config
        )
        self.current = (buildSystem, tracker)

        // Build the package structure target which will re-generate the llbuild manifest, if necessary.
        return buildSystem.build(target: "PackageStructure")
    }

    /// Create the build system using the given build description.
    ///
    /// The build description should only be omitted when creating the build system for
    /// building the package structure target.
    private func createBuildSystem(
        buildDescription: BuildDescription?,
        config: LLBuildSystemConfiguration
    ) throws -> (buildSystem: SPMLLBuild.BuildSystem, tracker: LLBuildProgressTracker) {
        // Figure out which progress bar we have to use during the build.
        let progressAnimation = ProgressAnimation.ninja(
            stream: config.outputStream,
            verbose: config.logLevel.isVerbose
        )
        let buildExecutionContext = BuildExecutionContext(
            productsBuildParameters: config.destinationBuildParameters,
            toolsBuildParameters: config.toolsBuildParameters,
            buildDescription: buildDescription,
            fileSystem: config.fileSystem,
            observabilityScope: config.observabilityScope,
            packageStructureDelegate: self,
            buildErrorAdviceProvider: self
        )

        // Create the build delegate.
        let progressTracker = LLBuildProgressTracker(
            buildSystem: self,
            buildExecutionContext: buildExecutionContext,
            outputStream: config.outputStream,
            progressAnimation: progressAnimation,
            logLevel: config.logLevel,
            observabilityScope: config.observabilityScope,
            delegate: self.delegate
        )

        let llbuildSystem = SPMLLBuild.BuildSystem(
            buildFile: config.manifestPath.pathString,
            databaseFile: config.databasePath.pathString,
            delegate: progressTracker,
            schedulerLanes: config.destinationBuildParameters.workers
        )

        return (buildSystem: llbuildSystem, tracker: progressTracker)
    }

    /// Runs any prebuild commands associated with the given list of plugin invocation results, in order, and returns the
    /// results of running those prebuild commands.
    private func runPrebuildCommands(for pluginResults: [BuildToolPluginInvocationResult]) throws -> [PrebuildCommandResult] {
        guard let pluginConfiguration = self.pluginConfiguration else {
            throw InternalError("unknown plugin script runner")

        }
        // Run through all the commands from all the plugin usages in the target.
        return try pluginResults.map { pluginResult in
            // As we go we will collect a list of prebuild output directories whose contents should be input to the build,
            // and a list of the files in those directories after running the commands.
            var derivedFiles: [AbsolutePath] = []
            var prebuildOutputDirs: [AbsolutePath] = []
            for command in pluginResult.prebuildCommands {
                self.observabilityScope.emit(info: "Running " + (command.configuration.displayName ?? command.configuration.executable.basename))

                // Run the command configuration as a subshell. This doesn't return until it is done.
                // TODO: We need to also use any working directory, but that support isn't yet available on all platforms at a lower level.
                var commandLine = [command.configuration.executable.pathString] + command.configuration.arguments
                if !pluginConfiguration.disableSandbox {
                    commandLine = try Sandbox.apply(command: commandLine, fileSystem: self.fileSystem, strictness: .writableTemporaryDirectory, writableDirectories: [pluginResult.pluginOutputDirectory])
                }
                let processResult = try AsyncProcess.popen(arguments: commandLine, environment: command.configuration.environment)
                let output = try processResult.utf8Output() + processResult.utf8stderrOutput()
                if processResult.exitStatus != .terminated(code: 0) {
                    throw StringError("failed: \(command)\n\n\(output)")
                }

                // Add any files found in the output directory declared for the prebuild command after the command ends.
                let outputFilesDir = command.outputFilesDirectory
                if let swiftFiles = try? self.fileSystem.getDirectoryContents(outputFilesDir).sorted() {
                    derivedFiles.append(contentsOf: swiftFiles.map{ outputFilesDir.appending(component: $0) })
                }

                // Add the output directory to the list of directories whose structure should affect the build plan.
                prebuildOutputDirs.append(outputFilesDir)
            }

            // Add the results of running any prebuild commands for this invocation.
            return PrebuildCommandResult(derivedFiles: derivedFiles, outputDirectories: prebuildOutputDirs)
        }
    }

    public func provideBuildErrorAdvice(for target: String, command: String, message: String) -> String? {
        // Find the target for which the error was emitted.  If we don't find it, we can't give any advice.
        guard let _ = self._buildPlan?.targets.first(where: { $0.target.name == target }) else { return nil }

        // Check for cases involving modules that cannot be found.
        if let importedModule = try? RegEx(pattern: "no such module '(.+)'").matchGroups(in: message).first?.first {
            // A target is importing a module that can't be found.  We take a look at the build plan and see if can offer any advice.

            // Look for a target with the same module name as the one that's being imported.
            if let importedTarget = self._buildPlan?.targets.first(where: { $0.target.c99name == importedModule }) {
                // For the moment we just check for executables that other targets try to import.
                if importedTarget.target.type == .executable {
                    return "module '\(importedModule)' is the main module of an executable, and cannot be imported by tests and other targets"
                }
                if importedTarget.target.type == .macro {
                    return "module '\(importedModule)' is a macro, and cannot be imported by tests and other targets"
                }

                // Here we can add more checks in the future.
            }
        }
        return nil
    }

    public func packageStructureChanged() -> Bool {
        do {
            _ = try temp_await { (callback: @escaping (Result<BuildManifestDescription, any Error>) -> Void) in
                _Concurrency.Task {
                    do {
                        let value = try await self.plan()
                        callback(.success(value))
                    } catch {
                        callback(.failure(error))
                    }
                }
            }
        }
        catch Diagnostics.fatalError {
            return false
        }
        catch {
            self.observabilityScope.emit(error)
            return false
        }
        return true
    }
}

extension BuildOperation {
    public struct PluginConfiguration {
        /// Entity responsible for compiling and running plugin scripts.
        let scriptRunner: PluginScriptRunner

        /// Directory where plugin intermediate files are stored.
        let workDirectory: AbsolutePath

        /// Whether to sandbox commands from build tool plugins.
        let disableSandbox: Bool

        public init(scriptRunner: PluginScriptRunner, workDirectory: AbsolutePath, disableSandbox: Bool) {
            self.scriptRunner = scriptRunner
            self.workDirectory = workDirectory
            self.disableSandbox = disableSandbox
        }
    }
}

extension BuildOperation {
    private func buildPluginTools(
        graph: ModulesGraph,
        pluginsPerModule: [ResolvedModule.ID: [ResolvedModule]],
        hostTriple: Basics.Triple
    ) throws -> [ResolvedModule.ID: [String: PluginTool]] {
        var accessibleToolsPerPlugin: [ResolvedModule.ID: [String: PluginTool]] = [:]

        var config = self.config

        config.manifestPath = config.dataPath(for: .host).appending(
            components: "..", "plugin-tools.yaml"
        )

        // FIXME: It should be possible to share database between plugin tools
        // and regular builds. To make that happen we need to refactor
        // `buildPackageStructure` to recognize the split.
        config.databasePath = config.scratchDirectory.appending("plugin-tools.db")

        config.buildDescriptionPath = config.buildPath(for: .host).appending(
            component: "plugin-tools-description.json"
        )

        let buildPlan = try BuildPlan(
            destinationBuildParameters: config.destinationBuildParameters,
            toolsBuildParameters: config.toolsBuildParameters,
            graph: graph,
            additionalFileRules: [],
            buildToolPluginInvocationResults: [:],
            prebuildCommandResults: [:],
            disableSandbox: false,
            fileSystem: config.fileSystem,
            observabilityScope: config.observabilityScope
        )

        let (buildDescription, _) = try BuildDescription.create(
            from: buildPlan,
            using: config,
            disableSandboxForPluginCommands: false
        )

        let (buildSystem, _) = try self.createBuildSystem(
            buildDescription: buildDescription,
            config: config
        )

        func buildToolBuilder(_ name: String, _ path: RelativePath) throws -> AbsolutePath? {
            let llbuildTarget = try self.computeLLBuildTargetName(for: .product(name, for: .host))
            let success = buildSystem.build(target: llbuildTarget)

            if !success {
                return nil
            }

            return try buildPlan.buildProducts.first {
                $0.product.name == name && $0.buildParameters.destination == .host
            }?.binaryPath
        }

        for (_, plugins) in pluginsPerModule {
            for plugin in plugins where accessibleToolsPerPlugin[plugin.id] == nil {
                // Determine the tools to which this plugin has access, and create a name-to-path mapping from tool
                // names to the corresponding paths. Built tools are assumed to be in the build tools directory.
                let accessibleTools = try plugin.preparePluginTools(
                    fileSystem: fileSystem,
                    environment: config.buildEnvironment(for: .host),
                    for: hostTriple
                ) { name, path in
                    if let result = try buildToolBuilder(name, path) {
                        return result
                    } else {
                        return config.buildPath(for: .host).appending(path)
                    }
                }

                accessibleToolsPerPlugin[plugin.id] = accessibleTools
            }
        }

        return accessibleToolsPerPlugin
    }
}

extension BuildDescription {
    static func create(
        from plan: BuildPlan,
        using config: LLBuildSystemConfiguration,
        disableSandboxForPluginCommands: Bool
    ) throws -> (BuildDescription, LLBuildManifest) {
        let fileSystem = config.fileSystem

        // Generate the llbuild manifest.
        let llbuild = LLBuildManifestBuilder(
            plan,
            disableSandboxForPluginCommands: disableSandboxForPluginCommands,
            fileSystem: fileSystem,
            observabilityScope: config.observabilityScope
        )
        let buildManifest = plan.destinationBuildParameters.prepareForIndexing
            ? try llbuild.generatePrepareManifest(at: config.manifestPath)
            : try llbuild.generateManifest(at: config.manifestPath)

        let swiftCommands = llbuild.manifest.getCmdToolMap(kind: SwiftCompilerTool.self)
        let swiftFrontendCommands = llbuild.manifest.getCmdToolMap(kind: SwiftFrontendTool.self)
        let testDiscoveryCommands = llbuild.manifest.getCmdToolMap(kind: TestDiscoveryTool.self)
        let testEntryPointCommands = llbuild.manifest.getCmdToolMap(kind: TestEntryPointTool.self)
        let copyCommands = llbuild.manifest.getCmdToolMap(kind: CopyTool.self)
        let writeCommands = llbuild.manifest.getCmdToolMap(kind: WriteAuxiliaryFile.self)

        // Create the build description.
        let buildDescription = try BuildDescription(
            plan: plan,
            swiftCommands: swiftCommands,
            swiftFrontendCommands: swiftFrontendCommands,
            testDiscoveryCommands: testDiscoveryCommands,
            testEntryPointCommands: testEntryPointCommands,
            copyCommands: copyCommands,
            writeCommands: writeCommands,
            pluginDescriptions: plan.pluginDescriptions,
            traitConfiguration: config.traitConfiguration
        )
        try fileSystem.createDirectory(
            config.buildDescriptionPath.parentDirectory,
            recursive: true
        )
        try buildDescription.write(
            fileSystem: fileSystem,
            path: config.buildDescriptionPath
        )
        return (buildDescription, buildManifest)
    }
}

extension BuildSubset {
    func recursiveDependencies(for graph: ModulesGraph, observabilityScope: ObservabilityScope) throws -> [ResolvedModule]? {
        switch self {
        case .allIncludingTests:
            return Array(graph.reachableModules)
        case .allExcludingTests:
            return graph.reachableModules.filter { $0.type != .test }
        case .product(let productName, let destination):
            let buildTriple: BuildTriple? = if let destination {
                destination == .host ? .tools : .destination
            } else {
                nil
            }

            guard let product = graph.product(
                for: productName,
                destination: buildTriple
            ) else {
                observabilityScope.emit(error: "no product named '\(productName)'")
                return nil
            }
            return try product.recursiveModuleDependencies()
        case .target(let targetName, let destination):
            let buildTriple: BuildTriple? = if let destination {
                destination == .host ? .tools : .destination
            } else {
                nil
            }

            guard let target = graph.module(
                for: targetName,
                destination: buildTriple
            ) else {
                observabilityScope.emit(error: "no target named '\(targetName)'")
                return nil
            }
            return try target.recursiveModuleDependencies()
        }
    }
}

extension Basics.Diagnostic.Severity {
    var isVerbose: Bool {
        return self <= .info
    }
}<|MERGE_RESOLUTION|>--- conflicted
+++ resolved
@@ -35,11 +35,6 @@
 import SwiftDriver
 #endif
 
-<<<<<<< HEAD
-struct BuildManifestDescription {
-    let description: BuildDescription
-    let manifest: LLBuildManifest
-=======
 package struct LLBuildSystemConfiguration {
     let toolsBuildParameters: BuildParameters
     let destinationBuildParameters: BuildParameters
@@ -140,7 +135,6 @@
         case .target: self.destinationBuildParameters.configuration
         }
     }
->>>>>>> 338edfde
 }
 
 public final class BuildOperation: PackageStructureDelegate, SPMBuildCore.BuildSystem, BuildErrorAdviceProvider {
@@ -213,7 +207,7 @@
         productsBuildParameters: BuildParameters,
         toolsBuildParameters: BuildParameters,
         cacheBuildManifest: Bool,
-        packageGraphLoader: @escaping () throws -> ModulesGraph,
+        packageGraphLoader: @escaping () async throws -> ModulesGraph,
         pluginConfiguration: PluginConfiguration? = .none,
         scratchDirectory: AbsolutePath,
         additionalFileRules: [FileRuleDescription],
@@ -248,7 +242,7 @@
         productsBuildParameters: BuildParameters,
         toolsBuildParameters: BuildParameters,
         cacheBuildManifest: Bool,
-        packageGraphLoader: @escaping () async throws -> ModulesGraph,
+        packageGraphLoader: @escaping () throws -> ModulesGraph,
         pluginConfiguration: PluginConfiguration? = .none,
         scratchDirectory: AbsolutePath,
         traitConfiguration: TraitConfiguration?,
@@ -485,13 +479,8 @@
     }
 
     /// Perform a build using the given build description and subset.
-<<<<<<< HEAD
     public func build(subset: BuildSubset) async throws {
-        guard !self.productsBuildParameters.shouldSkipBuilding else {
-=======
-    public func build(subset: BuildSubset) throws {
         guard !self.config.shouldSkipBuilding(for: .target) else {
->>>>>>> 338edfde
             return
         }
 
@@ -584,13 +573,8 @@
     func compilePlugins(in subset: BuildSubset) async throws -> Bool {
         // Figure out what, if any, plugin descriptions to compile, and whether
         // to continue building after that based on the subset.
-<<<<<<< HEAD
         let allPlugins = try await getBuildDescription().pluginDescriptions
-        let pluginsToCompile: [PluginDescription]
-=======
-        let allPlugins = try getBuildDescription().pluginDescriptions
         let pluginsToCompile: [PluginBuildDescription]
->>>>>>> 338edfde
         let continueBuilding: Bool
         switch subset {
         case .allExcludingTests, .allIncludingTests:
@@ -768,13 +752,9 @@
                 hostTriple: try pluginConfiguration.scriptRunner.hostTriple
             )
 
-<<<<<<< HEAD
             buildToolPluginInvocationResults = try await graph.invokeBuildToolPlugins(
-=======
-            buildToolPluginInvocationResults = try graph.invokeBuildToolPlugins(
                 pluginsPerTarget: pluginsPerModule,
                 pluginTools: pluginTools,
->>>>>>> 338edfde
                 outputDir: pluginConfiguration.workDirectory.appending("outputs"),
                 buildParameters: self.config.toolsBuildParameters,
                 additionalFileRules: self.additionalFileRules,
@@ -783,20 +763,7 @@
                 pluginScriptRunner: pluginConfiguration.scriptRunner,
                 observabilityScope: self.observabilityScope,
                 fileSystem: self.fileSystem
-<<<<<<< HEAD
-            ) { name, path in
-                try await buildOperationForPluginDependencies.build(subset: .product(name, for: .host))
-                if let builtTool = try buildOperationForPluginDependencies.buildPlan.buildProducts.first(where: {
-                    $0.product.name == name && $0.buildParameters.destination == .host
-                }) {
-                    return try builtTool.binaryPath
-                } else {
-                    return nil
-                }
-            }
-=======
             )
->>>>>>> 338edfde
 
             // Surface any diagnostics from build tool plugins.
             var succeeded = true
