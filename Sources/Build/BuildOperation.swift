//===----------------------------------------------------------------------===//
//
// This source file is part of the Swift open source project
//
// Copyright (c) 2015-2022 Apple Inc. and the Swift project authors
// Licensed under Apache License v2.0 with Runtime Library Exception
//
// See http://swift.org/LICENSE.txt for license information
// See http://swift.org/CONTRIBUTORS.txt for the list of Swift project authors
//
//===----------------------------------------------------------------------===//

import Basics
import LLBuildManifest
import PackageGraph
import PackageLoading
import PackageModel
import SPMBuildCore
import SPMLLBuild
import Foundation

import class TSCBasic.DiagnosticsEngine
import protocol TSCBasic.OutputByteStream
import class TSCBasic.Process
import enum TSCBasic.ProcessEnv
import struct TSCBasic.RegEx

import enum TSCUtility.Diagnostics
import class TSCUtility.MultiLineNinjaProgressAnimation
import class TSCUtility.NinjaProgressAnimation
import protocol TSCUtility.ProgressAnimationProtocol

#if USE_IMPL_ONLY_IMPORTS
@_implementationOnly import DriverSupport
@_implementationOnly import SwiftDriver
#else
import DriverSupport
import SwiftDriver
#endif

public final class BuildOperation: PackageStructureDelegate, SPMBuildCore.BuildSystem, BuildErrorAdviceProvider {
    /// The delegate used by the build system.
    public weak var delegate: SPMBuildCore.BuildSystemDelegate?

    /// Build parameters for products.
    let productsBuildParameters: BuildParameters

    /// Build parameters for build tools: plugins and macros.
    let toolsBuildParameters: BuildParameters

    /// The closure for loading the package graph.
    let packageGraphLoader: () throws -> PackageGraph

    /// the plugin configuration for build plugins
    let pluginConfiguration: PluginConfiguration?

    /// The llbuild build delegate reference.
    private var buildSystemDelegate: BuildOperationBuildSystemDelegateHandler?

    /// The llbuild build system reference.
    private var buildSystem: SPMLLBuild.BuildSystem?

    /// If build manifest caching should be enabled.
    public let cacheBuildManifest: Bool

    /// The build plan that was computed, if any.
    public private(set) var _buildPlan: BuildPlan?

    public var buildPlan: SPMBuildCore.BuildPlan {
        get throws {
            if let buildPlan = _buildPlan {
                return buildPlan
            } else {
                throw StringError("did not compute a build plan yet")
            }
        }
    }

    /// The build description resulting from planing.
    private let buildDescription = ThreadSafeBox<BuildDescription>()

    /// The loaded package graph.
    private let packageGraph = ThreadSafeBox<PackageGraph>()

    /// The output stream for the build delegate.
    private let outputStream: OutputByteStream

    /// The verbosity level to use for diagnostics.
    private let logLevel: Basics.Diagnostic.Severity

    /// File system to operate on.
    private let fileSystem: Basics.FileSystem

    /// ObservabilityScope with which to emit diagnostics.
    private let observabilityScope: ObservabilityScope

    public var builtTestProducts: [BuiltTestProduct] {
        (try? getBuildDescription())?.builtTestProducts ?? []
    }

    /// File rules to determine resource handling behavior.
    private let additionalFileRules: [FileRuleDescription]

    /// Alternative path to search for pkg-config `.pc` files.
    private let pkgConfigDirectories: [AbsolutePath]

    public init(
        productsBuildParameters: BuildParameters,
        toolsBuildParameters: BuildParameters,
        cacheBuildManifest: Bool,
        packageGraphLoader: @escaping () throws -> PackageGraph,
        pluginConfiguration: PluginConfiguration? = .none,
        additionalFileRules: [FileRuleDescription],
        pkgConfigDirectories: [AbsolutePath],
        outputStream: OutputByteStream,
        logLevel: Basics.Diagnostic.Severity,
        fileSystem: Basics.FileSystem,
        observabilityScope: ObservabilityScope
    ) {
        /// Checks if stdout stream is tty.
        var productsBuildParameters = productsBuildParameters
        productsBuildParameters.outputParameters.isColorized = outputStream.isTTY

        var toolsBuildParameters = toolsBuildParameters
        toolsBuildParameters.outputParameters.isColorized = outputStream.isTTY

        self.productsBuildParameters = productsBuildParameters
        self.toolsBuildParameters = toolsBuildParameters
        self.cacheBuildManifest = cacheBuildManifest
        self.packageGraphLoader = packageGraphLoader
        self.additionalFileRules = additionalFileRules
        self.pluginConfiguration = pluginConfiguration
        self.pkgConfigDirectories = pkgConfigDirectories
        self.outputStream = outputStream
        self.logLevel = logLevel
        self.fileSystem = fileSystem
        self.observabilityScope = observabilityScope.makeChildScope(description: "Build Operation")
    }

    public func getPackageGraph() throws -> PackageGraph {
        try self.packageGraph.memoize {
            try self.packageGraphLoader()
        }
    }

    /// Compute and return the latest build description.
    ///
    /// This will try skip build planning if build manifest caching is enabled
    /// and the package structure hasn't changed.
    public func getBuildDescription() throws -> BuildDescription {
        return try self.buildDescription.memoize {
            if self.cacheBuildManifest {
                do {
                    // if buildPackageStructure returns a valid description we use that, otherwise we perform full planning
                    if try self.buildPackageStructure() {
                        // confirm the step above created the build description as expected
                        // we trust it to update the build description when needed
                        let buildDescriptionPath = self.productsBuildParameters.buildDescriptionPath
                        guard self.fileSystem.exists(buildDescriptionPath) else {
                            throw InternalError("could not find build descriptor at \(buildDescriptionPath)")
                        }
                        // return the build description that's on disk.
                        return try BuildDescription.load(fileSystem: self.fileSystem, path: buildDescriptionPath)
                    }
                } catch {
                    // since caching is an optimization, warn about failing to load the cached version
                    self.observabilityScope.emit(
                        warning: "failed to load the cached build description",
                        underlyingError: error
                    )
                }
            }
            // We need to perform actual planning if we reach here.
            return try self.plan().description
        }
    }

    public func getBuildManifest() throws -> LLBuildManifest {
        return try self.plan().manifest
    }

    /// Cancel the active build operation.
    public func cancel(deadline: DispatchTime) throws {
        buildSystem?.cancel()
    }

    // Emit a warning if a target imports another target in this build
    // without specifying it as a dependency in the manifest
    private func verifyTargetImports(in description: BuildDescription) throws {
        let checkingMode = description.explicitTargetDependencyImportCheckingMode
        guard checkingMode != .none else {
            return
        }
        // Ensure the compiler supports the import-scan operation
        guard DriverSupport.checkSupportedFrontendFlags(
            flags: ["import-prescan"],
            toolchain: self.productsBuildParameters.toolchain,
            fileSystem: localFileSystem
        ) else {
            return
        }

        for (target, commandLine) in description.swiftTargetScanArgs {
            do {
                guard let dependencies = description.targetDependencyMap[target] else {
                    // Skip target if no dependency information is present
                    continue
                }
                let targetDependenciesSet = Set(dependencies)
                guard !description.generatedSourceTargetSet.contains(target),
                      targetDependenciesSet.intersection(description.generatedSourceTargetSet).isEmpty else {
                    // Skip targets which contain, or depend-on-targets, with generated source-code.
                    // Such as test discovery targets and targets with plugins.
                    continue
                }
                let resolver = try ArgsResolver(fileSystem: localFileSystem)
                let executor = SPMSwiftDriverExecutor(resolver: resolver,
                                                      fileSystem: localFileSystem,
                                                      env: ProcessEnv.vars)

                let consumeDiagnostics: DiagnosticsEngine = DiagnosticsEngine(handlers: [])
                var driver = try Driver(args: commandLine,
                                        diagnosticsOutput: .engine(consumeDiagnostics),
                                        fileSystem: localFileSystem,
                                        executor: executor)
                guard !consumeDiagnostics.hasErrors else {
                  // If we could not init the driver with this command, something went wrong,
                  // proceed without checking this target.
                  continue
                }
                let imports = try driver.performImportPrescan().imports
                let nonDependencyTargetsSet =
                    Set(description.targetDependencyMap.keys.filter { !targetDependenciesSet.contains($0) })
                let importedTargetsMissingDependency = Set(imports).intersection(nonDependencyTargetsSet)
                if let missedDependency = importedTargetsMissingDependency.first {
                    switch checkingMode {
                        case .error:
                            self.observabilityScope.emit(error: "Target \(target) imports another target (\(missedDependency)) in the package without declaring it a dependency.")
                        case .warn:
                            self.observabilityScope.emit(warning: "Target \(target) imports another target (\(missedDependency)) in the package without declaring it a dependency.")
                        case .none:
                            fatalError("Explicit import checking is disabled.")
                    }
                }
            } catch {
                // The above verification is a best-effort attempt to warn the user about a potential manifest
                // error. If something went wrong during the import-prescan, proceed silently.
                return
            }
        }
    }

    /// Perform a build using the given build description and subset.
    public func build(subset: BuildSubset) throws {
        guard !self.productsBuildParameters.shouldSkipBuilding else {
            return
        }

        let buildStartTime = DispatchTime.now()

        // Get the build description (either a cached one or newly created).

        // Get the build description
        let buildDescription = try getBuildDescription()

        // Verify dependency imports on the described targets
        try verifyTargetImports(in: buildDescription)

        // Create the build system.
        let buildSystem = try self.createBuildSystem(buildDescription: buildDescription)
        self.buildSystem = buildSystem

        // If any plugins are part of the build set, compile them now to surface
        // any errors up-front. Returns true if we should proceed with the build
        // or false if not. It will already have thrown any appropriate error.
        guard try self.compilePlugins(in: subset) else {
            return
        }

        // delegate is only available after createBuildSystem is called
        self.buildSystemDelegate?.buildStart(configuration: self.productsBuildParameters.configuration)

        // Perform the build.
        let llbuildTarget = try computeLLBuildTargetName(for: subset)
        let success = buildSystem.build(target: llbuildTarget)

        let duration = buildStartTime.distance(to: .now())

        self.buildSystemDelegate?.buildComplete(success: success, duration: duration)
        self.delegate?.buildSystem(self, didFinishWithResult: success)
        guard success else { throw Diagnostics.fatalError }

        // Create backwards-compatibility symlink to old build path.
        let oldBuildPath = productsBuildParameters.dataPath.parentDirectory.appending(
            component: productsBuildParameters.configuration.dirname
        )
        if self.fileSystem.exists(oldBuildPath) {
            do { try self.fileSystem.removeFileTree(oldBuildPath) }
            catch {
                self.observabilityScope.emit(
                    warning: "unable to delete \(oldBuildPath), skip creating symbolic link",
                    underlyingError: error
                )
                return
            }
        }

        do {
            try self.fileSystem.createSymbolicLink(oldBuildPath, pointingAt: productsBuildParameters.buildPath, relative: true)
        } catch {
            self.observabilityScope.emit(
                warning: "unable to create symbolic link at \(oldBuildPath)",
                underlyingError: error
            )
        }
    }

    /// Compiles any plugins specified or implied by the build subset, returning
    /// true if the build should proceed. Throws an error in case of failure. A
    /// reason why the build might not proceed even on success is if only plugins
    /// should be compiled.
    func compilePlugins(in subset: BuildSubset) throws -> Bool {
        // Figure out what, if any, plugin descriptions to compile, and whether
        // to continue building after that based on the subset.
        let allPlugins = try getBuildDescription().pluginDescriptions
        let pluginsToCompile: [PluginDescription]
        let continueBuilding: Bool
        switch subset {
        case .allExcludingTests, .allIncludingTests:
            pluginsToCompile = allPlugins
            continueBuilding = true
        case .product(let productName):
            pluginsToCompile = allPlugins.filter{ $0.productNames.contains(productName) }
            continueBuilding = pluginsToCompile.isEmpty
        case .target(let targetName):
            pluginsToCompile = allPlugins.filter{ $0.targetName == targetName }
            continueBuilding = pluginsToCompile.isEmpty
        }

        // Compile any plugins we ended up with. If any of them fails, it will
        // throw.
        for plugin in pluginsToCompile {
            try compilePlugin(plugin)
        }

        // If we get this far they all succeeded. Return whether to continue the
        // build, based on the subset.
        return continueBuilding
    }

    // Compiles a single plugin, emitting its output and throwing an error if it
    // fails.
    func compilePlugin(_ plugin: PluginDescription) throws {
        guard let pluginConfiguration else {
            throw InternalError("unknown plugin script runner")
        }
        // Compile the plugin, getting back a PluginCompilationResult.
        class Delegate: PluginScriptCompilerDelegate {
            let preparationStepName: String
            let buildSystemDelegate: BuildOperationBuildSystemDelegateHandler?
            init(preparationStepName: String, buildSystemDelegate: BuildOperationBuildSystemDelegateHandler?) {
                self.preparationStepName = preparationStepName
                self.buildSystemDelegate = buildSystemDelegate
            }
            func willCompilePlugin(commandLine: [String], environment: EnvironmentVariables) {
                self.buildSystemDelegate?.preparationStepStarted(preparationStepName)
            }
            func didCompilePlugin(result: PluginCompilationResult) {
                self.buildSystemDelegate?.preparationStepHadOutput(
                    preparationStepName,
                    output: result.commandLine.joined(separator: " "),
                    verboseOnly: true
                )
                if !result.compilerOutput.isEmpty {
                    self.buildSystemDelegate?.preparationStepHadOutput(
                        preparationStepName,
                        output: result.compilerOutput,
                        verboseOnly: false
                    )
                }
                self.buildSystemDelegate?.preparationStepFinished(preparationStepName, result: (result.succeeded ? .succeeded : .failed))
            }
            func skippedCompilingPlugin(cachedResult: PluginCompilationResult) {
                // Historically we have emitted log info about cached plugins that are used. We should reconsider whether this is the right thing to do.
                self.buildSystemDelegate?.preparationStepStarted(preparationStepName)
                if !cachedResult.compilerOutput.isEmpty {
                    self.buildSystemDelegate?.preparationStepHadOutput(
                        preparationStepName,
                        output: cachedResult.compilerOutput,
                        verboseOnly: false
                    )
                }
                self.buildSystemDelegate?.preparationStepFinished(preparationStepName, result: (cachedResult.succeeded ? .succeeded : .failed))
            }
        }
        let delegate = Delegate(preparationStepName: "Compiling plugin \(plugin.targetName)", buildSystemDelegate: self.buildSystemDelegate)
        let result = try temp_await {
            pluginConfiguration.scriptRunner.compilePluginScript(
                sourceFiles: plugin.sources.paths,
                pluginName: plugin.targetName,
                toolsVersion: plugin.toolsVersion,
                observabilityScope: self.observabilityScope,
                callbackQueue: DispatchQueue.sharedConcurrent,
                delegate: delegate,
                completion: $0)
        }

        // Throw an error on failure; we will already have emitted the compiler's output in this case.
        if !result.succeeded {
            throw Diagnostics.fatalError
        }
    }

    /// Compute the llbuild target name using the given subset.
    private func computeLLBuildTargetName(for subset: BuildSubset) throws -> String {
        switch subset {
        case .allExcludingTests:
            return LLBuildManifestBuilder.TargetKind.main.targetName
        case .allIncludingTests:
            return LLBuildManifestBuilder.TargetKind.test.targetName
        default:
            // FIXME: This is super unfortunate that we might need to load the package graph.
            let graph = try getPackageGraph()
            if let result = subset.llbuildTargetName(
                for: graph,
                config: self.productsBuildParameters.configuration.dirname,
                observabilityScope: self.observabilityScope
            ) {
                return result
            }
            throw Diagnostics.fatalError
        }
    }

    /// Create the build plan and return the build description.
    private func plan() throws -> (description: BuildDescription, manifest: LLBuildManifest) {
        // Load the package graph.
        let graph = try getPackageGraph()

        let buildToolPluginInvocationResults: [ResolvedTarget: [BuildToolPluginInvocationResult]]
        let prebuildCommandResults: [ResolvedTarget: [PrebuildCommandResult]]
        // Invoke any build tool plugins in the graph to generate prebuild commands and build commands.
        if let pluginConfiguration, !self.productsBuildParameters.shouldSkipBuilding {
            let buildOperationForPluginDependencies = BuildOperation(
                productsBuildParameters: self.productsBuildParameters,
                toolsBuildParameters: self.toolsBuildParameters,
                cacheBuildManifest: false,
                packageGraphLoader: { return graph },
                additionalFileRules: self.additionalFileRules,
                pkgConfigDirectories: self.pkgConfigDirectories,
                outputStream: self.outputStream,
                logLevel: self.logLevel,
                fileSystem: self.fileSystem,
                observabilityScope: self.observabilityScope
            )
            buildToolPluginInvocationResults = try graph.invokeBuildToolPlugins(
                outputDir: pluginConfiguration.workDirectory.appending("outputs"),
                builtToolsDir: self.toolsBuildParameters.buildPath,
                buildEnvironment: self.toolsBuildParameters.buildEnvironment,
                toolSearchDirectories: [self.toolsBuildParameters.toolchain.swiftCompilerPath.parentDirectory],
                pkgConfigDirectories: self.pkgConfigDirectories,
                sdkRootPath: self.toolsBuildParameters.toolchain.sdkRootPath,
                pluginScriptRunner: pluginConfiguration.scriptRunner,
                observabilityScope: self.observabilityScope,
                fileSystem: self.fileSystem
            ) { name, path in
                try buildOperationForPluginDependencies.build(subset: .product(name))
                if let builtTool = try buildOperationForPluginDependencies.buildPlan.buildProducts.first(where: { $0.product.name == name}) {
                    return try builtTool.binaryPath
                } else {
                    return nil
                }
            }


            // Surface any diagnostics from build tool plugins.
            var succeeded = true
            for (target, results) in buildToolPluginInvocationResults {
                // There is one result for each plugin that gets applied to a target.
                for result in results {
                    let diagnosticsEmitter = self.observabilityScope.makeDiagnosticsEmitter {
                        var metadata = ObservabilityMetadata()
                        metadata.targetName = target.name
                        metadata.pluginName = result.plugin.name
                        return metadata
                    }
                    for line in result.textOutput.split(separator: "\n") {
                        diagnosticsEmitter.emit(info: line)
                    }
                    for diag in result.diagnostics {
                        diagnosticsEmitter.emit(diag)
                    }
                    succeeded = succeeded && result.succeeded
                }

                if !succeeded {
                    throw StringError("build stopped due to build-tool plugin failures")
                }
            }

            // Run any prebuild commands provided by build tool plugins. Any failure stops the build.
            prebuildCommandResults = try graph.reachableTargets.reduce(into: [:], { partial, target in
                partial[target] = try buildToolPluginInvocationResults[target].map { try self.runPrebuildCommands(for: $0) }
            })
        } else {
            buildToolPluginInvocationResults = [:]
            prebuildCommandResults = [:]
        }

        // Emit warnings about any unhandled files in authored packages. We do this after applying build tool plugins, once we know what files they handled.
        for package in graph.rootPackages where package.manifest.toolsVersion >= .v5_3 {
            for target in package.targets {
                // Get the set of unhandled files in targets.
                var unhandledFiles = Set(target.underlying.others)
                if unhandledFiles.isEmpty { continue }

                // Subtract out any that were inputs to any commands generated by plugins.
                if let result = buildToolPluginInvocationResults[target] {
                    let handledFiles = result.flatMap{ $0.buildCommands.flatMap{ $0.inputFiles } }
                    unhandledFiles.subtract(handledFiles)
                }
                if unhandledFiles.isEmpty { continue }

                // Emit a diagnostic if any remain. This is kept the same as the previous message for now, but this could be improved.
                let diagnosticsEmitter = self.observabilityScope.makeDiagnosticsEmitter {
                    var metadata = ObservabilityMetadata()
                    metadata.packageIdentity = package.identity
                    metadata.packageKind = package.manifest.packageKind
                    metadata.targetName = target.name
                    return metadata
                }
                var warning = "found \(unhandledFiles.count) file(s) which are unhandled; explicitly declare them as resources or exclude from the target\n"
                for file in unhandledFiles {
                    warning += "    " + file.pathString + "\n"
                }
                diagnosticsEmitter.emit(warning: warning)
            }
        }

        // Create the build plan based, on the graph and any information from plugins.
        let plan = try BuildPlan(
            productsBuildParameters: self.productsBuildParameters,
            toolsBuildParameters: self.toolsBuildParameters,
            graph: graph,
            additionalFileRules: additionalFileRules,
            buildToolPluginInvocationResults: buildToolPluginInvocationResults,
            prebuildCommandResults: prebuildCommandResults,
            disableSandbox: self.pluginConfiguration?.disableSandbox ?? false,
            fileSystem: self.fileSystem,
            observabilityScope: self.observabilityScope
        )
        self._buildPlan = plan

        let (buildDescription, buildManifest) = try BuildDescription.create(
            with: plan,
            disableSandboxForPluginCommands: self.pluginConfiguration?.disableSandbox ?? false,
            fileSystem: self.fileSystem,
            observabilityScope: self.observabilityScope
        )

        // Finally create the llbuild manifest from the plan.
        return (buildDescription, buildManifest)
    }

    /// Build the package structure target.
    private func buildPackageStructure() throws -> Bool {
        let buildSystem = try self.createBuildSystem(buildDescription: .none)
        self.buildSystem = buildSystem

        // Build the package structure target which will re-generate the llbuild manifest, if necessary.
        return buildSystem.build(target: "PackageStructure")
    }

    /// Create the build system using the given build description.
    ///
    /// The build description should only be omitted when creating the build system for
    /// building the package structure target.
    private func createBuildSystem(buildDescription: BuildDescription?) throws -> SPMLLBuild.BuildSystem {
        // Figure out which progress bar we have to use during the build.
        let progressAnimation: ProgressAnimationProtocol = self.logLevel.isVerbose
            ? MultiLineNinjaProgressAnimation(stream: self.outputStream)
            : NinjaProgressAnimation(stream: self.outputStream)

        let buildExecutionContext = BuildExecutionContext(
            productsBuildParameters: self.productsBuildParameters,
            toolsBuildParameters: self.toolsBuildParameters,
            buildDescription: buildDescription,
            fileSystem: self.fileSystem,
            observabilityScope: self.observabilityScope,
            packageStructureDelegate: self,
            buildErrorAdviceProvider: self
        )

        // Create the build delegate.
        let buildSystemDelegate = BuildOperationBuildSystemDelegateHandler(
            buildSystem: self,
            buildExecutionContext: buildExecutionContext,
            outputStream: self.outputStream,
            progressAnimation: progressAnimation,
            logLevel: self.logLevel,
            observabilityScope: self.observabilityScope,
            delegate: self.delegate
        )
        self.buildSystemDelegate = buildSystemDelegate

        let databasePath = self.productsBuildParameters.dataPath.appending("build.db").pathString
        let buildSystem = SPMLLBuild.BuildSystem(
            buildFile: self.productsBuildParameters.llbuildManifest.pathString,
            databaseFile: databasePath,
            delegate: buildSystemDelegate,
            schedulerLanes: self.productsBuildParameters.workers
        )

        // TODO: this seems fragile, perhaps we replace commandFailureHandler by adding relevant calls in the delegates chain
        buildSystemDelegate.commandFailureHandler = {
            buildSystem.cancel()
            self.delegate?.buildSystemDidCancel(self)
        }

        return buildSystem
    }

    /// Runs any prebuild commands associated with the given list of plugin invocation results, in order, and returns the
    /// results of running those prebuild commands.
    private func runPrebuildCommands(for pluginResults: [BuildToolPluginInvocationResult]) throws -> [PrebuildCommandResult] {
        guard let pluginConfiguration = self.pluginConfiguration else {
            throw InternalError("unknown plugin script runner")

        }
        // Run through all the commands from all the plugin usages in the target.
        return try pluginResults.map { pluginResult in
            // As we go we will collect a list of prebuild output directories whose contents should be input to the build,
            // and a list of the files in those directories after running the commands.
            var derivedFiles: [AbsolutePath] = []
            var prebuildOutputDirs: [AbsolutePath] = []
            for command in pluginResult.prebuildCommands {
                self.observabilityScope.emit(info: "Running" + (command.configuration.displayName ?? command.configuration.executable.basename))

                // Run the command configuration as a subshell. This doesn't return until it is done.
                // TODO: We need to also use any working directory, but that support isn't yet available on all platforms at a lower level.
                var commandLine = [command.configuration.executable.pathString] + command.configuration.arguments
                if !pluginConfiguration.disableSandbox {
                    commandLine = try Sandbox.apply(command: commandLine, fileSystem: self.fileSystem, strictness: .writableTemporaryDirectory, writableDirectories: [pluginResult.pluginOutputDirectory])
                }
                let processResult = try Process.popen(arguments: commandLine, environment: command.configuration.environment)
                let output = try processResult.utf8Output() + processResult.utf8stderrOutput()
                if processResult.exitStatus != .terminated(code: 0) {
                    throw StringError("failed: \(command)\n\n\(output)")
                }

                // Add any files found in the output directory declared for the prebuild command after the command ends.
                let outputFilesDir = command.outputFilesDirectory
                if let swiftFiles = try? self.fileSystem.getDirectoryContents(outputFilesDir).sorted() {
                    derivedFiles.append(contentsOf: swiftFiles.map{ outputFilesDir.appending(component: $0) })
                }

                // Add the output directory to the list of directories whose structure should affect the build plan.
                prebuildOutputDirs.append(outputFilesDir)
            }

            // Add the results of running any prebuild commands for this invocation.
            return PrebuildCommandResult(derivedFiles: derivedFiles, outputDirectories: prebuildOutputDirs)
        }
    }

    public func provideBuildErrorAdvice(for target: String, command: String, message: String) -> String? {
        // Find the target for which the error was emitted.  If we don't find it, we can't give any advice.
        guard let _ = self._buildPlan?.targets.first(where: { $0.target.name == target }) else { return nil }

        // Check for cases involving modules that cannot be found.
        if let importedModule = try? RegEx(pattern: "no such module '(.+)'").matchGroups(in: message).first?.first {
            // A target is importing a module that can't be found.  We take a look at the build plan and see if can offer any advice.

            // Look for a target with the same module name as the one that's being imported.
            if let importedTarget = self._buildPlan?.targets.first(where: { $0.target.c99name == importedModule }) {
                // For the moment we just check for executables that other targets try to import.
                if importedTarget.target.type == .executable {
                    return "module '\(importedModule)' is the main module of an executable, and cannot be imported by tests and other targets"
                }
                if importedTarget.target.type == .macro {
                    return "module '\(importedModule)' is a macro, and cannot be imported by tests and other targets"
                }

                // Here we can add more checks in the future.
            }
        }
        return nil
    }

    public func packageStructureChanged() -> Bool {
        do {
            _ = try self.plan()
        }
        catch Diagnostics.fatalError {
            return false
        }
        catch {
            self.observabilityScope.emit(error)
            return false
        }
        return true
    }
}

extension BuildOperation {
    public struct PluginConfiguration {
        /// Entity responsible for compiling and running plugin scripts.
        let scriptRunner: PluginScriptRunner

        /// Directory where plugin intermediate files are stored.
        let workDirectory: AbsolutePath

        /// Whether to sandbox commands from build tool plugins.
        let disableSandbox: Bool

        public init(scriptRunner: PluginScriptRunner, workDirectory: AbsolutePath, disableSandbox: Bool) {
            self.scriptRunner = scriptRunner
            self.workDirectory = workDirectory
            self.disableSandbox = disableSandbox
        }
    }
}

extension BuildDescription {
    static func create(
        with plan: BuildPlan,
        disableSandboxForPluginCommands: Bool,
        fileSystem: Basics.FileSystem,
        observabilityScope: ObservabilityScope
    ) throws -> (BuildDescription, LLBuildManifest) {
        // Generate the llbuild manifest.
        let llbuild = LLBuildManifestBuilder(plan, disableSandboxForPluginCommands: disableSandboxForPluginCommands, fileSystem: fileSystem, observabilityScope: observabilityScope)
<<<<<<< HEAD
        let buildManifest = try llbuild.generateManifest(at: plan.productsBuildParameters.llbuildManifest)
=======
        let buildManifest = try llbuild.generateManifest(at: plan.destinationBuildParameters.llbuildManifest)
>>>>>>> b368b96f

        let swiftCommands = llbuild.manifest.getCmdToolMap(kind: SwiftCompilerTool.self)
        let swiftFrontendCommands = llbuild.manifest.getCmdToolMap(kind: SwiftFrontendTool.self)
        let testDiscoveryCommands = llbuild.manifest.getCmdToolMap(kind: TestDiscoveryTool.self)
        let testEntryPointCommands = llbuild.manifest.getCmdToolMap(kind: TestEntryPointTool.self)
        let copyCommands = llbuild.manifest.getCmdToolMap(kind: CopyTool.self)
        let writeCommands = llbuild.manifest.getCmdToolMap(kind: WriteAuxiliaryFile.self)

        // Create the build description.
        let buildDescription = try BuildDescription(
            plan: plan,
            swiftCommands: swiftCommands,
            swiftFrontendCommands: swiftFrontendCommands,
            testDiscoveryCommands: testDiscoveryCommands,
            testEntryPointCommands: testEntryPointCommands,
            copyCommands: copyCommands,
            writeCommands: writeCommands,
            pluginDescriptions: plan.pluginDescriptions
        )
        try fileSystem.createDirectory(
<<<<<<< HEAD
            plan.productsBuildParameters.buildDescriptionPath.parentDirectory,
            recursive: true
        )
        try buildDescription.write(fileSystem: fileSystem, path: plan.productsBuildParameters.buildDescriptionPath)
=======
            plan.destinationBuildParameters.buildDescriptionPath.parentDirectory,
            recursive: true
        )
        try buildDescription.write(fileSystem: fileSystem, path: plan.destinationBuildParameters.buildDescriptionPath)
>>>>>>> b368b96f
        return (buildDescription, buildManifest)
    }
}

extension BuildSubset {
    /// Returns the name of the llbuild target that corresponds to the build subset.
    func llbuildTargetName(for graph: PackageGraph, config: String, observabilityScope: ObservabilityScope)
        -> String?
    {
        switch self {
        case .allExcludingTests:
            return LLBuildManifestBuilder.TargetKind.main.targetName
        case .allIncludingTests:
            return LLBuildManifestBuilder.TargetKind.test.targetName
        case .product(let productName):
            guard let product = graph.allProducts.first(where: { $0.name == productName }) else {
                observabilityScope.emit(error: "no product named '\(productName)'")
                return nil
            }
            // If the product is automatic, we build the main target because automatic products
            // do not produce a binary right now.
            if product.type == .library(.automatic) {
                observabilityScope.emit(
                    warning:
                        "'--product' cannot be used with the automatic product '\(productName)'; building the default target instead"
                )
                return LLBuildManifestBuilder.TargetKind.main.targetName
            }
            return observabilityScope.trap {
                try product.getLLBuildTargetName(config: config)
            }
        case .target(let targetName):
            guard let target = graph.allTargets.first(where: { $0.name == targetName }) else {
                observabilityScope.emit(error: "no target named '\(targetName)'")
                return nil
            }
            return target.getLLBuildTargetName(config: config)
        }
    }
}

extension Basics.Diagnostic.Severity {
    var isVerbose: Bool {
        return self <= .info
    }
}<|MERGE_RESOLUTION|>--- conflicted
+++ resolved
@@ -730,11 +730,7 @@
     ) throws -> (BuildDescription, LLBuildManifest) {
         // Generate the llbuild manifest.
         let llbuild = LLBuildManifestBuilder(plan, disableSandboxForPluginCommands: disableSandboxForPluginCommands, fileSystem: fileSystem, observabilityScope: observabilityScope)
-<<<<<<< HEAD
-        let buildManifest = try llbuild.generateManifest(at: plan.productsBuildParameters.llbuildManifest)
-=======
         let buildManifest = try llbuild.generateManifest(at: plan.destinationBuildParameters.llbuildManifest)
->>>>>>> b368b96f
 
         let swiftCommands = llbuild.manifest.getCmdToolMap(kind: SwiftCompilerTool.self)
         let swiftFrontendCommands = llbuild.manifest.getCmdToolMap(kind: SwiftFrontendTool.self)
@@ -755,17 +751,10 @@
             pluginDescriptions: plan.pluginDescriptions
         )
         try fileSystem.createDirectory(
-<<<<<<< HEAD
-            plan.productsBuildParameters.buildDescriptionPath.parentDirectory,
-            recursive: true
-        )
-        try buildDescription.write(fileSystem: fileSystem, path: plan.productsBuildParameters.buildDescriptionPath)
-=======
             plan.destinationBuildParameters.buildDescriptionPath.parentDirectory,
             recursive: true
         )
         try buildDescription.write(fileSystem: fileSystem, path: plan.destinationBuildParameters.buildDescriptionPath)
->>>>>>> b368b96f
         return (buildDescription, buildManifest)
     }
 }
