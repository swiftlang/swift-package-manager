--- conflicted
+++ resolved
@@ -12,12 +12,8 @@
 
 import Basics
 
-<<<<<<< HEAD
-@_spi(SwiftPMInternal)
-=======
 import Build
 
->>>>>>> 1d0be84d
 import LLBuildManifest
 
 import PackageGraph
@@ -45,12 +41,7 @@
 import SwiftDriver
 #endif
 
-<<<<<<< HEAD
-@_spi(SwiftPMInternal)
-public final class BuildOperation: PackageStructureDelegate, SPMBuildCore.BuildSystem, BuildErrorAdviceProvider {
-=======
 package final class BuildOperation: PackageStructureDelegate, SPMBuildCore.BuildSystem, BuildErrorAdviceProvider {
->>>>>>> 1d0be84d
     /// The delegate used by the build system.
     public weak var delegate: SPMBuildCore.BuildSystemDelegate?
 
