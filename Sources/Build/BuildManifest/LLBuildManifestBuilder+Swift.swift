--- conflicted
+++ resolved
@@ -159,210 +159,6 @@
         }
     }
 
-<<<<<<< HEAD
-    // Building a Swift module in Explicit Module Build mode requires passing all of its module
-    // dependencies as explicit arguments to the build command. Thus, building a SwiftPM package
-    // with multiple inter-dependent targets requires that each module’s build job must
-    // have its module dependencies’ modules passed into it as explicit module dependencies.
-    // Because none of the targets have been built yet, a given target's dependency scanning
-    // action will not be able to discover its module dependencies' modules. Instead, it is
-    // SwiftPM's responsibility to communicate to the driver, when planning a given module's
-    // build, that this module has dependencies that are other targets, along with a list of
-    // future artifacts of such dependencies (.swiftmodule and .pcm files).
-    // The driver will then use those artifacts as explicit inputs to its module’s build jobs.
-    //
-    // Consider an example SwiftPM package with two targets: module B, and module A, where A
-    // depends on B:
-    // SwiftPM will process targets in a topological order and “bubble-up” each module’s
-    // inter-module dependency graph to its dependencies. First, SwiftPM will process B, and be
-    // able to plan its full build because it does not have any module dependencies. Then the
-    // driver is tasked with planning a build for A. SwiftPM will pass as input to the driver
-    // the module dependency graph of its module’s dependencies, in this case, just the
-    // dependency graph of B. The driver is then responsible for the necessary post-processing
-    // to merge the dependency graphs and plan the build for A, using artifacts of B as explicit
-    // inputs.
-    public func addTargetsToExplicitBuildManifest() throws {
-        // Sort the product targets in topological order in order to collect and "bubble up"
-        // their respective dependency graphs to the depending targets.
-        let allPackageDependencies = self.plan.targets.flatMap { $0.recursiveDependencies(using: self.plan) }
-
-        // Instantiate the inter-module dependency oracle which will cache commonly-scanned
-        // modules across targets' Driver instances.
-        let dependencyOracle = InterModuleDependencyOracle()
-
-        // Explicit dependency pre-build jobs may be common to multiple targets.
-        // We de-duplicate them here to avoid adding identical entries to the
-        // downstream LLBuild manifest
-        let explicitDependencyJobTracker = UniqueExplicitDependencyJobTracker()
-
-        // Create commands for all module descriptions in the plan.
-        for dependency in allPackageDependencies.reversed() {
-            guard case .module(let module, let description) = dependency else {
-                // Product dependency build jobs are added after the fact.
-                // Targets that depend on product dependencies will expand the corresponding
-                // product into its constituent targets.
-                continue
-            }
-
-            guard module.underlying.type != .systemModule,
-                  module.underlying.type != .binary
-            else {
-                // Much like non-Swift targets, system modules will consist of a modulemap
-                // somewhere in the filesystem, with the path to that module being either
-                // manually-specified or computed based on the system module type (apt, brew).
-                // Similarly, binary targets will bring in an .xcframework, the contents of
-                // which will be exposed via search paths.
-                //
-                // In both cases, the dependency scanning action in the driver will be automatically
-                // be able to detect such targets' modules.
-                continue
-            }
-
-            guard let description else {
-                throw InternalError("Expected description for module \(module)")
-            }
-
-            switch description {
-            case .swift(let desc):
-                try self.createExplicitSwiftTargetCompileCommand(
-                    description: desc,
-                    dependencyOracle: dependencyOracle,
-                    explicitDependencyJobTracker: explicitDependencyJobTracker
-                )
-            case .clang(let desc):
-                try self.createClangCompileCommand(desc)
-            }
-        }
-    }
-
-    private func createExplicitSwiftTargetCompileCommand(
-        description: SwiftModuleBuildDescription,
-        dependencyOracle: InterModuleDependencyOracle,
-        explicitDependencyJobTracker: UniqueExplicitDependencyJobTracker?
-    ) throws {
-        // Inputs.
-        let inputs = try self.computeSwiftCompileCmdInputs(description)
-
-        // Outputs.
-        let objectNodes = try description.objects.map(Node.file)
-        let moduleNode = Node.file(description.moduleOutputPath)
-        let cmdOutputs = objectNodes + [moduleNode]
-
-        // Commands.
-        try addExplicitBuildSwiftCmds(
-            description,
-            inputs: inputs,
-            dependencyOracle: dependencyOracle,
-            explicitDependencyJobTracker: explicitDependencyJobTracker
-        )
-
-        self.addTargetCmd(description, cmdOutputs: cmdOutputs)
-        try self.addModuleWrapCmd(description)
-    }
-
-    private func addExplicitBuildSwiftCmds(
-        _ targetDescription: SwiftModuleBuildDescription,
-        inputs: [Node],
-        dependencyOracle: InterModuleDependencyOracle,
-        explicitDependencyJobTracker: UniqueExplicitDependencyJobTracker? = nil
-    ) throws {
-        // Pass the driver its external dependencies (module dependencies)
-        var dependencyModuleDetailsMap: SwiftDriver.ExternalTargetModuleDetailsMap = [:]
-        // Collect paths for module dependencies of this module (direct and transitive)
-        try self.collectTargetDependencyModuleDetails(
-            for: .swift(targetDescription),
-            dependencyModuleDetailsMap: &dependencyModuleDetailsMap
-        )
-
-        // Compute the set of frontend
-        // jobs needed to build this Swift module.
-        var commandLine = try targetDescription.emitCommandLine()
-        commandLine.append("-driver-use-frontend-path")
-        commandLine.append(targetDescription.buildParameters.toolchain.swiftCompilerPath.pathString)
-        commandLine.append("-experimental-explicit-module-build")
-        let resolver = try ArgsResolver(fileSystem: self.fileSystem)
-        let executor = SPMSwiftDriverExecutor(
-            resolver: resolver,
-            fileSystem: self.fileSystem,
-            env: Environment.current
-        )
-        var driver = try Driver(
-            args: commandLine,
-            fileSystem: self.fileSystem,
-            executor: executor,
-            compilerIntegratedTooling: false,
-            externalTargetModuleDetailsMap: dependencyModuleDetailsMap,
-            interModuleDependencyOracle: dependencyOracle
-        )
-        try driver.checkLDPathOption(commandLine: commandLine)
-
-        let jobs = try driver.planBuild()
-        try self.addSwiftDriverJobs(
-            for: targetDescription,
-            jobs: jobs,
-            inputs: inputs,
-            resolver: resolver,
-            isMainModule: { driver.isExplicitMainModuleJob(job: $0) },
-            uniqueExplicitDependencyTracker: explicitDependencyJobTracker
-        )
-    }
-
-    /// Collect a map from all module dependencies of the specified module to the build planning artifacts for said
-    /// dependency,
-    /// in the form of a path to a .swiftmodule file and the dependency's InterModuleDependencyGraph.
-    private func collectTargetDependencyModuleDetails(
-        for targetDescription: ModuleBuildDescription,
-        dependencyModuleDetailsMap: inout SwiftDriver.ExternalTargetModuleDetailsMap
-    ) throws {
-        for dependency in targetDescription.dependencies(using: self.plan) {
-            switch dependency {
-            case .product(let product, let productDescription):
-                for productDependency in product.modules {
-                    guard let dependencyModuleDescription = self.plan.description(
-                        for: productDependency,
-                        context: productDescription?.destination ?? targetDescription.destination
-                    ) else
-                    {
-                        throw InternalError("unknown dependency target for \(productDependency)")
-                    }
-                    try self.addTargetDependencyInfo(
-                        for: dependencyModuleDescription,
-                        dependencyModuleDetailsMap: &dependencyModuleDetailsMap
-                    )
-                }
-            case .module(let dependencyModule, let dependencyDescription):
-                guard let dependencyDescription else {
-                    throw InternalError("No build description for module: \(dependencyModule)")
-                }
-                // Product dependencies are broken down into the targets that make them up.
-                try self.addTargetDependencyInfo(
-                    for: dependencyDescription,
-                    dependencyModuleDetailsMap: &dependencyModuleDetailsMap
-                )
-            }
-        }
-    }
-
-    private func addTargetDependencyInfo(
-        for targetDescription: ModuleBuildDescription,
-        dependencyModuleDetailsMap: inout SwiftDriver.ExternalTargetModuleDetailsMap
-    ) throws {
-        guard case .swift(let dependencySwiftTargetDescription) = targetDescription else {
-            return
-        }
-        dependencyModuleDetailsMap[ModuleDependencyId.swiftPlaceholder(targetDescription.module.c99name)] =
-            SwiftDriver.ExternalTargetModuleDetails(
-                path: TSCAbsolutePath(dependencySwiftTargetDescription.moduleOutputPath),
-                isFramework: false
-            )
-        try self.collectTargetDependencyModuleDetails(
-            for: targetDescription,
-            dependencyModuleDetailsMap: &dependencyModuleDetailsMap
-        )
-    }
-
-=======
->>>>>>> 065df191
     private func addCmdWithBuiltinSwiftTool(
         _ target: SwiftModuleBuildDescription,
         inputs: [Node],
