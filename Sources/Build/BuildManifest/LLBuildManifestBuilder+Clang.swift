//===----------------------------------------------------------------------===//
//
// This source file is part of the Swift open source project
//
// Copyright (c) 2015-2023 Apple Inc. and the Swift project authors
// Licensed under Apache License v2.0 with Runtime Library Exception
//
// See http://swift.org/LICENSE.txt for license information
// See http://swift.org/CONTRIBUTORS.txt for the list of Swift project authors
//
//===----------------------------------------------------------------------===//

import struct LLBuildManifest.Node
import struct Basics.AbsolutePath
import struct Basics.InternalError
import class Basics.ObservabilityScope
import struct PackageGraph.ResolvedTarget
import PackageModel

extension LLBuildManifestBuilder {
    /// Create a llbuild target for a Clang target description and returns the Clang target's outputs.
    @discardableResult
    func createClangCompileCommand(
<<<<<<< HEAD
        _ target: ClangTargetBuildDescription,
        addTargetCmd: Bool = true,
        inputs: [Node] = [],
        createResourceBundle: Bool = true
    ) throws -> [Node] {
        let standards = [
            (target.clangTarget.cxxLanguageStandard, SupportedLanguageExtension.cppExtensions),
            (target.clangTarget.cLanguageStandard, SupportedLanguageExtension.cExtensions),
        ]

        var inputs: [Node] = inputs
=======
        _ target: ClangTargetBuildDescription
    ) throws {
        var inputs: [Node] = []
>>>>>>> 34efc0bf

        if createResourceBundle {
            // Add resources node as the input to the target. This isn't great because we
            // don't need to block building of a module until its resources are assembled but
            // we don't currently have a good way to express that resources should be built
            // whenever a module is being built.
            if let resourcesNode = try self.createResourcesBundle(for: .clang(target)) {
                inputs.append(resourcesNode)
            }
        }

        func addStaticTargetInputs(_ target: ResolvedTarget) {
            if case .swift(let desc)? = self.plan.targetMap[target.id], target.type == .library {
                inputs.append(file: desc.moduleOutputPath)
            } else if case .mixed(let desc)? = plan.targetMap[target], target.type == .library {
                inputs.append(file: desc.swiftTargetBuildDescription.moduleOutputPath)
            }
        }

        for dependency in target.target.dependencies(satisfying: target.buildEnvironment) {
            switch dependency {
            case .target(let target, _):
                addStaticTargetInputs(target)

            case .product(let product, _):
                switch product.type {
                case .executable, .snippet, .library(.dynamic), .macro:
                    guard let planProduct = plan.productMap[product.id] else {
                        throw InternalError("unknown product \(product)")
                    }
                    // Establish a dependency on binary of the product.
                    let binary = try planProduct.binaryPath
                    inputs.append(file: binary)

                case .library(.automatic), .library(.static), .plugin:
                    for target in product.targets {
                        addStaticTargetInputs(target)
                    }
                case .test:
                    break
                }
            }
        }

        for binaryPath in target.libraryBinaryPaths {
            let path = target.buildParameters.destinationPath(forBinaryAt: binaryPath)
            if self.fileSystem.isDirectory(binaryPath) {
                inputs.append(directory: path)
            } else {
                inputs.append(file: path)
            }
        }

        var objectFileNodes: [Node] = []

        for path in try target.compilePaths() {
            let args = try target.emitCommandLine(for: path.source)

            let objectFileNode: Node = .file(path.object)
            objectFileNodes.append(objectFileNode)

            self.manifest.addClangCmd(
                name: path.object.pathString,
                description: "Compiling \(target.target.name) \(path.filename)",
                inputs: inputs + [.file(path.source)],
                outputs: [objectFileNode],
                arguments: args,
                dependencies: path.deps.pathString
            )
        }

        let additionalInputs = try addBuildToolPlugins(.clang(target))

<<<<<<< HEAD
        if addTargetCmd {
            self.addTargetCmd(
                target: target.target,
                isTestTarget: target.isTestTarget,
                inputs: objectFileNodes
            )
=======
        // Create a phony node to represent the entire target.
        let targetName = target.target.getLLBuildTargetName(config: target.buildParameters.buildConfig)
        let output: Node = .virtual(targetName)

        self.manifest.addNode(output, toTarget: targetName)
        self.manifest.addPhonyCmd(
            name: output.name,
            inputs: objectFileNodes + additionalInputs,
            outputs: [output]
        )

        if self.plan.graph.isInRootPackages(target.target, satisfying: target.buildParameters.buildEnvironment) {
            if !target.isTestTarget {
                self.addNode(output, toTarget: .main)
            }
            self.addNode(output, toTarget: .test)
>>>>>>> 34efc0bf
        }

        return objectFileNodes
    }
}<|MERGE_RESOLUTION|>--- conflicted
+++ resolved
@@ -21,23 +21,12 @@
     /// Create a llbuild target for a Clang target description and returns the Clang target's outputs.
     @discardableResult
     func createClangCompileCommand(
-<<<<<<< HEAD
         _ target: ClangTargetBuildDescription,
         addTargetCmd: Bool = true,
         inputs: [Node] = [],
         createResourceBundle: Bool = true
     ) throws -> [Node] {
-        let standards = [
-            (target.clangTarget.cxxLanguageStandard, SupportedLanguageExtension.cppExtensions),
-            (target.clangTarget.cLanguageStandard, SupportedLanguageExtension.cExtensions),
-        ]
-
         var inputs: [Node] = inputs
-=======
-        _ target: ClangTargetBuildDescription
-    ) throws {
-        var inputs: [Node] = []
->>>>>>> 34efc0bf
 
         if createResourceBundle {
             // Add resources node as the input to the target. This isn't great because we
@@ -52,7 +41,7 @@
         func addStaticTargetInputs(_ target: ResolvedTarget) {
             if case .swift(let desc)? = self.plan.targetMap[target.id], target.type == .library {
                 inputs.append(file: desc.moduleOutputPath)
-            } else if case .mixed(let desc)? = plan.targetMap[target], target.type == .library {
+            } else if case .mixed(let desc)? = plan.targetMap[target.id], target.type == .library {
                 inputs.append(file: desc.swiftTargetBuildDescription.moduleOutputPath)
             }
         }
@@ -111,31 +100,12 @@
 
         let additionalInputs = try addBuildToolPlugins(.clang(target))
 
-<<<<<<< HEAD
         if addTargetCmd {
             self.addTargetCmd(
-                target: target.target,
+                target: .clang(target),
                 isTestTarget: target.isTestTarget,
-                inputs: objectFileNodes
+                inputs: objectFileNodes + additionalInputs
             )
-=======
-        // Create a phony node to represent the entire target.
-        let targetName = target.target.getLLBuildTargetName(config: target.buildParameters.buildConfig)
-        let output: Node = .virtual(targetName)
-
-        self.manifest.addNode(output, toTarget: targetName)
-        self.manifest.addPhonyCmd(
-            name: output.name,
-            inputs: objectFileNodes + additionalInputs,
-            outputs: [output]
-        )
-
-        if self.plan.graph.isInRootPackages(target.target, satisfying: target.buildParameters.buildEnvironment) {
-            if !target.isTestTarget {
-                self.addNode(output, toTarget: .main)
-            }
-            self.addNode(output, toTarget: .test)
->>>>>>> 34efc0bf
         }
 
         return objectFileNodes
