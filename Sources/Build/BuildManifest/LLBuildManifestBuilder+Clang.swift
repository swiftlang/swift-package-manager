--- conflicted
+++ resolved
@@ -100,31 +100,12 @@
 
         let additionalInputs = try addBuildToolPlugins(.clang(target))
 
-<<<<<<< HEAD
         if addTargetCmd {
             self.addTargetCmd(
                 target: .clang(target),
                 isTestTarget: target.isTestTarget,
                 inputs: objectFileNodes + additionalInputs
             )
-=======
-        // Create a phony node to represent the entire target.
-        let targetName = target.target.getLLBuildTargetName(buildParameters: target.buildParameters)
-        let output: Node = .virtual(targetName)
-
-        self.manifest.addNode(output, toTarget: targetName)
-        self.manifest.addPhonyCmd(
-            name: output.name,
-            inputs: objectFileNodes + additionalInputs,
-            outputs: [output]
-        )
-
-        if self.plan.graph.isInRootPackages(target.target, satisfying: target.buildParameters.buildEnvironment) {
-            if !target.isTestTarget {
-                self.addNode(output, toTarget: .main)
-            }
-            self.addNode(output, toTarget: .test)
->>>>>>> 9aa348e8
         }
 
         return objectFileNodes
