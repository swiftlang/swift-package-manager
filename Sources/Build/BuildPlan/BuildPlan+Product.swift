//===----------------------------------------------------------------------===//
//
// This source file is part of the Swift open source project
//
// Copyright (c) 2014-2023 Apple Inc. and the Swift project authors
// Licensed under Apache License v2.0 with Runtime Library Exception
//
// See http://swift.org/LICENSE.txt for license information
// See http://swift.org/CONTRIBUTORS.txt for the list of Swift project authors
//
//===----------------------------------------------------------------------===//

import struct Basics.AbsolutePath
import struct Basics.Triple
import struct Basics.InternalError
import struct PackageGraph.ResolvedProduct
import struct PackageGraph.ResolvedTarget
import class PackageModel.BinaryTarget
import class PackageModel.ClangTarget
import class PackageModel.Target
import class PackageModel.SwiftTarget
import class PackageModel.SystemLibraryTarget
import struct SPMBuildCore.BuildParameters
import struct SPMBuildCore.ExecutableInfo
import func TSCBasic.topologicalSort

extension BuildPlan {
    /// Plan a product.
    func plan(buildProduct: ProductBuildDescription) throws {
        // Compute the product's dependency.
        let dependencies = try computeDependencies(of: buildProduct.product, buildParameters: buildProduct.buildParameters)

        // Add flags for system targets.
        for systemModule in dependencies.systemModules {
            guard case let target as SystemLibraryTarget = systemModule.underlying else {
                throw InternalError("This should not be possible.")
            }
            // Add pkgConfig libs arguments.
            buildProduct.additionalFlags += try pkgConfig(for: target).libs
        }

        // Add flags for binary dependencies.
        for binaryPath in dependencies.libraryBinaryPaths {
            if binaryPath.extension == "framework" {
                buildProduct.additionalFlags += ["-framework", binaryPath.basenameWithoutExt]
            } else if binaryPath.basename.starts(with: "lib") {
                buildProduct.additionalFlags += ["-l\(binaryPath.basenameWithoutExt.dropFirst(3))"]
            } else {
                self.observabilityScope.emit(error: "unexpected binary framework")
            }
        }

        // Link C++ if needed.
        // Note: This will come from build settings in future.
        for target in dependencies.staticTargets {
<<<<<<< HEAD
            if case let target as ClangTarget = target.underlying, target.isCXX {
                if buildParameters.targetTriple.isDarwin() {
=======
            if case let target as ClangTarget = target.underlyingTarget, target.isCXX {
                let triple = buildProduct.buildParameters.triple
                if triple.isDarwin() {
>>>>>>> 5b6670e9
                    buildProduct.additionalFlags += ["-lc++"]
                } else if triple.isWindows() {
                    // Don't link any C++ library.
                } else {
                    buildProduct.additionalFlags += ["-lstdc++"]
                }
                break
            }
        }

        for target in dependencies.staticTargets {
            switch target.underlying {
            case is SwiftTarget:
                // Swift targets are guaranteed to have a corresponding Swift description.
                guard case .swift(let description) = targetMap[target] else {
                    throw InternalError("unknown target \(target)")
                }

                // Based on the debugging strategy, we either need to pass swiftmodule paths to the
                // product or link in the wrapped module object. This is required for properly debugging
                // Swift products. Debugging strategy is computed based on the current platform we're
                // building for and is nil for the release configuration.
                switch buildProduct.buildParameters.debuggingStrategy {
                case .swiftAST:
                    buildProduct.swiftASTs.insert(description.moduleOutputPath)
                case .modulewrap:
                    buildProduct.objects += [description.wrappedModuleOutputPath]
                case nil:
                    break
                }
            default: break
            }
        }

        buildProduct.staticTargets = dependencies.staticTargets
        buildProduct.dylibs = try dependencies.dylibs.map{
            guard let product = productMap[$0] else {
                throw InternalError("unknown product \($0)")
            }
            return product
        }
        buildProduct.objects += try dependencies.staticTargets.flatMap { targetName -> [AbsolutePath] in
            guard let target = targetMap[targetName] else {
                throw InternalError("unknown target \(targetName)")
            }
            return try target.objects
        }
        buildProduct.libraryBinaryPaths = dependencies.libraryBinaryPaths

        buildProduct.availableTools = dependencies.availableTools
    }

    /// Computes the dependencies of a product.
    private func computeDependencies(
        of product: ResolvedProduct,
        buildParameters: BuildParameters
    ) throws -> (
        dylibs: [ResolvedProduct],
        staticTargets: [ResolvedTarget],
        systemModules: [ResolvedTarget],
        libraryBinaryPaths: Set<AbsolutePath>,
        availableTools: [String: AbsolutePath]
    ) {
        /* Prior to tools-version 5.9, we used to erroneously recursively traverse executable/plugin dependencies and statically include their
         targets. For compatibility reasons, we preserve that behavior for older tools-versions. */
        let shouldExcludePlugins: Bool
        if let toolsVersion = self.graph.package(for: product)?.manifest.toolsVersion {
            shouldExcludePlugins = toolsVersion >= .v5_9
        } else {
            shouldExcludePlugins = false
        }

        // For test targets, we need to consider the first level of transitive dependencies since the first level is always test targets.
        let topLevelDependencies: [PackageModel.Target]
        if product.type == .test {
            topLevelDependencies = product.targets.flatMap { $0.underlying.dependencies }.compactMap {
                switch $0 {
                case .product:
                    return nil
                case .target(let target, _):
                    return target
                }
            }
        } else {
            topLevelDependencies = []
        }

        // Sort the product targets in topological order.
        let nodes: [ResolvedTarget.Dependency] = product.targets.map { .target($0, conditions: []) }
        let allTargets = try topologicalSort(nodes, successors: { dependency in
            switch dependency {
            // Include all the dependencies of a target.
            case .target(let target, _):
                let isTopLevel = topLevelDependencies.contains(target.underlying) || product.targets.contains(target)
                let topLevelIsMacro = isTopLevel && product.type == .macro
                let topLevelIsPlugin = isTopLevel && product.type == .plugin
                let topLevelIsTest = isTopLevel && product.type == .test

                if !topLevelIsMacro && !topLevelIsTest && target.type == .macro {
                    return []
                }
                if shouldExcludePlugins, !topLevelIsPlugin && !topLevelIsTest && target.type == .plugin {
                    return []
                }
                return target.dependencies.filter { $0.satisfies(buildParameters.buildEnvironment) }

            // For a product dependency, we only include its content only if we
            // need to statically link it.
            case .product(let product, _):
                guard dependency.satisfies(buildParameters.buildEnvironment) else {
                    return []
                }

                let productDependencies: [ResolvedTarget.Dependency] = product.targets.map { .target($0, conditions: []) }
                switch product.type {
                case .library(.automatic), .library(.static):
                    return productDependencies
                case .plugin:
                    return shouldExcludePlugins ? [] : productDependencies
                case .library(.dynamic), .test, .executable, .snippet, .macro:
                    return []
                }
            }
        })

        // Create empty arrays to collect our results.
        var linkLibraries = [ResolvedProduct]()
        var staticTargets = [ResolvedTarget]()
        var systemModules = [ResolvedTarget]()
        var libraryBinaryPaths: Set<AbsolutePath> = []
        var availableTools = [String: AbsolutePath]()

        for dependency in allTargets {
            switch dependency {
            case .target(let target, _):
                switch target.type {
                // Executable target have historically only been included if they are directly in the product's
                // target list.  Otherwise they have always been just build-time dependencies.
                // In tool version .v5_5 or greater, we also include executable modules implemented in Swift in
                // any test products... this is to allow testing of executables.  Note that they are also still
                // built as separate products that the test can invoke as subprocesses.
                case .executable, .snippet, .macro:
                    if product.targets.contains(target) {
                        staticTargets.append(target)
                    } else if product.type == .test && (target.underlying as? SwiftTarget)?.supportsTestableExecutablesFeature == true {
                        // Only "top-level" targets should really be considered here, not transitive ones.
                        let isTopLevel = topLevelDependencies.contains(target.underlying) || product.targets.contains(target)
                        if let toolsVersion = graph.package(for: product)?.manifest.toolsVersion, toolsVersion >= .v5_5, isTopLevel {
                            staticTargets.append(target)
                        }
                    }
                // Test targets should be included only if they are directly in the product's target list.
                case .test:
                    if product.targets.contains(target) {
                        staticTargets.append(target)
                    }
                // Library targets should always be included.
                case .library:
                    staticTargets.append(target)
                // Add system target to system targets array.
                case .systemModule:
                    systemModules.append(target)
                // Add binary to binary paths set.
                case .binary:
                    guard let binaryTarget = target.underlying as? BinaryTarget else {
                        throw InternalError("invalid binary target '\(target.name)'")
                    }
                    switch binaryTarget.kind {
                    case .xcframework:
                        let libraries = try self.parseXCFramework(for: binaryTarget, triple: buildParameters.triple)
                        for library in libraries {
                            libraryBinaryPaths.insert(library.libraryPath)
                        }
                    case .artifactsArchive:
                        let tools = try self.parseArtifactsArchive(for: binaryTarget, triple: buildParameters.triple)
                        tools.forEach { availableTools[$0.name] = $0.executablePath  }
                    case.unknown:
                        throw InternalError("unknown binary target '\(target.name)' type")
                    }
                case .plugin:
                    continue
                }

            case .product(let product, _):
                // Add the dynamic products to array of libraries to link.
                if product.type == .library(.dynamic) {
                    linkLibraries.append(product)
                }
            }
        }

        // Add derived test targets, if necessary
        if buildParameters.testingParameters.testProductStyle.requiresAdditionalDerivedTestTargets {
            if product.type == .test, let derivedTestTargets = derivedTestTargetsMap[product] {
                staticTargets.append(contentsOf: derivedTestTargets)
            }
        }

        return (linkLibraries, staticTargets, systemModules, libraryBinaryPaths, availableTools)
    }

    /// Extracts the artifacts  from an artifactsArchive
    private func parseArtifactsArchive(for binaryTarget: BinaryTarget, triple: Triple) throws -> [ExecutableInfo] {
        try self.externalExecutablesCache.memoize(key: binaryTarget) {
            let execInfos = try binaryTarget.parseArtifactArchives(for: triple, fileSystem: self.fileSystem)
            return execInfos.filter{!$0.supportedTriples.isEmpty}
        }
    }
}<|MERGE_RESOLUTION|>--- conflicted
+++ resolved
@@ -53,14 +53,9 @@
         // Link C++ if needed.
         // Note: This will come from build settings in future.
         for target in dependencies.staticTargets {
-<<<<<<< HEAD
             if case let target as ClangTarget = target.underlying, target.isCXX {
-                if buildParameters.targetTriple.isDarwin() {
-=======
-            if case let target as ClangTarget = target.underlyingTarget, target.isCXX {
                 let triple = buildProduct.buildParameters.triple
                 if triple.isDarwin() {
->>>>>>> 5b6670e9
                     buildProduct.additionalFlags += ["-lc++"]
                 } else if triple.isWindows() {
                     // Don't link any C++ library.
