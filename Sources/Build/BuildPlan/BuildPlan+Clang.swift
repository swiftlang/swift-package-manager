//===----------------------------------------------------------------------===//
//
// This source file is part of the Swift open source project
//
// Copyright (c) 2014-2023 Apple Inc. and the Swift project authors
// Licensed under Apache License v2.0 with Runtime Library Exception
//
// See http://swift.org/LICENSE.txt for license information
// See http://swift.org/CONTRIBUTORS.txt for the list of Swift project authors
//
//===----------------------------------------------------------------------===//

import class PackageModel.BinaryTarget
import class PackageModel.ClangTarget
import class PackageModel.SwiftTarget
import class PackageModel.SystemLibraryTarget

extension BuildPlan {
    /// Plan a Clang target.
    func plan(clangTarget: ClangTargetBuildDescription) throws {
<<<<<<< HEAD
        for case .target(let dependency, _) in try clangTarget.target.recursiveDependencies(satisfying: buildEnvironment) {
            switch dependency.underlying {
=======
        let dependencies = try clangTarget.target.recursiveDependencies(satisfying: clangTarget.buildEnvironment)

        for case .target(let dependency, _) in dependencies {
            switch dependency.underlyingTarget {
>>>>>>> 5b6670e9
            case is SwiftTarget:
                if case let .swift(dependencyTargetDescription)? = targetMap[dependency] {
                    if let moduleMap = dependencyTargetDescription.moduleMap {
                        clangTarget.additionalFlags += ["-fmodule-map-file=\(moduleMap.pathString)"]
                    }
                }

            case let target as ClangTarget where target.type == .library:
                // Setup search paths for C dependencies:
                clangTarget.additionalFlags += ["-I", target.includeDir.pathString]

                // Add the modulemap of the dependency if it has one.
                if case let .clang(dependencyTargetDescription)? = targetMap[dependency] {
                    if let moduleMap = dependencyTargetDescription.moduleMap {
                        clangTarget.additionalFlags += ["-fmodule-map-file=\(moduleMap.pathString)"]
                    }
                }
            case let target as SystemLibraryTarget:
                clangTarget.additionalFlags += ["-fmodule-map-file=\(target.moduleMapPath.pathString)"]
                clangTarget.additionalFlags += try pkgConfig(for: target).cFlags
            case let target as BinaryTarget:
                if case .xcframework = target.kind {
                    let libraries = try self.parseXCFramework(for: target, triple: clangTarget.buildParameters.triple)
                    for library in libraries {
                        library.headersPaths.forEach {
                            clangTarget.additionalFlags += ["-I", $0.pathString]
                        }
                        clangTarget.libraryBinaryPaths.insert(library.libraryPath)
                    }
                }
            default: continue
            }
        }
    }

}<|MERGE_RESOLUTION|>--- conflicted
+++ resolved
@@ -18,15 +18,10 @@
 extension BuildPlan {
     /// Plan a Clang target.
     func plan(clangTarget: ClangTargetBuildDescription) throws {
-<<<<<<< HEAD
-        for case .target(let dependency, _) in try clangTarget.target.recursiveDependencies(satisfying: buildEnvironment) {
-            switch dependency.underlying {
-=======
         let dependencies = try clangTarget.target.recursiveDependencies(satisfying: clangTarget.buildEnvironment)
 
         for case .target(let dependency, _) in dependencies {
-            switch dependency.underlyingTarget {
->>>>>>> 5b6670e9
+            switch dependency.underlying {
             case is SwiftTarget:
                 if case let .swift(dependencyTargetDescription)? = targetMap[dependency] {
                     if let moduleMap = dependencyTargetDescription.moduleMap {
