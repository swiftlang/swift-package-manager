//===----------------------------------------------------------------------===//
//
// This source file is part of the Swift open source project
//
// Copyright (c) 2014-2024 Apple Inc. and the Swift project authors
// Licensed under Apache License v2.0 with Runtime Library Exception
//
// See http://swift.org/LICENSE.txt for license information
// See http://swift.org/CONTRIBUTORS.txt for the list of Swift project authors
//
//===----------------------------------------------------------------------===//

/// Checkout supported versions of the prebuilts, build them, package up the zip and update the manifest file.

// Ideally this would be a script, however until we have package dependencies
// for scripts, this will need to be a part of the package. But this is why it's
// reading like a script

import ArgumentParser
import Basics
import Foundation
import PackageModel
import struct TSCBasic.ByteString
import struct TSCBasic.SHA256
import Workspace

struct PrebuiltRepos: Codable {
    let url: URL
    let versions: [Version]

    struct Version: Identifiable, Codable {
        let tag: String
        let manifest: Workspace.PrebuiltsManifest
<<<<<<< HEAD
        let cModulePaths: [String: [String]]
        let addProduct: (Workspace.PrebuiltsManifest.Library, AbsolutePath) async throws -> ()
=======
>>>>>>> 4dce9893

        var id: String { tag }
    }
}

var prebuiltRepos: [PrebuiltRepos] = [
    .init(
        url: .init(string: "https://github.com/swiftlang/swift-syntax")!,
        versions: [
            .init(
                tag:"600.0.1",
                manifest: .init(libraries: [
                    .init(
                        name: "MacroSupport",
                        products: [
                            "SwiftBasicFormat",
                            "SwiftCompilerPlugin",
                            "SwiftDiagnostics",
                            "SwiftIDEUtils",
                            "SwiftOperators",
                            "SwiftParser",
                            "SwiftParserDiagnostics",
                            "SwiftRefactor",
                            "SwiftSyntax",
                            "SwiftSyntaxBuilder",
                            "SwiftSyntaxMacros",
                            "SwiftSyntaxMacroExpansion",
                            "SwiftSyntaxMacrosTestSupport",
                            "SwiftSyntaxMacrosGenericTestSupport",
                            "_SwiftCompilerPluginMessageHandling",
                            "_SwiftLibraryPluginProvider",
<<<<<<< HEAD
                        ],
                        cModules: [
                            "_SwiftSyntaxCShims",
                        ]
                    ),
                ]),
                cModulePaths: [
                    "_SwiftSyntaxCShims": ["Sources", "_SwiftSyntaxCShims"]
                ],
                addProduct: { library, repoDir in
                    let targets = [
                        "SwiftBasicFormat",
                        "SwiftCompilerPlugin",
                        "SwiftDiagnostics",
                        "SwiftIDEUtils",
                        "SwiftOperators",
                        "SwiftParser",
                        "SwiftParserDiagnostics",
                        "SwiftRefactor",
                        "SwiftSyntax",
                        "SwiftSyntaxBuilder",
                        "SwiftSyntaxMacros",
                        "SwiftSyntaxMacroExpansion",
                        "SwiftSyntaxMacrosTestSupport",
                        "SwiftSyntaxMacrosGenericTestSupport",
                        "SwiftCompilerPluginMessageHandling",
                        "SwiftLibraryPluginProvider",
                    ]
                    try await shell("swift package add-product \(library.name) --type static-library --targets \(targets.joined(separator: " "))", cwd: repoDir)
                }
=======
                        ]
                    ),
                ])
>>>>>>> 4dce9893
            ),
            .init(
                tag:"601.0.1",
                manifest: .init(libraries: [
                    .init(
                        name: "MacroSupport",
                        products: [
                            "SwiftBasicFormat",
                            "SwiftCompilerPlugin",
                            "SwiftDiagnostics",
                            "SwiftIDEUtils",
                            "SwiftIfConfig",
                            "SwiftLexicalLookup",
                            "SwiftOperators",
                            "SwiftParser",
                            "SwiftParserDiagnostics",
                            "SwiftRefactor",
                            "SwiftSyntax",
                            "SwiftSyntaxBuilder",
                            "SwiftSyntaxMacros",
                            "SwiftSyntaxMacroExpansion",
                            "SwiftSyntaxMacrosTestSupport",
                            "SwiftSyntaxMacrosGenericTestSupport",
                            "_SwiftCompilerPluginMessageHandling",
                            "_SwiftLibraryPluginProvider",
<<<<<<< HEAD
                        ],
                        cModules: [
                            "_SwiftSyntaxCShims",
                        ]
                    ),

                ]),
                cModulePaths: [
                    "_SwiftSyntaxCShims": ["Sources", "_SwiftSyntaxCShims"]
                ],
                addProduct: { library, repoDir in
                    let targets = [
                        "SwiftBasicFormat",
                        "SwiftCompilerPlugin",
                        "SwiftDiagnostics",
                        "SwiftIDEUtils",
                        "SwiftIfConfig",
                        "SwiftLexicalLookup",
                        "SwiftOperators",
                        "SwiftParser",
                        "SwiftParserDiagnostics",
                        "SwiftRefactor",
                        "SwiftSyntax",
                        "SwiftSyntaxBuilder",
                        "SwiftSyntaxMacros",
                        "SwiftSyntaxMacroExpansion",
                        "SwiftSyntaxMacrosTestSupport",
                        "SwiftSyntaxMacrosGenericTestSupport",
                        "SwiftCompilerPluginMessageHandling",
                        "SwiftLibraryPluginProvider",
                    ]
                    // swift package add-product doesn't work here since it's now computed
                    let packageFile = repoDir.appending(component: "Package.swift")
                    var package = try String(contentsOf: packageFile.asURL)
                    package.replace("products: products,", with: """
                        products: products + [
                            .library(name: "\(library.name)", type: .static, targets: [
                                \(targets.map({ "\"\($0)\"" }).joined(separator: ","))
                            ])
                        ],
                        """)
                    try package.write(to: packageFile.asURL, atomically: true, encoding: .utf8)
                }
            ),
        ]
    ),
]

let dockerImageRoot = "swiftlang/swift:nightly-6.1-"

=======
                        ]
                    ),
                ])
            ),
        ]
    ),
]

>>>>>>> 4dce9893
@main
struct BuildPrebuilts: AsyncParsableCommand {
    @Option(help: "The directory to generate the artifacts to.")
    var stageDir = try! AbsolutePath(validating: FileManager.default.currentDirectoryPath).appending("stage")

<<<<<<< HEAD
    @Flag(help: "Whether to build artifacts using docker.")
    var docker = false

    @Flag(help: "Whether to build artifacts using docker only.")
    var dockerOnly = false

    @Option(help: "The command to use for docker.")
    var dockerCommand: String = "docker"
=======
    @Option(help: "The config file used to determine the prebuilts to build")
    var config = try! AbsolutePath(validating: #file).parentDirectory.appending("config.json")

    @Flag(help: "Whether to build the prebuilt artifacts")
    var build = false

    @Flag(help: "Whether to sign the manifest")
    var sign = false

    @Option(name: .customLong("private-key-path"), help: "The path to certificate's private key (PEM encoded)")
    var privateKeyPathStr: String?

    @Option(name: .customLong("cert-chain-path"), help: "Path to a certificate (DER encoded) in the chain. The certificate used for signing must be first and the root certificate last.")
    var certChainPathStrs: [String] = []

    @Flag(help: .hidden)
    var testSigning: Bool = false

    @Flag(name: .customLong("include-path"), help: "Add includePath to manifest")
    var addIncludePath: Bool = false

    func validate() throws {
        if sign && !testSigning {
            guard privateKeyPathStr != nil else {
                throw ValidationError("No private key path provided")
            }

            guard !certChainPathStrs.isEmpty else {
                throw ValidationError("No certificates provided")
            }
        }

        if !build && !sign && !testSigning {
            throw ValidationError("Requires one of --build or --sign or both")
        }
    }

    func computeSwiftVersion() throws -> String? {
        let fileSystem = localFileSystem

        let environment = Environment.current
        let hostToolchain = try UserToolchain(
            swiftSDK: SwiftSDK.hostSwiftSDK(
                environment: environment,
                fileSystem: fileSystem
            ),
            environment: environment
        )

        return hostToolchain.swiftCompilerVersion
    }
>>>>>>> 4dce9893

    @Flag(help: "Whether to build the prebuilt artifacts")
    var build = false

    @Flag(help: "Whether to sign the manifest")
    var sign = false

    @Option(name: .customLong("private-key-path"), help: "The path to certificate's private key (PEM encoded)")
    var privateKeyPathStr: String?

    @Option(name: .customLong("cert-chain-path"), help: "Path to a certificate (DER encoded) in the chain. The certificate used for signing must be first and the root certificate last.")
    var certChainPathStrs: [String] = []

    @Flag(help: .hidden)
    var testSigning: Bool = false

    func validate() throws {
        if sign && !testSigning {
            guard privateKeyPathStr != nil else {
                throw ValidationError("No private key path provided")
            }

            guard !certChainPathStrs.isEmpty else {
                throw ValidationError("No certificates provided")
            }
        }

        if !build && !sign && !testSigning {
            throw ValidationError("Requires one of --build or --sign or both")
        }
    }

    func computeSwiftVersion() throws -> String? {
        let fileSystem = localFileSystem

        let environment = Environment.current
        let hostToolchain = try UserToolchain(
            swiftSDK: SwiftSDK.hostSwiftSDK(
                environment: environment,
                fileSystem: fileSystem
            ),
            environment: environment
        )

        return hostToolchain.swiftCompilerVersion
    }

    mutating func run() async throws {
        if build {
            try await build()
        }

        if sign || testSigning {
            try await sign()
        }
    }

    mutating func build() async throws {
        let fileSystem = localFileSystem
        let encoder = JSONEncoder()
        encoder.outputFormatting = .prettyPrinted

        guard let swiftVersion = try computeSwiftVersion() else {
            print("Unable to determine swift compiler version")
            return
        }

        print("Stage directory: \(stageDir)")

        let srcDir = stageDir.appending("src")
        let libDir = stageDir.appending("lib")
        let modulesDir = stageDir.appending("Modules")
        let includesDir = stageDir.appending("include")

        if fileSystem.exists(srcDir) {
            try fileSystem.removeFileTree(srcDir)
        }
        try fileSystem.createDirectory(srcDir, recursive: true)

        if fileSystem.exists(libDir) {
            try fileSystem.removeFileTree(libDir)
        }

        if fileSystem.exists(modulesDir) {
            try fileSystem.removeFileTree(modulesDir)
        }

        if fileSystem.exists(includesDir) {
            try fileSystem.removeFileTree(includesDir)
        }

<<<<<<< HEAD
        for repo in prebuiltRepos.values {
=======
        for repo in prebuiltRepos {
>>>>>>> 4dce9893
            let repoDir = srcDir.appending(repo.url.lastPathComponent)
            let scratchDir = repoDir.appending(".build")
            let buildDir = scratchDir.appending("release")
            let srcModulesDir = buildDir.appending("Modules")
            let prebuiltDir = stageDir.appending(repo.url.lastPathComponent)

            try await shell("git clone \(repo.url)", cwd: srcDir)

            for version in repo.versions {
                let versionDir = prebuiltDir.appending(version.tag)
                if !fileSystem.exists(versionDir) {
                    try fileSystem.createDirectory(versionDir, recursive: true)
                }
<<<<<<< HEAD

                try await shell("git checkout \(version.tag)", cwd: repoDir)
=======
>>>>>>> 4dce9893

                try await shell("git checkout \(version.tag)", cwd: repoDir)

<<<<<<< HEAD
                for library in version.manifest.libraries {
                    try await version.addProduct(library, repoDir)
=======
                // Update package with the libraries
                let packageFile = repoDir.appending(component: "Package.swift")
                let workspace = try Workspace(fileSystem: fileSystem, location: .init(forRootPackage: repoDir, fileSystem: fileSystem))
                let package = try await workspace.loadRootPackage(
                    at: repoDir,
                    observabilityScope: ObservabilitySystem { _, diag in print(diag) }.topScope
                )

                // Gather the list of targets for the libraries' products
                let libraryTargets: [String: [Module]] = version.manifest.libraries.reduce(into: [:]) {
                    $0[$1.name] = package.targets(forProducts: $1.products)
                }

                var packageContents = try String(contentsOf: packageFile.asURL)
                for (library, targets) in libraryTargets {
                    packageContents += """
                        package.products += [
                            .library(name: "\(library)", type: .static, targets: [
                                \(targets.map({ "\"\($0.name)\"" }).joined(separator: ","))
                            ])
                        ]
                        """
                }
                try packageContents.write(to: packageFile.asURL, atomically: true, encoding: .utf8)

                var newLibraries: [Workspace.PrebuiltsManifest.Library] = []

                // Build
                for library in version.manifest.libraries {
                    let cModules = libraryTargets[library.name]?.compactMap({ $0 as? ClangModule }) ?? []
>>>>>>> 4dce9893

                    for platform in Workspace.PrebuiltsManifest.Platform.allCases {
                        guard canBuild(platform) else {
                            continue
                        }

                        try fileSystem.createDirectory(libDir, recursive: true)
                        try fileSystem.createDirectory(modulesDir, recursive: true)
                        try fileSystem.createDirectory(includesDir, recursive: true)

                        // Clean out the scratch dir
                        if fileSystem.exists(scratchDir) {
                            try fileSystem.removeFileTree(scratchDir)
                        }

                        // Build
<<<<<<< HEAD
                        var cmd = ""
                        if docker, let dockerTag = platform.dockerTag, let dockerPlatform = platform.arch.dockerPlatform {
                            cmd += "\(dockerCommand) run --rm --platform \(dockerPlatform) -v \(repoDir):\(repoDir) -w \(repoDir) \(dockerImageRoot)\(dockerTag) "
                        }
                        cmd += "swift build -c release -debug-info-format none --arch \(platform.arch) --product \(library.name)"
=======
                        let cmd = "swift build -c release -debug-info-format none --arch \(platform.arch) --product \(library.name)"
>>>>>>> 4dce9893
                        try await shell(cmd, cwd: repoDir)

                        // Copy the library to staging
                        let lib = "lib\(library.name).a"
                        try fileSystem.copy(from: buildDir.appending(lib), to: libDir.appending(lib))

                        // Copy the swiftmodules
                        for file in try fileSystem.getDirectoryContents(srcModulesDir) {
                            try fileSystem.copy(from: srcModulesDir.appending(file), to: modulesDir.appending(file))
                        }

                        // Do a deep copy of the C module headers
<<<<<<< HEAD
                        for cModule in library.cModules {
                            let cModuleDir = version.cModulePaths[cModule] ?? ["Sources", cModule]
                            let srcIncludeDir = repoDir.appending(components: cModuleDir).appending("include")
                            let destIncludeDir = includesDir.appending(cModule)
=======
                        for cModule in cModules {
                            let srcIncludeDir = cModule.includeDir
                            let destIncludeDir = includesDir.appending(cModule.name)
>>>>>>> 4dce9893

                            try fileSystem.createDirectory(destIncludeDir, recursive: true)
                            try fileSystem.enumerate(directory: srcIncludeDir) { srcPath in
                                let destPath = destIncludeDir.appending(srcPath.relative(to: srcIncludeDir))
                                try fileSystem.createDirectory(destPath.parentDirectory)
                                try fileSystem.copy(from: srcPath, to: destPath)
                            }
                        }

                        // Zip it up
<<<<<<< HEAD
                        let contentDirs = ["lib", "Modules"] + (library.cModules.isEmpty ? [] : ["include"])
=======
                        let contentDirs = ["lib", "Modules"] + (cModules.isEmpty ? [] : ["include"])
>>>>>>> 4dce9893
#if os(Windows)
                        let zipFile = versionDir.appending("\(swiftVersion)-\(library.name)-\(platform).zip")
                        try await shell("tar -acf \(zipFile.pathString) \(contentDirs.joined(separator: " "))", cwd: stageDir)
                        let contents = try ByteString(Data(contentsOf: zipFile.asURL))
#elseif os(Linux)
                        let tarFile = versionDir.appending("\(swiftVersion)-\(library.name)-\(platform).tar.gz")
                        try await shell("tar -zcf \(tarFile.pathString) \(contentDirs.joined(separator: " "))", cwd: stageDir)
                        let contents = try ByteString(Data(contentsOf: tarFile.asURL))
#else
                        let zipFile = versionDir.appending("\(swiftVersion)-\(library.name)-\(platform).zip")
                        try await shell("zip -r \(zipFile.pathString) \(contentDirs.joined(separator: " "))", cwd: stageDir)
                        let contents = try ByteString(Data(contentsOf: zipFile.asURL))
#endif

                        let checksum = SHA256().hash(contents).hexadecimalRepresentation
                        let artifact: Workspace.PrebuiltsManifest.Library.Artifact =
                            .init(platform: platform, checksum: checksum)

                        let artifactJsonFile = versionDir.appending("\(swiftVersion)-\(library.name)-\(platform).zip.json")
                        try fileSystem.writeFileContents(artifactJsonFile, data: encoder.encode(artifact))

                        try fileSystem.removeFileTree(libDir)
                        try fileSystem.removeFileTree(modulesDir)
                        try fileSystem.removeFileTree(includesDir)
                    }

                    let decoder = JSONDecoder()
                    let newLibrary = Workspace.PrebuiltsManifest.Library(
                        name: library.name,
                        products: library.products,
<<<<<<< HEAD
                        cModules: library.cModules,
                        artifacts: try fileSystem.getDirectoryContents(versionDir)
                            .filter({ $0.hasSuffix(".zip.json")})
                            .compactMap({
                                let data: Data = try fileSystem.readFileContents(versionDir.appending($0))
                                return try? decoder.decode(Workspace.PrebuiltsManifest.Library.Artifact.self, from: data)
                            })
=======
                        cModules: cModules.map({ $0.name }),
                        includePath: addIncludePath ? cModules.map({ $0.includeDir.relative(to: repoDir ) }) : nil,
>>>>>>> 4dce9893
                    )
                    newLibraries.append(newLibrary)

                    try await shell("git restore .", cwd: repoDir)
                }
            }
        }

<<<<<<< HEAD
=======
                let manifest = Workspace.PrebuiltsManifest(libraries: newLibraries)
                let manifestFile = versionDir.appending("\(swiftVersion)-prebuilts.json")
                try fileSystem.writeFileContents(manifestFile, data: encoder.encode(manifest))
            }
        }

>>>>>>> 4dce9893
        try fileSystem.changeCurrentWorkingDirectory(to: stageDir)
        try fileSystem.removeFileTree(srcDir)
    }

    mutating func sign() async throws {
        let fileSystem = localFileSystem
        let encoder = JSONEncoder()
        encoder.outputFormatting = .prettyPrinted
        let decoder = JSONDecoder()

        guard let swiftVersion = try computeSwiftVersion() else {
            print("Unable to determine swift compiler version")
            return
        }

<<<<<<< HEAD
        for repo in prebuiltRepos.values {
            let prebuiltDir = stageDir.appending(repo.url.lastPathComponent)
            for version in repo.versions {
                let versionDir = prebuiltDir.appending(version.tag)
                let manifestFile = versionDir.appending("\(swiftVersion)-manifest.json")

                var manifest = version.manifest
                manifest.libraries = try manifest.libraries.map({
                    .init(name: $0.name,
                          products: $0.products,
                          cModules: $0.cModules,
                          artifacts: try fileSystem.getDirectoryContents(versionDir)
                              .filter({ $0.hasSuffix(".zip.json")})
                              .compactMap({
                                  let data: Data = try fileSystem.readFileContents(versionDir.appending($0))
                                  return try? decoder.decode(Workspace.PrebuiltsManifest.Library.Artifact.self, from: data)
                              })
                    )
=======
        for repo in prebuiltRepos {
            let prebuiltDir = stageDir.appending(repo.url.lastPathComponent)
            for version in repo.versions {
                let versionDir = prebuiltDir.appending(version.tag)
                let prebuiltsFile = versionDir.appending("\(swiftVersion)-prebuilts.json")
                let manifestFile = versionDir.appending("\(swiftVersion)-manifest.json")

                // Load generated manifest
                let manifestContents: Data = try fileSystem.readFileContents(prebuiltsFile)
                var manifest = try decoder.decode(Workspace.PrebuiltsManifest.self, from: manifestContents)
                manifest.libraries = try manifest.libraries.map({
                    var library = $0
                    library.artifacts = try fileSystem.getDirectoryContents(versionDir)
                        .filter({ $0.hasSuffix(".zip.json")})
                        .compactMap({
                            let data: Data = try fileSystem.readFileContents(versionDir.appending($0))
                            return try? decoder.decode(Workspace.PrebuiltsManifest.Library.Artifact.self, from: data)
                        })
                    return library
>>>>>>> 4dce9893
                })

                if testSigning {
                    // Use SwiftPM's test certificate chain and private key for testing
                    let certsPath = try AbsolutePath(validating: #file)
                        .parentDirectory.parentDirectory.parentDirectory
                        .appending(components: "Fixtures", "Signing", "Certificates")
                    privateKeyPathStr = certsPath.appending("Test_rsa_key.pem").pathString
                    certChainPathStrs = [
                        certsPath.appending("Test_rsa.cer").pathString,
                        certsPath.appending("TestIntermediateCA.cer").pathString,
                        certsPath.appending("TestRootCA.cer").pathString
                    ]
                }

                guard let privateKeyPathStr else {
                    fatalError("No private key path provided")
                }

                let certChainPaths = try certChainPathStrs.map { try make(path: $0) }

                guard let rootCertPath = certChainPaths.last else {
                    fatalError("No certificates provided")
                }

                let privateKeyPath = try make(path: privateKeyPathStr)

                try await withTemporaryDirectory { tmpDir in
                    try fileSystem.copy(from: rootCertPath, to: tmpDir.appending(rootCertPath.basename))

                    let signer = ManifestSigning(
                        trustedRootCertsDir: tmpDir,
                        observabilityScope: ObservabilitySystem { _, diagnostic in print(diagnostic) }.topScope
                    )

                    let signature = try await signer.sign(
                        manifest: manifest,
                        certChainPaths: certChainPaths,
                        certPrivateKeyPath: privateKeyPath,
                        fileSystem: fileSystem
                    )

                    let signedManifest = Workspace.SignedPrebuiltsManifest(manifest: manifest, signature: signature)
                    try encoder.encode(signedManifest).write(to: manifestFile.asURL)
                }
            }
        }

    }

    func canBuild(_ platform: Workspace.PrebuiltsManifest.Platform) -> Bool {
#if os(macOS)
        return platform.os == .macos
#elseif os(Windows)
<<<<<<< HEAD
        if platform.os == .windows {
            return true
        }
#elseif os(Linux)
        if platform == Workspace.PrebuiltsManifest.Platform.hostPlatform {
            return true
        }
=======
        return platform.os == .windows
#elseif os(Linux)
        return platform == Workspace.PrebuiltsManifest.Platform.hostPlatform
#else
        return false
>>>>>>> 4dce9893
#endif
    }

    func make(path: String) throws -> AbsolutePath {
        if let path = try? AbsolutePath(validating: path) {
            // It's already absolute
            return path
        }

        return try AbsolutePath(validating: FileManager.default.currentDirectoryPath)
            .appending(RelativePath(validating: path))
    }

}

func shell(_ command: String, cwd: AbsolutePath) async throws {
    _ = FileManager.default.changeCurrentDirectoryPath(cwd.pathString)

#if os(Windows)
    let arguments = ["C:\\Windows\\System32\\cmd.exe", "/c", command]
#else
    let arguments = ["/bin/bash", "-c", command]
#endif
    let process = AsyncProcess(
        arguments: arguments,
        outputRedirection: .none
    )
    print("Running:", command)
    try process.launch()
    let result = try await process.waitUntilExit()
    switch result.exitStatus {
    case .terminated(code: let code):
        if code != 0 {
            throw StringError("Command exited with code \(code): \(command)")
        }
#if os(Windows)
    case .abnormal(exception: let exception):
        throw StringError("Command threw exception \(exception): \(command)")
#else
    case .signalled(signal: let signal):
        throw StringError("Command exited on signal \(signal): \(command)")
#endif
    }
}

extension Workspace.PrebuiltsManifest.Platform {
    var dockerTag: String? {
        switch self {
        case .ubuntu_jammy_aarch64, .ubuntu_jammy_x86_64:
            return "jammy"
        case .ubuntu_focal_aarch64, .ubuntu_focal_x86_64:
            return "focal"
        case .rhel_ubi9_aarch64, .rhel_ubi9_x86_64:
            return "rhel-ubi9"
        case .amazonlinux2_aarch64, .amazonlinux2_x86_64:
            return "amazonlinux2"
        default:
            return nil
        }
    }
}

extension Workspace.PrebuiltsManifest.Platform.Arch {
    var dockerPlatform: String? {
        switch self {
        case .aarch64:
            return "linux/arm64"
        case .x86_64:
            return "linux/amd64"
        }
    }
}

extension AbsolutePath: ExpressibleByArgument {
    public init?(argument: String) {
        try? self.init(validating: argument)
    }
}

extension Package {
    /// The transitive list of targets in this package for the given list of products
    func targets(forProducts productNames: [String]) -> [Module] {
        var targets: [String: Module] = [:]
        for productName in productNames {
            if let product = products.first(where: { $0.name == productName }) {
                for target in product.modules {
                    if !targets.keys.contains(target.name) {
                        func transitTarget(_ target: Module) {
                            for dep in target.dependencies {
                                switch dep {
                                case .module(let module, conditions: _):
                                    if !targets.keys.contains(module.name) {
                                        targets[module.name] = module
                                        transitTarget(module)
                                    }
                                default:
                                    break
                                }
                            }
                        }

                        targets[target.name] = target
                        transitTarget(target)
                    }
                }
            }
        }
        return Array(targets.values)
    }
}<|MERGE_RESOLUTION|>--- conflicted
+++ resolved
@@ -31,11 +31,6 @@
     struct Version: Identifiable, Codable {
         let tag: String
         let manifest: Workspace.PrebuiltsManifest
-<<<<<<< HEAD
-        let cModulePaths: [String: [String]]
-        let addProduct: (Workspace.PrebuiltsManifest.Library, AbsolutePath) async throws -> ()
-=======
->>>>>>> 4dce9893
 
         var id: String { tag }
     }
@@ -67,42 +62,9 @@
                             "SwiftSyntaxMacrosGenericTestSupport",
                             "_SwiftCompilerPluginMessageHandling",
                             "_SwiftLibraryPluginProvider",
-<<<<<<< HEAD
-                        ],
-                        cModules: [
-                            "_SwiftSyntaxCShims",
-                        ]
-                    ),
-                ]),
-                cModulePaths: [
-                    "_SwiftSyntaxCShims": ["Sources", "_SwiftSyntaxCShims"]
-                ],
-                addProduct: { library, repoDir in
-                    let targets = [
-                        "SwiftBasicFormat",
-                        "SwiftCompilerPlugin",
-                        "SwiftDiagnostics",
-                        "SwiftIDEUtils",
-                        "SwiftOperators",
-                        "SwiftParser",
-                        "SwiftParserDiagnostics",
-                        "SwiftRefactor",
-                        "SwiftSyntax",
-                        "SwiftSyntaxBuilder",
-                        "SwiftSyntaxMacros",
-                        "SwiftSyntaxMacroExpansion",
-                        "SwiftSyntaxMacrosTestSupport",
-                        "SwiftSyntaxMacrosGenericTestSupport",
-                        "SwiftCompilerPluginMessageHandling",
-                        "SwiftLibraryPluginProvider",
-                    ]
-                    try await shell("swift package add-product \(library.name) --type static-library --targets \(targets.joined(separator: " "))", cwd: repoDir)
-                }
-=======
                         ]
                     ),
                 ])
->>>>>>> 4dce9893
             ),
             .init(
                 tag:"601.0.1",
@@ -128,58 +90,6 @@
                             "SwiftSyntaxMacrosGenericTestSupport",
                             "_SwiftCompilerPluginMessageHandling",
                             "_SwiftLibraryPluginProvider",
-<<<<<<< HEAD
-                        ],
-                        cModules: [
-                            "_SwiftSyntaxCShims",
-                        ]
-                    ),
-
-                ]),
-                cModulePaths: [
-                    "_SwiftSyntaxCShims": ["Sources", "_SwiftSyntaxCShims"]
-                ],
-                addProduct: { library, repoDir in
-                    let targets = [
-                        "SwiftBasicFormat",
-                        "SwiftCompilerPlugin",
-                        "SwiftDiagnostics",
-                        "SwiftIDEUtils",
-                        "SwiftIfConfig",
-                        "SwiftLexicalLookup",
-                        "SwiftOperators",
-                        "SwiftParser",
-                        "SwiftParserDiagnostics",
-                        "SwiftRefactor",
-                        "SwiftSyntax",
-                        "SwiftSyntaxBuilder",
-                        "SwiftSyntaxMacros",
-                        "SwiftSyntaxMacroExpansion",
-                        "SwiftSyntaxMacrosTestSupport",
-                        "SwiftSyntaxMacrosGenericTestSupport",
-                        "SwiftCompilerPluginMessageHandling",
-                        "SwiftLibraryPluginProvider",
-                    ]
-                    // swift package add-product doesn't work here since it's now computed
-                    let packageFile = repoDir.appending(component: "Package.swift")
-                    var package = try String(contentsOf: packageFile.asURL)
-                    package.replace("products: products,", with: """
-                        products: products + [
-                            .library(name: "\(library.name)", type: .static, targets: [
-                                \(targets.map({ "\"\($0)\"" }).joined(separator: ","))
-                            ])
-                        ],
-                        """)
-                    try package.write(to: packageFile.asURL, atomically: true, encoding: .utf8)
-                }
-            ),
-        ]
-    ),
-]
-
-let dockerImageRoot = "swiftlang/swift:nightly-6.1-"
-
-=======
                         ]
                     ),
                 ])
@@ -188,22 +98,11 @@
     ),
 ]
 
->>>>>>> 4dce9893
 @main
 struct BuildPrebuilts: AsyncParsableCommand {
     @Option(help: "The directory to generate the artifacts to.")
     var stageDir = try! AbsolutePath(validating: FileManager.default.currentDirectoryPath).appending("stage")
 
-<<<<<<< HEAD
-    @Flag(help: "Whether to build artifacts using docker.")
-    var docker = false
-
-    @Flag(help: "Whether to build artifacts using docker only.")
-    var dockerOnly = false
-
-    @Option(help: "The command to use for docker.")
-    var dockerCommand: String = "docker"
-=======
     @Option(help: "The config file used to determine the prebuilts to build")
     var config = try! AbsolutePath(validating: #file).parentDirectory.appending("config.json")
 
@@ -255,7 +154,6 @@
 
         return hostToolchain.swiftCompilerVersion
     }
->>>>>>> 4dce9893
 
     @Flag(help: "Whether to build the prebuilt artifacts")
     var build = false
@@ -347,11 +245,7 @@
             try fileSystem.removeFileTree(includesDir)
         }
 
-<<<<<<< HEAD
-        for repo in prebuiltRepos.values {
-=======
         for repo in prebuiltRepos {
->>>>>>> 4dce9893
             let repoDir = srcDir.appending(repo.url.lastPathComponent)
             let scratchDir = repoDir.appending(".build")
             let buildDir = scratchDir.appending("release")
@@ -365,18 +259,9 @@
                 if !fileSystem.exists(versionDir) {
                     try fileSystem.createDirectory(versionDir, recursive: true)
                 }
-<<<<<<< HEAD
 
                 try await shell("git checkout \(version.tag)", cwd: repoDir)
-=======
->>>>>>> 4dce9893
-
-                try await shell("git checkout \(version.tag)", cwd: repoDir)
-
-<<<<<<< HEAD
-                for library in version.manifest.libraries {
-                    try await version.addProduct(library, repoDir)
-=======
+
                 // Update package with the libraries
                 let packageFile = repoDir.appending(component: "Package.swift")
                 let workspace = try Workspace(fileSystem: fileSystem, location: .init(forRootPackage: repoDir, fileSystem: fileSystem))
@@ -407,7 +292,6 @@
                 // Build
                 for library in version.manifest.libraries {
                     let cModules = libraryTargets[library.name]?.compactMap({ $0 as? ClangModule }) ?? []
->>>>>>> 4dce9893
 
                     for platform in Workspace.PrebuiltsManifest.Platform.allCases {
                         guard canBuild(platform) else {
@@ -424,15 +308,7 @@
                         }
 
                         // Build
-<<<<<<< HEAD
-                        var cmd = ""
-                        if docker, let dockerTag = platform.dockerTag, let dockerPlatform = platform.arch.dockerPlatform {
-                            cmd += "\(dockerCommand) run --rm --platform \(dockerPlatform) -v \(repoDir):\(repoDir) -w \(repoDir) \(dockerImageRoot)\(dockerTag) "
-                        }
-                        cmd += "swift build -c release -debug-info-format none --arch \(platform.arch) --product \(library.name)"
-=======
                         let cmd = "swift build -c release -debug-info-format none --arch \(platform.arch) --product \(library.name)"
->>>>>>> 4dce9893
                         try await shell(cmd, cwd: repoDir)
 
                         // Copy the library to staging
@@ -445,16 +321,9 @@
                         }
 
                         // Do a deep copy of the C module headers
-<<<<<<< HEAD
-                        for cModule in library.cModules {
-                            let cModuleDir = version.cModulePaths[cModule] ?? ["Sources", cModule]
-                            let srcIncludeDir = repoDir.appending(components: cModuleDir).appending("include")
-                            let destIncludeDir = includesDir.appending(cModule)
-=======
                         for cModule in cModules {
                             let srcIncludeDir = cModule.includeDir
                             let destIncludeDir = includesDir.appending(cModule.name)
->>>>>>> 4dce9893
 
                             try fileSystem.createDirectory(destIncludeDir, recursive: true)
                             try fileSystem.enumerate(directory: srcIncludeDir) { srcPath in
@@ -465,11 +334,7 @@
                         }
 
                         // Zip it up
-<<<<<<< HEAD
-                        let contentDirs = ["lib", "Modules"] + (library.cModules.isEmpty ? [] : ["include"])
-=======
                         let contentDirs = ["lib", "Modules"] + (cModules.isEmpty ? [] : ["include"])
->>>>>>> 4dce9893
 #if os(Windows)
                         let zipFile = versionDir.appending("\(swiftVersion)-\(library.name)-\(platform).zip")
                         try await shell("tar -acf \(zipFile.pathString) \(contentDirs.joined(separator: " "))", cwd: stageDir)
@@ -500,35 +365,20 @@
                     let newLibrary = Workspace.PrebuiltsManifest.Library(
                         name: library.name,
                         products: library.products,
-<<<<<<< HEAD
-                        cModules: library.cModules,
-                        artifacts: try fileSystem.getDirectoryContents(versionDir)
-                            .filter({ $0.hasSuffix(".zip.json")})
-                            .compactMap({
-                                let data: Data = try fileSystem.readFileContents(versionDir.appending($0))
-                                return try? decoder.decode(Workspace.PrebuiltsManifest.Library.Artifact.self, from: data)
-                            })
-=======
                         cModules: cModules.map({ $0.name }),
                         includePath: addIncludePath ? cModules.map({ $0.includeDir.relative(to: repoDir ) }) : nil,
->>>>>>> 4dce9893
                     )
                     newLibraries.append(newLibrary)
 
                     try await shell("git restore .", cwd: repoDir)
                 }
-            }
-        }
-
-<<<<<<< HEAD
-=======
+
                 let manifest = Workspace.PrebuiltsManifest(libraries: newLibraries)
                 let manifestFile = versionDir.appending("\(swiftVersion)-prebuilts.json")
                 try fileSystem.writeFileContents(manifestFile, data: encoder.encode(manifest))
             }
         }
 
->>>>>>> 4dce9893
         try fileSystem.changeCurrentWorkingDirectory(to: stageDir)
         try fileSystem.removeFileTree(srcDir)
     }
@@ -544,26 +394,6 @@
             return
         }
 
-<<<<<<< HEAD
-        for repo in prebuiltRepos.values {
-            let prebuiltDir = stageDir.appending(repo.url.lastPathComponent)
-            for version in repo.versions {
-                let versionDir = prebuiltDir.appending(version.tag)
-                let manifestFile = versionDir.appending("\(swiftVersion)-manifest.json")
-
-                var manifest = version.manifest
-                manifest.libraries = try manifest.libraries.map({
-                    .init(name: $0.name,
-                          products: $0.products,
-                          cModules: $0.cModules,
-                          artifacts: try fileSystem.getDirectoryContents(versionDir)
-                              .filter({ $0.hasSuffix(".zip.json")})
-                              .compactMap({
-                                  let data: Data = try fileSystem.readFileContents(versionDir.appending($0))
-                                  return try? decoder.decode(Workspace.PrebuiltsManifest.Library.Artifact.self, from: data)
-                              })
-                    )
-=======
         for repo in prebuiltRepos {
             let prebuiltDir = stageDir.appending(repo.url.lastPathComponent)
             for version in repo.versions {
@@ -583,7 +413,6 @@
                             return try? decoder.decode(Workspace.PrebuiltsManifest.Library.Artifact.self, from: data)
                         })
                     return library
->>>>>>> 4dce9893
                 })
 
                 if testSigning {
@@ -638,21 +467,11 @@
 #if os(macOS)
         return platform.os == .macos
 #elseif os(Windows)
-<<<<<<< HEAD
-        if platform.os == .windows {
-            return true
-        }
-#elseif os(Linux)
-        if platform == Workspace.PrebuiltsManifest.Platform.hostPlatform {
-            return true
-        }
-=======
         return platform.os == .windows
 #elseif os(Linux)
         return platform == Workspace.PrebuiltsManifest.Platform.hostPlatform
 #else
         return false
->>>>>>> 4dce9893
 #endif
     }
 
