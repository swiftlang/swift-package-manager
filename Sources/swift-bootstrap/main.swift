--- conflicted
+++ resolved
@@ -285,18 +285,11 @@
                 targetTriple: self.targetToolchain.targetTriple,
                 flags: buildFlags,
                 architectures: architectures,
-<<<<<<< HEAD
-=======
                 shouldDisableLocalRpath: shouldDisableLocalRpath,
                 useIntegratedSwiftDriver: useIntegratedSwiftDriver,
->>>>>>> d90d52ee
                 isXcodeBuildSystemEnabled: buildSystem == .xcode,
-                verboseOutput: logLevel <= .info,
-                driverParameters: .init(
-                    explicitTargetDependencyImportCheckingMode: explicitTargetDependencyImportCheck == .error ? .error : .none,
-                    useIntegratedSwiftDriver: useIntegratedSwiftDriver
-                )
-
+                explicitTargetDependencyImportCheckingMode: explicitTargetDependencyImportCheck == .error ? .error : .none,
+                verboseOutput: logLevel <= .info
             )
 
             let manifestLoader = createManifestLoader(manifestBuildFlags: manifestBuildFlags)
