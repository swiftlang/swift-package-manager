--- conflicted
+++ resolved
@@ -343,14 +343,8 @@
                     fileSystem: self.fileSystem,
                     observabilityScope: self.observabilityScope
                 )
-<<<<<<< HEAD
-                #else
-                throw InternalError("SwiftPM was built without XCBuild support")
-                #endif
             case .experimentalAsync:
                 throw InternalError("Experimental async build system can't be created in this codepath.")
-=======
->>>>>>> a2d88894
             }
         }
 
