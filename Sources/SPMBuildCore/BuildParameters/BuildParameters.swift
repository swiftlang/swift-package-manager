//===----------------------------------------------------------------------===//
//
// This source file is part of the Swift open source project
//
// Copyright (c) 2020-2023 Apple Inc. and the Swift project authors
// Licensed under Apache License v2.0 with Runtime Library Exception
//
// See http://swift.org/LICENSE.txt for license information
// See http://swift.org/CONTRIBUTORS.txt for the list of Swift project authors
//
//===----------------------------------------------------------------------===//

import Basics
import class Foundation.ProcessInfo
import PackageModel
import PackageGraph

public struct BuildParameters: Encodable {
    /// Mode for the indexing-while-building feature.
    public enum IndexStoreMode: String, Encodable {
        /// Index store should be enabled.
        case on
        /// Index store should be disabled.
        case off
        /// Index store should be enabled in debug configuration.
        case auto
    }

    /// The path to the data directory.
    public var dataPath: AbsolutePath

    /// The build configuration.
    public var configuration: BuildConfiguration

    /// The toolchain.
    public var toolchain: Toolchain { _toolchain.toolchain }
    private let _toolchain: _Toolchain

<<<<<<< HEAD
=======
    @available(*, deprecated, renamed: "triple", message: "Use separate `BuildParameters` values for host and target.")
    public var targetTriple: Triple { self.triple }

>>>>>>> b368b96f
    /// The triple for which the code is built using these build parameters.
    public var triple: Triple

    /// Extra build flags.
    public var flags: BuildFlags

    /// An array of paths to search for pkg-config `.pc` files.
    public var pkgConfigDirectories: [AbsolutePath]

    /// The architectures to build for.
    // FIXME: this may be inconsistent with `targetTriple`.
    public var architectures: [String]?

    /// How many jobs should llbuild and the Swift compiler spawn
    public var workers: UInt32

    /// Which compiler sanitizers should be enabled
    public var sanitizers: EnabledSanitizers

    /// The mode to use for indexing-while-building feature.
    public var indexStoreMode: IndexStoreMode

    /// Whether to create dylibs for dynamic library products.
    public var shouldCreateDylibForDynamicProducts: Bool

    /// The current build environment.
    public var buildEnvironment: BuildEnvironment {
        BuildEnvironment(platform: currentPlatform, configuration: configuration)
    }

    /// The current platform we're building for.
    var currentPlatform: PackageModel.Platform {
        if self.triple.isDarwin() {
            switch self.triple.darwinPlatform {
            case .iOS(.catalyst):
                return .macCatalyst
            case .iOS(.device), .iOS(.simulator):
                return .iOS
            case .tvOS:
                return .tvOS
            case .watchOS:
                return .watchOS
            case .macOS, nil:
                return .macOS
            }
        } else if self.triple.isAndroid() {
            return .android
        } else if self.triple.isWASI() {
            return .wasi
        } else if self.triple.isWindows() {
            return .windows
        } else if self.triple.isOpenBSD() {
            return .openbsd
        } else {
            return .linux
        }
    }

    /// Whether the Xcode build system is used.
    public var isXcodeBuildSystemEnabled: Bool

    public var shouldSkipBuilding: Bool

    /// Build parameters related to debugging.
    public var debuggingParameters: Debugging

    /// Build parameters related to Swift Driver.
    public var driverParameters: Driver

    /// Build parameters related to linking.
    public var linkingParameters: Linking

    /// Build parameters related to output and logging.
    public var outputParameters: Output

    /// Build parameters related to testing.
    public var testingParameters: Testing

    public init(
        dataPath: AbsolutePath,
        configuration: BuildConfiguration,
        toolchain: Toolchain,
        triple: Triple? = nil,
        flags: BuildFlags,
        pkgConfigDirectories: [AbsolutePath] = [],
        architectures: [String]? = nil,
        workers: UInt32 = UInt32(ProcessInfo.processInfo.activeProcessorCount),
        shouldCreateDylibForDynamicProducts: Bool = true,
        sanitizers: EnabledSanitizers = EnabledSanitizers(),
        indexStoreMode: IndexStoreMode = .auto,
        isXcodeBuildSystemEnabled: Bool = false,
        shouldSkipBuilding: Bool = false,
        debuggingParameters: Debugging? = nil,
        driverParameters: Driver = .init(),
        linkingParameters: Linking = .init(),
        outputParameters: Output = .init(),
        testingParameters: Testing? = nil
    ) throws {
        let triple = try triple ?? .getHostTriple(usingSwiftCompiler: toolchain.swiftCompilerPath)
        self.debuggingParameters = debuggingParameters ?? .init(
            triple: triple,
            shouldEnableDebuggingEntitlement: configuration == .debug,
            omitFramePointers: nil
        )

        self.dataPath = dataPath
        self.configuration = configuration
        self._toolchain = _Toolchain(toolchain: toolchain)
        self.triple = triple
        switch self.debuggingParameters.debugInfoFormat {
        case .dwarf:
            var flags = flags
            // DWARF requires lld as link.exe expects CodeView debug info.
            self.flags = flags.merging(triple.isWindows() ? BuildFlags(
                cCompilerFlags: ["-gdwarf"],
                cxxCompilerFlags: ["-gdwarf"],
                swiftCompilerFlags: ["-g", "-use-ld=lld"],
                linkerFlags: ["-debug:dwarf"]
            ) : BuildFlags(cCompilerFlags: ["-g"], cxxCompilerFlags: ["-g"], swiftCompilerFlags: ["-g"]))
        case .codeview:
            if !triple.isWindows() {
                throw StringError("CodeView debug information is currently not supported on \(triple.osName)")
            }
            var flags = flags
            self.flags = flags.merging(BuildFlags(
                cCompilerFlags: ["-g"],
                cxxCompilerFlags: ["-g"],
                swiftCompilerFlags: ["-g", "-debug-info-format=codeview"],
                linkerFlags: ["-debug"]
            ))
        case .none:
            var flags = flags
            self.flags = flags.merging(BuildFlags(
                cCompilerFlags: ["-g0"],
                cxxCompilerFlags: ["-g0"],
                swiftCompilerFlags: ["-gnone"]
            ))
        }
        self.pkgConfigDirectories = pkgConfigDirectories
        self.architectures = architectures
        self.workers = workers
        self.shouldCreateDylibForDynamicProducts = shouldCreateDylibForDynamicProducts
        self.sanitizers = sanitizers
        self.indexStoreMode = indexStoreMode
        self.isXcodeBuildSystemEnabled = isXcodeBuildSystemEnabled
        self.shouldSkipBuilding = shouldSkipBuilding
        self.driverParameters = driverParameters
        self.linkingParameters = linkingParameters
        self.outputParameters = outputParameters
        self.testingParameters = testingParameters ?? .init(configuration: configuration, targetTriple: triple)
    }

    /// The path to the build directory (inside the data directory).
    public var buildPath: AbsolutePath {
        if isXcodeBuildSystemEnabled {
            return dataPath.appending(components: "Products", configuration.dirname.capitalized)
        } else {
            return dataPath.appending(component: configuration.dirname)
        }
    }

    /// The path to the index store directory.
    public var indexStore: AbsolutePath {
        assert(indexStoreMode != .off, "index store is disabled")
        return buildPath.appending(components: "index", "store")
    }

    /// The path to the code coverage directory.
    public var codeCovPath: AbsolutePath {
        return buildPath.appending("codecov")
    }

    /// The path to the code coverage profdata file.
    public var codeCovDataFile: AbsolutePath {
        return codeCovPath.appending("default.profdata")
    }

    public var llbuildManifest: AbsolutePath {
        // FIXME: this path isn't specific to `BuildParameters` due to its use of `..`
        // FIXME: it should be calculated in a different place
        return dataPath.appending(components: "..", configuration.dirname + ".yaml")
    }

    public var pifManifest: AbsolutePath {
        // FIXME: this path isn't specific to `BuildParameters` due to its use of `..`
        // FIXME: it should be calculated in a different place
        return dataPath.appending(components: "..", "manifest.pif")
    }

    public var buildDescriptionPath: AbsolutePath {
        // FIXME: this path isn't specific to `BuildParameters`, should be moved one directory level higher
        return buildPath.appending(components: "description.json")
    }

    public var testOutputPath: AbsolutePath {
        return buildPath.appending(component: "testOutput.txt")
    }
    /// Returns the path to the binary of a product for the current build parameters.
    public func binaryPath(for product: ResolvedProduct) throws -> AbsolutePath {
        return try buildPath.appending(binaryRelativePath(for: product))
    }

    /// Returns the path to the dynamic library of a product for the current build parameters.
    func potentialDynamicLibraryPath(for product: ResolvedProduct) throws -> RelativePath {
        try RelativePath(validating: "\(self.triple.dynamicLibraryPrefix)\(product.name)\(self.triple.dynamicLibraryExtension)")
    }

    /// Returns the path to the binary of a product for the current build parameters, relative to the build directory.
    public func binaryRelativePath(for product: ResolvedProduct) throws -> RelativePath {
        let potentialExecutablePath = try RelativePath(validating: "\(product.name)\(self.triple.executableExtension)")

        switch product.type {
        case .executable, .snippet:
            return potentialExecutablePath
        case .library(.static):
            return try RelativePath(validating: "lib\(product.name)\(self.triple.staticLibraryExtension)")
        case .library(.dynamic):
            return try potentialDynamicLibraryPath(for: product)
        case .library(.automatic), .plugin:
            fatalError()
        case .test:
            guard !self.triple.isWASI() else {
                return try RelativePath(validating: "\(product.name).wasm")
            }
            switch testingParameters.library {
            case .xctest:
                let base = "\(product.name).xctest"
                if self.triple.isDarwin() {
                    return try RelativePath(validating: "\(base)/Contents/MacOS/\(product.name)")
                } else {
                    return try RelativePath(validating: base)
                }
            case .swiftTesting:
                return try RelativePath(validating: "\(product.name).swift-testing")
            }
        case .macro:
            #if BUILD_MACROS_AS_DYLIBS
            return try potentialDynamicLibraryPath(for: product)
            #else
            return try RelativePath(validating: "\(product.name)\(self.triple.executableExtension)")
            #endif
        }
    }
}

/// A shim struct for toolchain so we can encode it without having to write encode(to:) for
/// entire BuildParameters by hand.
private struct _Toolchain: Encodable {
    let toolchain: Toolchain

    enum CodingKeys: String, CodingKey {
        case swiftCompiler
        case clangCompiler
        case extraCCFlags
        case extraSwiftCFlags
        case extraCPPFlags
    }

    public func encode(to encoder: Encoder) throws {
        var container = encoder.container(keyedBy: CodingKeys.self)
        try container.encode(toolchain.swiftCompilerPath, forKey: .swiftCompiler)
        try container.encode(toolchain.getClangCompiler(), forKey: .clangCompiler)

        try container.encode(toolchain.extraFlags.cCompilerFlags, forKey: .extraCCFlags)
        // Maintaining `extraCPPFlags` key for compatibility with older encoding.
        try container.encode(toolchain.extraFlags.cxxCompilerFlags, forKey: .extraCPPFlags)
        try container.encode(toolchain.extraFlags.swiftCompilerFlags, forKey: .extraSwiftCFlags)
        try container.encode(toolchain.swiftCompilerPath, forKey: .swiftCompiler)
    }
}

extension BuildParameters {
    /// Whether to build Swift code with whole module optimization (WMO)
    /// enabled.
    public var useWholeModuleOptimization: Bool {
        switch configuration {
        case .debug:
            return false

        case .release:
            return true
        }
    }
}

extension Triple {
    public var supportsTestSummary: Bool {
        return !self.isWindows()
    }
}<|MERGE_RESOLUTION|>--- conflicted
+++ resolved
@@ -36,12 +36,9 @@
     public var toolchain: Toolchain { _toolchain.toolchain }
     private let _toolchain: _Toolchain
 
-<<<<<<< HEAD
-=======
     @available(*, deprecated, renamed: "triple", message: "Use separate `BuildParameters` values for host and target.")
     public var targetTriple: Triple { self.triple }
 
->>>>>>> b368b96f
     /// The triple for which the code is built using these build parameters.
     public var triple: Triple
 
