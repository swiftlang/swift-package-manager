--- conflicted
+++ resolved
@@ -36,27 +36,13 @@
 
 /// Represents possible extra build outputs for a build. Some build systems
 /// can produce certain extra outputs in the process of building. Not all
-/// build systems can produce all possible build outputs. The build output
-/// results will contain equivalent results only if the build system was capable
-/// of producing that extra output.
+/// build systems can produce all possible build outputs. Check the build
+/// result for indication that the output was produced.
 public enum BuildOutput {
     case symbolGraph
     case buildPlan
 }
 
-/// Represents extra build outputs result that were requested with equivalent build
-/// outputs. This can signal to the caller that the output was produced during
-/// the process of the build, and provide any relevant details of the output.
-public struct BuildOutputResult {
-    public var symbolGraph: Bool
-    public var buildPlan: BuildPlan?
-
-    public init(symbolGraph: Bool = false, buildPlan: BuildPlan? = nil) {
-        self.symbolGraph = symbolGraph
-        self.buildPlan = buildPlan
-    }
-}
-
 /// A protocol that represents a build system used by SwiftPM for all build operations. This allows factoring out the
 /// implementation details between SwiftPM's `BuildOperation` and the Swift Build backed `SwiftBuildSystem`.
 public protocol BuildSystem: Cancellable {
@@ -70,42 +56,30 @@
     /// Returns the package graph used by the build system.
     func getPackageGraph() async throws -> ModulesGraph
 
-<<<<<<< HEAD
     ///   - buildOutputs: Additional build outputs requested from the build system.
-    /// - Returns: A build output result with details about requested additional build outputs.
-    func build(subset: BuildSubset, buildOutputs: [BuildOutput]) async throws -> BuildOutputResult
-=======
-    /// Builds a subset of the package graph.
-    /// - Parameters:
-    ///   - subset: The subset of the package graph to build.
-    @discardableResult
-    func build(subset: BuildSubset) async throws -> BuildResult
-
-    var buildPlan: BuildPlan { get throws }
->>>>>>> 5e566d43
+    /// - Returns: A build result with details about requested build and outputs.
+    func build(subset: BuildSubset, buildOutputs: [BuildOutput]) async throws -> BuildResult
 
     var hasIntegratedAPIDigesterSupport: Bool { get }
 }
 
 extension BuildSystem {
-<<<<<<< HEAD
     /// Builds the default subset: all targets excluding tests with no extra build outputs.
-    public func build() async throws {
-        _ = try await build(subset: .allExcludingTests, buildOutputs: [])
-=======
-    /// Builds the default subset: all targets excluding tests.
     @discardableResult
     public func build() async throws -> BuildResult {
-        try await build(subset: .allExcludingTests)
->>>>>>> 5e566d43
+        try await build(subset: .allExcludingTests, buildOutputs: [])
     }
 }
 
 public struct BuildResult {
-    package init(serializedDiagnosticPathsByTargetName: Result<[String: [AbsolutePath]], Error>) {
+    package init(serializedDiagnosticPathsByTargetName: Result<[String: [AbsolutePath]], Error>, symbolGraph: Bool = false, buildPlan: BuildPlan? = nil) {
         self.serializedDiagnosticPathsByTargetName = serializedDiagnosticPathsByTargetName
+        self.symbolGraph = symbolGraph
+        self.buildPlan = buildPlan
     }
     
+    public var symbolGraph: Bool
+    public var buildPlan: BuildPlan?
     public var serializedDiagnosticPathsByTargetName: Result<[String: [AbsolutePath]], Error>
 }
 
