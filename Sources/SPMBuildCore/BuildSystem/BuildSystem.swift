--- conflicted
+++ resolved
@@ -169,18 +169,6 @@
     }
 }
 
-<<<<<<< HEAD
-extension BuildSystemProvider.Kind {
-    public var usesXcodeBuildEngine: Bool {
-        switch self {
-            case .native: return false
-            case .swiftbuild: return true
-            case .xcode: return true
-        }
-    }
-}
-=======
->>>>>>> 1b593469
 private enum Errors: Swift.Error {
     case buildSystemProviderNotRegistered(kind: BuildSystemProvider.Kind)
 }
