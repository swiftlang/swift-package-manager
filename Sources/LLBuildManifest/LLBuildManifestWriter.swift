//===----------------------------------------------------------------------===//
//
// This source file is part of the Swift open source project
//
// Copyright (c) 2014-2019 Apple Inc. and the Swift project authors
// Licensed under Apache License v2.0 with Runtime Library Exception
//
// See http://swift.org/LICENSE.txt for license information
// See http://swift.org/CONTRIBUTORS.txt for the list of Swift project authors
//
//===----------------------------------------------------------------------===//

import Basics

private let namesToExclude = [".git", ".build"]

package struct LLBuildManifestWriter {
    private let manifest: LLBuildManifest
    // FIXME: since JSON is a superset of YAML and we don't need to parse these manifests,
    // we should just use `JSONEncoder` instead.
    private var buffer = """
    client:
      name: basic
      file-system: device-agnostic
    tools: {}

    """

    private init(manifest: LLBuildManifest) {
        self.manifest = manifest

        self.render(targets: manifest.targets)

        self.buffer += "default: \(manifest.defaultTarget.asJSON)\n"

        self.render(nodes: manifest.commands.values.flatMap { $0.tool.inputs + $0.tool.outputs })

        self.render(commands: manifest.commands)
    }

    package static func write(_ manifest: LLBuildManifest, at path: AbsolutePath, fileSystem: FileSystem) throws {
        let writer = LLBuildManifestWriter(manifest: manifest)

        try fileSystem.writeFileContents(path, string: writer.buffer)
    }

    private mutating func render(targets: [LLBuildManifest.TargetName: Target]) {
        self.buffer += "targets:\n"
        for (_, target) in targets.sorted(by: { $0.key < $1.key }) {
            self.buffer += "  \(target.name.asJSON): \(target.nodes.map(\.name).sorted().asJSON)\n"
        }
    }

    private mutating func render(nodes: [Node]) {
        // We need to explicitly configure certain kinds of nodes.
        let directoryStructureNodes = Set(nodes.filter { $0.kind == .directoryStructure })
            .sorted(by: { $0.name < $1.name })
        let commandTimestampNodes = Set(nodes.filter { $0.attributes?.isCommandTimestamp == true })
            .sorted(by: { $0.name < $1.name })
        let mutatedNodes = Set(nodes.filter { $0.attributes?.isMutated == true })
            .sorted(by: { $0.name < $1.name })

        if !directoryStructureNodes.isEmpty || !mutatedNodes.isEmpty || !commandTimestampNodes.isEmpty {
            self.buffer += "nodes:\n"
        }

        for node in directoryStructureNodes {
            self.render(directoryStructure: node)
        }

        for node in commandTimestampNodes {
            self.render(isCommandTimestamp: node)
        }

        for node in mutatedNodes {
            self.render(isMutated: node)
        }
    }

    private mutating func render(directoryStructure node: Node) {
        self.buffer += """
          \(node.asJSON):
            is-directory-structure: true
            content-exclusion-patterns: \(namesToExclude.asJSON)

        """
    }

    private mutating func render(isCommandTimestamp node: Node) {
        self.buffer += """
          \(node.asJSON):
            is-command-timestamp: true

        """
    }

    private mutating func render(isMutated node: Node) {
        self.buffer += """
          \(node.asJSON):
            is-mutated: true

        """
    }

    private mutating func render(commands: [LLBuildManifest.CmdName: Command]) {
        self.buffer += "commands:\n"
        for (_, command) in commands.sorted(by: { $0.key < $1.key }) {
            self.buffer += "  \(command.name.asJSON):\n"

            let tool = command.tool

            var manifestToolWriter = ManifestToolStream()
            manifestToolWriter["tool"] = tool
            manifestToolWriter["inputs"] = tool.inputs
            manifestToolWriter["outputs"] = tool.outputs

            if tool.alwaysOutOfDate {
                manifestToolWriter["always-out-of-date"] = "true"
            }

            tool.write(to: &manifestToolWriter)

            self.buffer += "\(manifestToolWriter.buffer)\n"
        }
    }
}

package struct ManifestToolStream {
    fileprivate var buffer = ""

    package subscript(key: String) -> Int {
        get { fatalError() }
        set {
            self.buffer += "    \(key): \(newValue.description.asJSON)\n"
        }
    }

    package subscript(key: String) -> String {
        get { fatalError() }
        set {
            self.buffer += "    \(key): \(newValue.asJSON)\n"
        }
    }

    package subscript(key: String) -> ToolProtocol {
        get { fatalError() }
        set {
            self.buffer += "    \(key): \(type(of: newValue).name)\n"
        }
    }

    package subscript(key: String) -> AbsolutePath {
        get { fatalError() }
        set {
            self.buffer += "    \(key): \(newValue.pathString.asJSON)\n"
        }
    }

    package subscript(key: String) -> [AbsolutePath] {
        get { fatalError() }
        set {
            self.buffer += "    \(key): \(newValue.map(\.pathString).asJSON)\n"
        }
    }

    package subscript(key: String) -> [Node] {
        get { fatalError() }
        set {
            self.buffer += "    \(key): \(newValue.map(\.encodingName).asJSON)\n"
        }
    }

    package subscript(key: String) -> Bool {
        get { fatalError() }
        set {
            self.buffer += "    \(key): \(newValue.description)\n"
        }
    }

    package subscript(key: String) -> [String] {
        get { fatalError() }
        set {
            self.buffer += "    \(key): \(newValue.asJSON)\n"
        }
    }

<<<<<<< HEAD
    package subscript(key: String) -> EnvironmentVariables {
=======
    package subscript(key: String) -> [String: String] {
>>>>>>> fa08ceaa
        get { fatalError() }
        set {
            self.buffer += "    \(key):\n"
            for (key, value) in newValue.sorted(by: { $0.key.value < $1.key.value }) {
                self.buffer += "      \(key.value.asJSON): \(value.asJSON)\n"
            }
        }
    }
}

extension [String] {
    fileprivate var asJSON: String {
        """
        [\(self.map(\.asJSON).joined(separator: ","))]
        """
    }
}

extension Node {
    fileprivate var asJSON: String {
        self.encodingName.asJSON
    }
}

extension Node {
    fileprivate var encodingName: String {
        switch kind {
        case .virtual, .file:
            return name
        case .directory, .directoryStructure:
            return name + "/"
        }
    }
}

extension String {
    fileprivate var asJSON: String {
        "\"\(self.jsonEscaped)\""
    }

    private var jsonEscaped: String {
        // See RFC7159 for reference: https://tools.ietf.org/html/rfc7159
        String(decoding: self.utf8.flatMap { character -> [UInt8] in
            // Handle string escapes; we use constants here to directly match the RFC.
            switch character {
            // Literal characters.
            case 0x20 ... 0x21, 0x23 ... 0x5B, 0x5D ... 0xFF:
                return [character]

            // Single-character escaped characters.
            case 0x22: // '"'
                return [
                    0x5C, // '\'
                    0x22, // '"'
                ]
            case 0x5C: // '\\'
                return [
                    0x5C, // '\'
                    0x5C, // '\'
                ]
            case 0x08: // '\b'
                return [
                    0x5C, // '\'
                    0x62, // 'b'
                ]
            case 0x0C: // '\f'
                return [
                    0x5C, // '\'
                    0x66, // 'b'
                ]
            case 0x0A: // '\n'
                return [
                    0x5C, // '\'
                    0x6E, // 'n'
                ]
            case 0x0D: // '\r'
                return [
                    0x5C, // '\'
                    0x72, // 'r'
                ]
            case 0x09: // '\t'
                return [
                    0x5C, // '\'
                    0x74, // 't'
                ]

            // Multi-character escaped characters.
            default:
                return [
                    0x5C, // '\'
                    0x75, // 'u'
                    hexdigit(0),
                    hexdigit(0),
                    hexdigit(character >> 4),
                    hexdigit(character & 0xF),
                ]
            }
        }, as: UTF8.self)
    }
}

/// Convert an integer in 0..<16 to its hexadecimal ASCII character.
private func hexdigit(_ value: UInt8) -> UInt8 {
    value < 10 ? (0x30 + value) : (0x41 + value - 10)
}<|MERGE_RESOLUTION|>--- conflicted
+++ resolved
@@ -184,11 +184,7 @@
         }
     }
 
-<<<<<<< HEAD
     package subscript(key: String) -> EnvironmentVariables {
-=======
-    package subscript(key: String) -> [String: String] {
->>>>>>> fa08ceaa
         get { fatalError() }
         set {
             self.buffer += "    \(key):\n"
