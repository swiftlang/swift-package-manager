--- conflicted
+++ resolved
@@ -17,10 +17,6 @@
 
 import struct TSCBasic.ByteString
 
-<<<<<<< HEAD
-#if canImport(SwiftBuild)
-=======
->>>>>>> ba10e8a9
 import enum SwiftBuild.ProjectModel
 
 /// The Project Interchange Format (PIF) is a structured representation of the
