//===----------------------------------------------------------------------===//
//
// This source file is part of the Swift open source project
//
// Copyright (c) 2025 Apple Inc. and the Swift project authors
// Licensed under Apache License v2.0 with Runtime Library Exception
//
// See http://swift.org/LICENSE.txt for license information
// See http://swift.org/CONTRIBUTORS.txt for the list of Swift project authors
//
//===----------------------------------------------------------------------===//

import Foundation
import TSCUtility

import struct Basics.AbsolutePath
import struct Basics.Diagnostic
import class Basics.ObservabilitySystem
import struct Basics.SourceControlURL

import class PackageModel.Manifest
import struct PackageModel.Platform
import class PackageModel.Product
import struct PackageModel.Resource
import struct PackageModel.ToolsVersion

import struct PackageGraph.ModulesGraph
import struct PackageGraph.ResolvedModule
import struct PackageGraph.ResolvedPackage

import struct PackageLoading.FileRuleDescription
import struct PackageLoading.TargetSourcesBuilder

import struct SwiftBuild.Pair
import enum SwiftBuild.ProjectModel
import struct SwiftBuild.SwiftBuildFileType

/// Helper type to create PIF **project** and **targets** for a given package.
struct PackagePIFProjectBuilder {
    let pifBuilder: PackagePIFBuilder
    let package: PackageGraph.ResolvedPackage
    let packageManifest: PackageModel.Manifest
    let modulesGraph: PackageGraph.ModulesGraph

    var project: ProjectModel.Project

    let binaryGroupKeyPath: WritableKeyPath<ProjectModel.Group, ProjectModel.Group>
    var binaryGroup: ProjectModel.Group {
        get { self.project.mainGroup[keyPath: self.binaryGroupKeyPath] }
        set { self.project.mainGroup[keyPath: self.binaryGroupKeyPath] = newValue }
    }

    let additionalFilesGroupKeyPath: WritableKeyPath<ProjectModel.Group, ProjectModel.Group>
    var additionalFilesGroup: ProjectModel.Group {
        get { self.project.mainGroup[keyPath: self.additionalFilesGroupKeyPath] }
        set { self.project.mainGroup[keyPath: self.additionalFilesGroupKeyPath] = newValue }
    }

    let declaredPlatforms: [PackageModel.Platform]?
    let deploymentTargets: [PackageModel.Platform: String?]

    /// Current set of names of any package products that are explicitly declared dynamic libraries.
    private let dynamicLibraryProductNames: Set<String>

    /// FIXME: We should eventually clean this up but right now we have to carry over this
    /// bit of information from processing the *products* to processing the *targets*.
    var mainModuleTargetNamesWithResources: Set<String> = []

    var builtModulesAndProducts: [PackagePIFBuilder.ModuleOrProduct]

    func log(
        _ severity: Diagnostic.Severity,
        indent: UInt = 0,
        _ message: String,
        sourceFile: StaticString = #fileID,
        sourceLine: UInt = #line
    ) {
        self.pifBuilder.observabilityScope.logPIF(
            severity,
            indent: indent,
            message,
            sourceFile: sourceFile,
            sourceLine: sourceLine
        )
    }

    init(createForPackage package: PackageGraph.ResolvedPackage, builder: PackagePIFBuilder) {
        // Create a PIF project using an identifier that's based on the normalized absolute path of the package.
        // We use the package manifest path as the project path, and the package path as the project's base source
        // directory.
        // FIXME: The PIF creation should ideally be done on a background thread.
        var pifProject = ProjectModel.Project(
            id: "PACKAGE:\(package.identity)",
            path: package.manifest.path.pathString,
            projectDir: package.path.pathString,
            name: package.name,
            developmentRegion: package.manifest.defaultLocalization
        )

        let additionalFilesGroupKeyPath = pifProject.mainGroup.addGroup { id in
            ProjectModel.Group(
                id: id,
                path: "/",
                pathBase: .absolute,
                name: "AdditionalFiles"
            )
        }
        let binaryGroupKeyPath = pifProject.mainGroup.addGroup { id in
            ProjectModel.Group(
                id: id,
                path: "/",
                pathBase: .absolute,
                name: "Binaries"
            )
        }

        // Test modules have a higher minimum deployment target by default,
        // so we favor non-test modules as representative for the package's deployment target.
        let firstModule = package.modules.first { $0.type != .test } ?? package.modules.first

        let moduleDeploymentTargets = firstModule?.deploymentTargets(using: builder.delegate)

        // The deployment targets are passed through to the eventual `ModuleOrProduct` values,
        // so that querying them yields reasonable results for those build settings.
        var deploymentTargets: [PackageModel.Platform: String?] = [
            .macOS: moduleDeploymentTargets?[.macOS],
            .macCatalyst: moduleDeploymentTargets?[.macCatalyst],
            .iOS: moduleDeploymentTargets?[.iOS],
            .tvOS: moduleDeploymentTargets?[.tvOS],
            .watchOS: moduleDeploymentTargets?[.watchOS],
            .driverKit: moduleDeploymentTargets?[.driverKit],
        ]
        deploymentTargets[.visionOS] = moduleDeploymentTargets?[.visionOS]
        let declaredPlatforms = firstModule?.declaredPlatforms

        // Compute the names of all explicitly dynamic library products, we need to avoid
        // name clashes with any package targets we could decide to build dynamically.
        let allPackages = builder.modulesGraph.packages
        let dynamicLibraryProductNames = Set(
            allPackages
                .flatMap(\.products)
                .filter { $0.type == .library(.dynamic) }
                .map(\.name)
        )

        self.pifBuilder = builder
        self.package = package
        self.packageManifest = self.pifBuilder.packageManifest
        self.modulesGraph = self.pifBuilder.modulesGraph
        self.project = pifProject
        self.binaryGroupKeyPath = binaryGroupKeyPath
        self.additionalFilesGroupKeyPath = additionalFilesGroupKeyPath
        self.declaredPlatforms = declaredPlatforms
        self.deploymentTargets = deploymentTargets
        self.dynamicLibraryProductNames = dynamicLibraryProductNames
        self.builtModulesAndProducts = []
    }

    // MARK: - Handling Resources

    mutating func addResourceBundle(
        for module: PackageGraph.ResolvedModule,
        targetKeyPath: WritableKeyPath<ProjectModel.Project, ProjectModel.Target>,
        generatedResourceFiles: [String]
    ) throws -> (PackagePIFBuilder.EmbedResourcesResult, PackagePIFBuilder.ModuleOrProduct?) {
        if module.resources.isEmpty && generatedResourceFiles.isEmpty {
            return (PackagePIFBuilder.EmbedResourcesResult(
                bundleName: nil,
                shouldGenerateBundleAccessor: false,
                shouldGenerateEmbedInCodeAccessor: false
            ), nil)
        }

        let bundleName = self.resourceBundleName(forModuleName: module.name)
        let resourceBundleGUID = self.pifTargetIdForResourceBundle(module.name)
        let resourcesTargetKeyPath = try self.project.addTarget { _ in
            ProjectModel.Target(
                id: resourceBundleGUID,
                productType: .bundle,
                name: bundleName,
                productName: bundleName
            )
        }
        var resourcesTarget: ProjectModel.Target { self.project[keyPath: resourcesTargetKeyPath] }

        self.project[keyPath: targetKeyPath].common.addDependency(
            on: resourcesTarget.id,
            platformFilters: [],
            linkProduct: false
        )
        self.log(.debug, indent: 1, "Added dependency on resource target '\(resourcesTarget.id)'")

        for pluginModule in module.pluginsAppliedToModule {
            self.project[keyPath: resourcesTargetKeyPath].common.addDependency(
                on: pluginModule.pifTargetGUID,
                platformFilters: [],
                linkProduct: false
            )
        }

        self.log(
            .debug,
            indent: 1,
            "Created target '\(resourcesTarget.id)' of type '\(resourcesTarget.productType)' " +
            "with name '\(resourcesTarget.name)' and product name '\(resourcesTarget.productName)'"
        )

        var settings: ProjectModel.BuildSettings = self.package.underlying.packageBaseBuildSettings
        settings[.TARGET_NAME] = bundleName
        settings[.PRODUCT_NAME] = "$(TARGET_NAME)"
        settings[.PRODUCT_MODULE_NAME] = bundleName
        settings[.PRODUCT_BUNDLE_IDENTIFIER] = "\(self.package.identity).\(module.name).resources"
            .spm_mangledToBundleIdentifier()
        settings[.EXECUTABLE_NAME] = ""
        settings[.GENERATE_INFOPLIST_FILE] = "YES"
        settings[.PACKAGE_RESOURCE_TARGET_KIND] = "resource"

        settings[.COREML_COMPILER_CONTAINER] = "swift-package"
        settings[.COREML_CODEGEN_LANGUAGE] = "None"

        self.project[keyPath: resourcesTargetKeyPath].common.addBuildConfig { id in
            BuildConfig(id: id, name: "Debug", settings: settings)
        }
        self.project[keyPath: resourcesTargetKeyPath].common.addBuildConfig { id in
            BuildConfig(id: id, name: "Release", settings: settings)
        }

        let result = self.processResources(
            for: module,
            sourceModuleTargetKeyPath: targetKeyPath,
            resourceBundleTargetKeyPath: resourcesTargetKeyPath,
            generatedResourceFiles: generatedResourceFiles
        )

        let resourceBundle = PackagePIFBuilder.ModuleOrProduct(
            type: .resourceBundle,
            name: bundleName,
            moduleName: bundleName,
            pifTarget: .target(resourcesTarget),
            indexableFileURLs: [],
            headerFiles: [],
            linkedPackageBinaries: [],
            swiftLanguageVersion: nil,
            declaredPlatforms: [],
            deploymentTargets: [:]
        )

        return (result, resourceBundle)
    }

    mutating func processResources(
        for module: PackageGraph.ResolvedModule,
        sourceModuleTargetKeyPath: WritableKeyPath<ProjectModel.Project, ProjectModel.Target>,
        resourceBundleTargetKeyPath: WritableKeyPath<ProjectModel.Project, ProjectModel.Target>?,
        generatedResourceFiles: [String]
    ) -> PackagePIFBuilder.EmbedResourcesResult {
        if module.resources.isEmpty && generatedResourceFiles.isEmpty {
            return PackagePIFBuilder.EmbedResourcesResult(
                bundleName: nil,
                shouldGenerateBundleAccessor: false,
                shouldGenerateEmbedInCodeAccessor: false
            )
        }
        // If resourceBundleTarget is nil, we add resources to the sourceModuleTarget instead.
        let targetForResourcesKeyPath: WritableKeyPath<ProjectModel.Project, ProjectModel.Target> =
            resourceBundleTargetKeyPath ?? sourceModuleTargetKeyPath
        
        // Generated resources get a default treatment for rule and localization.
        let generatedResources = generatedResourceFiles.compactMap {
            PackagePIFBuilder.Resource(path: $0, rule: .process(localization: nil))
        }

        let resources = module.resources.map { PackagePIFBuilder.Resource($0) } + generatedResources
        let shouldGenerateBundleAccessor = resources.anySatisfy { $0.rule != .embedInCode }
        let shouldGenerateEmbedInCodeAccessor = resources.anySatisfy { $0.rule == .embedInCode }

        for resource in resources {
            let resourcePath = resource.path
            // Add a file reference for the resource. We use an absolute path, as for all the other files,
            // but we should be able to optimize this later by making it group-relative.
            let ref = self.project.mainGroup.addFileReference { id in
                ProjectModel.FileReference(id: id, path: resourcePath, pathBase: .absolute)
            }

            // CoreData files should also be in the actual target because they
            // can end up generating code during the build.
            // The build system will only perform codegen tasks for the main target in this case.
            let isCoreDataFile = [SwiftBuild.SwiftBuildFileType.xcdatamodeld, .xcdatamodel]
                .contains { $0.fileTypes.contains(resourcePath.pathExtension) }

            if isCoreDataFile {
                self.project[keyPath: sourceModuleTargetKeyPath].addSourceFile { id in
                    BuildFile(id: id, fileRef: ref)
                }
                self.log(.debug, indent: 2, "Added core data resource as source file '\(resourcePath)'")
            }

            // Core ML files need to be included in the source module as well, because there is code generation.
            let coreMLFileTypes: [SwiftBuild.SwiftBuildFileType] = [.mlmodel, .mlpackage]
            let isCoreMLFile = coreMLFileTypes.contains { $0.fileTypes.contains(resourcePath.pathExtension) }

            if isCoreMLFile {
                self.project[keyPath: sourceModuleTargetKeyPath].addSourceFile { id in
                    BuildFile(id: id, fileRef: ref, generatedCodeVisibility: .public)
                }
                self.log(.debug, indent: 2, "Added coreml resource as source file '\(resourcePath)'")
            }

            // Metal source code needs to be added to the source build phase.
            let isMetalFile = SwiftBuild.SwiftBuildFileType.metal.fileTypes.contains(resourcePath.pathExtension)

            if isMetalFile {
                self.project[keyPath: targetForResourcesKeyPath].addSourceFile { id in
                    BuildFile(id: id, fileRef: ref)
                }
            } else {
                // FIXME: Handle additional rules here (e.g. `.copy`).
                self.project[keyPath: targetForResourcesKeyPath].addResourceFile { id in
                    BuildFile(
                        id: id,
                        fileRef: ref,
                        platformFilters: [],
                        resourceRule: resource.rule == .embedInCode ? .embedInCode : .process
                    )
                }
            }

            // Asset Catalogs need to be included in the sources modules for generated asset symbols.
            let isAssetCatalog = resourcePath.pathExtension == "xcassets"
            if isAssetCatalog {
                self.project[keyPath: sourceModuleTargetKeyPath].addSourceFile { id in
                    BuildFile(id: id, fileRef: ref)
                }
                self.log(.debug, indent: 2, "Added asset catalog as source file '\(resourcePath)'")
            }

            self.log(.debug, indent: 2, "Added resource file '\(resourcePath)'")
        }

        let resourceBundleTargetName: String?
        if let resourceBundleTargetKeyPath {
            let resourceBundleTarget = self.project[keyPath: resourceBundleTargetKeyPath]
            resourceBundleTargetName = resourceBundleTarget.name
        } else {
            resourceBundleTargetName = nil
        }
        
        return PackagePIFBuilder.EmbedResourcesResult(
            bundleName: resourceBundleTargetName,
            shouldGenerateBundleAccessor: shouldGenerateBundleAccessor,
            shouldGenerateEmbedInCodeAccessor: shouldGenerateEmbedInCodeAccessor
        )
    }

    func resourceBundleTargetKeyPath(
        forModuleName name: String
    ) -> WritableKeyPath<ProjectModel.Project, ProjectModel.Target>? {
        let resourceBundleGUID = self.pifTargetIdForResourceBundle(name)
        let targetKeyPath = self.project.findTarget(id: resourceBundleGUID)
        return targetKeyPath
    }

    func pifTargetIdForResourceBundle(_ name: String) -> GUID {
        GUID("PACKAGE-RESOURCE:\(name)")
    }

    func resourceBundleName(forModuleName name: String) -> String {
        "\(self.package.name)_\(name)"
    }

    // MARK: - Plugin Helpers

    /// Helper function that compiles the plugin-generated files for a target,
    /// optionally also adding the corresponding plugin-provided commands to the PIF target.
    ///
    /// The reason we might not add them is that some targets are derivatives of other targets — in such cases,
    /// only the primary target adds the build tool commands to the PIF target.
    mutating func computePluginGeneratedFiles(
        module: PackageGraph.ResolvedModule,
        targetKeyPath: WritableKeyPath<ProjectModel.Project, ProjectModel.Target>,
        addBuildToolPluginCommands: Bool
    ) -> (sourceFilePaths: [AbsolutePath], resourceFilePaths: [String]) {
        guard let pluginResults = pifBuilder.buildToolPluginResultsByTargetName[module.name] else {
            // We found no results for the target.
            return (sourceFilePaths: [], resourceFilePaths: [])
        }

<<<<<<< HEAD
        // Process the results of applying any build tool plugins on the target.
        // If we've been asked to add build tool commands for the result, we do so now.
        if addBuildToolPluginCommands {
            for command in pluginResult.buildCommands {
                self.addBuildToolCommand(command, to: targetKeyPath)
=======
        var sourceFilePaths: [AbsolutePath] = []
        var resourceFilePaths: [AbsolutePath] = []

        for pluginResult in pluginResults {
            // Process the results of applying any build tool plugins on the target.
            // If we've been asked to add build tool commands for the result, we do so now.
            if addBuildToolPluginCommands {
                for command in pluginResult.buildCommands {
                    self.addBuildToolCommand(command, to: targetKeyPath)
                }
>>>>>>> 065df191
            }

            // Process all the paths of derived output paths using the same rules as for source.
            let result = self.process(
                pluginGeneratedFilePaths: pluginResult.allDerivedOutputPaths,
                forModule: module,
                toolsVersion: self.package.manifest.toolsVersion
            )

            sourceFilePaths.append(contentsOf: result.sourceFilePaths)
            resourceFilePaths.append(contentsOf: result.resourceFilePaths.map(\.path))
        }
        return (
            sourceFilePaths: sourceFilePaths,
            resourceFilePaths: resourceFilePaths.map(\.pathString)
        )
    }

    /// Helper function for adding build tool commands to the right PIF target depending on whether they generate
    /// sources or resources.
    mutating func addBuildToolCommands(
        module: PackageGraph.ResolvedModule,
        sourceModuleTargetKeyPath: WritableKeyPath<ProjectModel.Project, ProjectModel.Target>,
        resourceBundleTargetKeyPath: WritableKeyPath<ProjectModel.Project, ProjectModel.Target>,
        sourceFilePaths: [AbsolutePath],
        resourceFilePaths: [String]
    ) {
        guard let pluginResults = pifBuilder.buildToolPluginResultsByTargetName[module.name] else {
            return
        }

        for pluginResult in pluginResults {
            for command in pluginResult.buildCommands {
                let producesResources = Set(command.outputPaths).intersection(resourceFilePaths).hasContent

<<<<<<< HEAD
            if producesResources {
                self.addBuildToolCommand(command, to: resourceBundleTargetKeyPath)
            } else {
                self.addBuildToolCommand(command, to: sourceModuleTargetKeyPath)
=======
                if producesResources {
                    self.addBuildToolCommand(command, to: resourceBundleTargetKeyPath)
                } else {
                    self.addBuildToolCommand(command, to: sourceModuleTargetKeyPath)
                }
>>>>>>> 065df191
            }
        }
    }

    /// Adds build rules to `pifTarget` for any build tool   commands from invocation results.
    /// Returns the absolute paths of any generated source files that should be added to the sources build phase of the
    /// PIF target.
    mutating func addBuildToolCommands(
        from pluginInvocationResults: [PackagePIFBuilder.BuildToolPluginInvocationResult],
        targetKeyPath: WritableKeyPath<ProjectModel.Project, ProjectModel.Target>,
        addBuildToolPluginCommands: Bool
    ) -> [String] {
        var generatedSourceFileAbsPaths: [String] = []
        for result in pluginInvocationResults {
            // Create build rules for all the commands in the result.
            if addBuildToolPluginCommands {
                for command in result.buildCommands {
                    self.addBuildToolCommand(command, to: targetKeyPath)
                }
            }
            // Add the paths of the generated source files, so that they can be added to the Sources build phase.
            generatedSourceFileAbsPaths.append(contentsOf: result.allDerivedOutputPaths.map(\.pathString))
        }
        return generatedSourceFileAbsPaths
    }

    /// Adds a single plugin-created build command to a PIF target.
    mutating func addBuildToolCommand(
        _ command: PackagePIFBuilder.CustomBuildCommand,
        to targetKeyPath: WritableKeyPath<ProjectModel.Project, ProjectModel.Target>
    ) {
        var commandLine = [command.executable] + command.arguments
        if let sandbox = command.sandboxProfile, !pifBuilder.delegate.isPluginExecutionSandboxingDisabled {
            commandLine = try! sandbox.apply(to: commandLine, fileSystem: self.pifBuilder.fileSystem)
        }

        self.project[keyPath: targetKeyPath].customTasks.append(
            ProjectModel.CustomTask(
                commandLine: commandLine,
                environment: command.environment.map { Pair($0, $1) }.sorted(by: <),
                workingDirectory: command.workingDir?.pathString,
                executionDescription: command.displayName ?? "Performing build tool plugin command",
                inputFilePaths: [command.executable] + command.inputPaths.map(\.pathString),
                outputFilePaths: command.outputPaths,
                enableSandboxing: false,
                preparesForIndexing: true
            )
        )
    }

    /// Processes the paths of plugin-generated files for a particular package target,
    /// returning paths of those that should be treated as sources vs resources.
    private func process(
        pluginGeneratedFilePaths: [AbsolutePath],
        forModule module: PackageGraph.ResolvedModule,
        toolsVersion: PackageModel.ToolsVersion?
    ) -> (sourceFilePaths: [AbsolutePath], resourceFilePaths: [Resource]) {
        precondition(module.isSourceModule)

        // If we have no tools version, all files are treated as *source* files.
        guard let toolsVersion else {
            return (sourceFilePaths: pluginGeneratedFilePaths, resourceFilePaths: [])
        }

        // FIXME: Will be fixed by <rdar://144802163> (SwiftPM PIFBuilder — adopt ObservabilityScope as the logging API).
        let observabilityScope = ObservabilitySystem.NOOP

        // Use the `TargetSourcesBuilder` from libSwiftPM to split the generated files into sources and resources.
        let (generatedSourcePaths, generatedResourcePaths) = TargetSourcesBuilder.computeContents(
            for: pluginGeneratedFilePaths,
            toolsVersion: toolsVersion,
            additionalFileRules: Self.additionalFileRules,
            defaultLocalization: module.defaultLocalization,
            targetName: module.name,
            targetPath: module.path,
            observabilityScope: observabilityScope
        )

        // FIXME: We are not handling resource rules here, but the same is true for non-generated resources.
        // (Today, everything gets essentially treated as `.processResource` even if it may have been declared as
        // `.copy` in the manifest.)
        return (generatedSourcePaths, generatedResourcePaths)
    }

    private static let additionalFileRules: [FileRuleDescription] =
        FileRuleDescription.xcbuildFileTypes + [
            FileRuleDescription(
                rule: .compile,
                toolsVersion: .v5_5,
                fileTypes: ["docc"]
            ),
            FileRuleDescription(
                rule: .processResource(localization: .none),
                toolsVersion: .v5_7,
                fileTypes: ["mlmodel", "mlpackage"]
            ),
            FileRuleDescription(
                rule: .processResource(localization: .none),
                toolsVersion: .v5_7,
                fileTypes: ["rkassets"] // visionOS
            ),
        ]

    // MARK: - General Helpers

    func installPath(for product: PackageModel.Product) -> String {
        if let customInstallPath = pifBuilder.delegate.customInstallPath(product: product) {
            customInstallPath
        } else {
            "/usr/local/lib"
        }
    }

    /// Always create a dynamic variant for targets, for automatic resolution of diamond problems,
    /// unless there is a potential name clash with an explicitly *dynamic library* product.
    ///
    /// Swift Build will emit a diagnostic if such a package target is part of a diamond.
    func shouldOfferDynamicTarget(_ targetName: String) -> Bool {
        !self.dynamicLibraryProductNames.contains(targetName)
    }
}
<|MERGE_RESOLUTION|>--- conflicted
+++ resolved
@@ -385,13 +385,6 @@
             return (sourceFilePaths: [], resourceFilePaths: [])
         }
 
-<<<<<<< HEAD
-        // Process the results of applying any build tool plugins on the target.
-        // If we've been asked to add build tool commands for the result, we do so now.
-        if addBuildToolPluginCommands {
-            for command in pluginResult.buildCommands {
-                self.addBuildToolCommand(command, to: targetKeyPath)
-=======
         var sourceFilePaths: [AbsolutePath] = []
         var resourceFilePaths: [AbsolutePath] = []
 
@@ -402,7 +395,6 @@
                 for command in pluginResult.buildCommands {
                     self.addBuildToolCommand(command, to: targetKeyPath)
                 }
->>>>>>> 065df191
             }
 
             // Process all the paths of derived output paths using the same rules as for source.
@@ -438,18 +430,11 @@
             for command in pluginResult.buildCommands {
                 let producesResources = Set(command.outputPaths).intersection(resourceFilePaths).hasContent
 
-<<<<<<< HEAD
-            if producesResources {
-                self.addBuildToolCommand(command, to: resourceBundleTargetKeyPath)
-            } else {
-                self.addBuildToolCommand(command, to: sourceModuleTargetKeyPath)
-=======
                 if producesResources {
                     self.addBuildToolCommand(command, to: resourceBundleTargetKeyPath)
                 } else {
                     self.addBuildToolCommand(command, to: sourceModuleTargetKeyPath)
                 }
->>>>>>> 065df191
             }
         }
     }
