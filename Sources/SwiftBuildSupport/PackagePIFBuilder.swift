--- conflicted
+++ resolved
@@ -124,11 +124,7 @@
         func customSDKOptions(forPlatform: PackageModel.Platform) -> [String]
 
         /// Create additional custom PIF targets after all targets have been built.
-<<<<<<< HEAD
-        func addCustomTargets(pifProject: ProjectModel.Project) throws -> [PackagePIFBuilder.ModuleOrProduct]
-=======
         func addCustomTargets(pifProject: inout ProjectModel.Project) throws -> [PackagePIFBuilder.ModuleOrProduct]
->>>>>>> 879236b7
 
         /// Should we suppresses the specific product dependency, updating the provided build settings if necessary?
         /// The specified product may be in the same package or a different one.
@@ -145,10 +141,7 @@
         /// Provides additional configuration and files for the specified library product.
         func configureLibraryProduct(
             product: PackageModel.Product,
-<<<<<<< HEAD
-=======
             project: inout ProjectModel.Project,
->>>>>>> 879236b7
             target: WritableKeyPath<ProjectModel.Project, ProjectModel.Target>,
             additionalFiles: WritableKeyPath<ProjectModel.Group, ProjectModel.Group>
         )
@@ -482,11 +475,7 @@
             }
         }
 
-<<<<<<< HEAD
-        let customModulesAndProducts = try delegate.addCustomTargets(pifProject: projectBuilder.project)
-=======
         let customModulesAndProducts = try delegate.addCustomTargets(pifProject: &projectBuilder.project)
->>>>>>> 879236b7
         projectBuilder.builtModulesAndProducts.append(contentsOf: customModulesAndProducts)
 
         self._pifProject = projectBuilder.project
