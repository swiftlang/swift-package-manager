//===----------------------------------------------------------------------===//
//
// This source file is part of the Swift open source project
//
// Copyright (c) 2025 Apple Inc. and the Swift project authors
// Licensed under Apache License v2.0 with Runtime Library Exception
//
// See http://swift.org/LICENSE.txt for license information
// See http://swift.org/CONTRIBUTORS.txt for the list of Swift project authors
//
//===----------------------------------------------------------------------===//

import Foundation

import protocol TSCBasic.FileSystem

import struct Basics.AbsolutePath
import struct Basics.SourceControlURL
import struct Basics.Diagnostic
import struct Basics.ObservabilityMetadata
import class Basics.ObservabilityScope

import class PackageModel.Manifest
import class PackageModel.Package
import class PackageModel.Product
import struct PackageModel.Platform
import struct PackageModel.PlatformVersion
import struct PackageModel.Resource
import enum PackageModel.ProductType

import struct PackageGraph.ModulesGraph
import struct PackageGraph.ResolvedModule
import struct PackageGraph.ResolvedPackage

import enum SwiftBuild.ProjectModel

typealias GUID = SwiftBuild.ProjectModel.GUID
typealias BuildFile = SwiftBuild.ProjectModel.BuildFile
typealias BuildConfig = SwiftBuild.ProjectModel.BuildConfig
typealias BuildSettings = SwiftBuild.ProjectModel.BuildSettings
typealias FileReference = SwiftBuild.ProjectModel.FileReference

/// A builder for generating the PIF object from a package.
public final class PackagePIFBuilder {
    let modulesGraph: ModulesGraph
    private let package: ResolvedPackage

    /// Contains the package declarative specification.
    let packageManifest: PackageModel.Manifest // FIXME: Can't we just use `package.manifest` instead? —— Paulo

    /// The built PIF project object.
    public var pifProject: ProjectModel.Project {
        assert(self._pifProject != nil, "Call build() method to build the PIF first")
        return self._pifProject!
    }

    private var _pifProject: ProjectModel.Project?

    /// Scope for logging informational debug messages (intended for developers, not end users).
    let observabilityScope: ObservabilityScope

    /// Logs an informational message (intended for developers, not end users).
    func log(
        _ severity: Diagnostic.Severity,
        _ message: String,
        sourceFile: StaticString = #fileID,
        sourceLine: UInt = #line
    ) {
        self.observabilityScope.logPIF(severity, message, sourceFile: sourceFile, sourceLine: sourceLine)
    }

    unowned let delegate: BuildDelegate

    public protocol BuildDelegate: AnyObject {
        /// Is this the root package?
        var isRootPackage: Bool { get }

        // TODO: Maybe move these 3-4 properties to the `PIFBuilder.PIFBuilderParameters` struct.

        /// If a pure Swift package is open in the workspace.
        var hostsOnlyPackages: Bool { get }

        /// Returns `true` if the package is managed by the user
        /// (i.e., the user is allowed to modify its sources, package structure, etc).
        var isUserManaged: Bool { get }

        /// Whether or not this package is required by *branch* or *revision*.
        var isBranchOrRevisionBased: Bool { get }

        /// For executables — only executables for now — we check to see if there is a
        /// custom package product type provider that can provide this information.
        func customProductType(forExecutable product: PackageModel.Product) -> ProjectModel.Target.ProductType?

        /// Returns all *device family* IDs for all SDK variants.
        func deviceFamilyIDs() -> Set<Int>

        /// Have packages referenced by this workspace build for *arm64e*
        /// when building for iOS devices, macOS, and visionOS.
        func shouldPackagesBuildForARM64e(platform: PackageModel.Platform) -> Bool

        /// Is the sandbox disabled for plug-in execution? It should be `false` by default.
        var isPluginExecutionSandboxingDisabled: Bool { get }

        /// Hook to customize the project-wide build settings.
        func configureProjectBuildSettings(_ buildSettings: inout ProjectModel.BuildSettings)

        /// Hook to customize source module build settings.
        func configureSourceModuleBuildSettings(
            sourceModule: PackageGraph.ResolvedModule,
            settings: inout ProjectModel.BuildSettings
        )

        /// Custom install path for the specified product, if any.
        func customInstallPath(product: PackageModel.Product) -> String?

        /// Custom executable name for the specified product, if any.
        func customExecutableName(product: PackageModel.Product) -> String?

        /// Custom library type for the specified product.
        func customLibraryType(product: PackageModel.Product) -> PackageModel.ProductType.LibraryType?

        /// Custom option for the specified platform.
        func customSDKOptions(forPlatform: PackageModel.Platform) -> [String]

        /// Create additional custom PIF targets after all targets have been built.
        func addCustomTargets(pifProject: inout ProjectModel.Project) throws -> [PackagePIFBuilder.ModuleOrProduct]

        /// Should we suppresses the specific product dependency, updating the provided build settings if necessary?
        /// The specified product may be in the same package or a different one.
        func shouldSuppressProductDependency(
            product: PackageModel.Product,
            buildSettings: inout ProjectModel.BuildSettings
        ) -> Bool

        /// Should we set the install path for a dynamic library/framework?
        func shouldSetInstallPathForDynamicLib(productName: String) -> Bool

        // FIXME: Let's try to replace `WritableKeyPath><_, Foo>` with `inout Foo` —— Paulo

        /// Provides additional configuration and files for the specified library product.
        func configureLibraryProduct(
            product: PackageModel.Product,
            project: inout ProjectModel.Project,
            target: WritableKeyPath<ProjectModel.Project, ProjectModel.Target>,
            additionalFiles: WritableKeyPath<ProjectModel.Group, ProjectModel.Group>
        )

        /// The design intention behind this is to set a value for `watchOS`, `tvOS`, and `visionOS`
        /// that "follows" the aligned iOS version if they are not explicitly set.
        ///
        /// Prior to this enhancement, it was common to find packages which worked perfectly fine on `watchOS`
        /// aside from the one issue where developers failed to specify the correct deployment target.
        ///
        /// See: rdar://144661020 (SwiftPM PIFBuilder — compute unset deployment targets).
        func suggestAlignedPlatformVersionGiveniOSVersion(platform: PackageModel.Platform, iOSVersion: PlatformVersion)
            -> String?

        /// Validates the specified macro fingerprint. Each remote package has a fingerprint.
        func validateMacroFingerprint(for macroModule: ResolvedModule) -> Bool
    }

    /// Records the results of applying build tool plugins to modules in the package.
<<<<<<< HEAD
    let buildToolPluginResultsByTargetName: [String: PackagePIFBuilder.BuildToolPluginInvocationResult]
=======
    let buildToolPluginResultsByTargetName: [String: [PackagePIFBuilder.BuildToolPluginInvocationResult]]
>>>>>>> 065df191

    /// Whether to create dynamic libraries for dynamic products.
    ///
    /// This tracks removing this *user default* once clients stop relying on this implementation detail:
    /// * <rdar://56889224> Remove IDEPackageSupportCreateDylibsForDynamicProducts.
    let createDylibForDynamicProducts: Bool

    /// Package display version, if any (i.e., it can be a version, branch or a git ref).
    let packageDisplayVersion: String?

    /// The file system to read from.
    let fileSystem: FileSystem

    /// Whether to suppress warnings from compilers, linkers, and other build tools for package dependencies.
    private var suppressWarningsForPackageDependencies: Bool {
        UserDefaults.standard.bool(forKey: "SuppressWarningsForPackageDependencies", defaultValue: true)
    }

    /// Whether to skip running the static analyzer for package dependencies.
    private var skipStaticAnalyzerForPackageDependencies: Bool {
        UserDefaults.standard.bool(forKey: "SkipStaticAnalyzerForPackageDependencies", defaultValue: true)
    }

    public static func computePackageProductFrameworkName(productName: String) -> String {
        "\(productName)_\(String(productName.hash, radix: 16, uppercase: true))_PackageProduct"
    }

    public init(
        modulesGraph: ModulesGraph,
        resolvedPackage: ResolvedPackage,
        packageManifest: PackageModel.Manifest,
        delegate: PackagePIFBuilder.BuildDelegate,
<<<<<<< HEAD
        buildToolPluginResultsByTargetName: [String: BuildToolPluginInvocationResult],
=======
        buildToolPluginResultsByTargetName: [String: [BuildToolPluginInvocationResult]],
>>>>>>> 065df191
        createDylibForDynamicProducts: Bool = false,
        packageDisplayVersion: String?,
        fileSystem: FileSystem,
        observabilityScope: ObservabilityScope
    ) {
        self.package = resolvedPackage
        self.packageManifest = packageManifest
        self.modulesGraph = modulesGraph
        self.delegate = delegate
        self.buildToolPluginResultsByTargetName = buildToolPluginResultsByTargetName
        self.createDylibForDynamicProducts = createDylibForDynamicProducts
        self.packageDisplayVersion = packageDisplayVersion
        self.fileSystem = fileSystem
<<<<<<< HEAD
=======
        self.observabilityScope = observabilityScope
    }

    public init(
        modulesGraph: ModulesGraph,
        resolvedPackage: ResolvedPackage,
        packageManifest: PackageModel.Manifest,
        delegate: PackagePIFBuilder.BuildDelegate,
        buildToolPluginResultsByTargetName: [String: BuildToolPluginInvocationResult],
        createDylibForDynamicProducts: Bool = false,
        packageDisplayVersion: String?,
        fileSystem: FileSystem,
        observabilityScope: ObservabilityScope
    ) {
        self.package = resolvedPackage
        self.packageManifest = packageManifest
        self.modulesGraph = modulesGraph
        self.delegate = delegate
        self.buildToolPluginResultsByTargetName = buildToolPluginResultsByTargetName.mapValues { [$0] }
        self.createDylibForDynamicProducts = createDylibForDynamicProducts
        self.packageDisplayVersion = packageDisplayVersion
        self.fileSystem = fileSystem
>>>>>>> 065df191
        self.observabilityScope = observabilityScope
    }

    /// Build an empty PIF project.
    public func buildEmptyPIF() {
        self._pifProject = PackagePIFBuilder.buildEmptyPIF(package: self.package.underlying)
    }

    /// Build an empty PIF project for the specified `Package`.

    public class func buildEmptyPIF(package: PackageModel.Package) -> ProjectModel.Project {
        self.buildEmptyPIF(
            id: "PACKAGE:\(package.identity)",
            path: package.manifest.path.pathString,
            projectDir: package.path.pathString,
            name: package.name,
            developmentRegion: package.manifest.defaultLocalization
        )
    }

    /// Build an empty PIF project.
    public class func buildEmptyPIF(
        id: String,
        path: String,
        projectDir: String,
        name: String,
        developmentRegion: String? = nil
    ) -> ProjectModel.Project {
        var project = ProjectModel.Project(
            id: GUID(id),
            path: path,
            projectDir: projectDir,
            name: name,
            developmentRegion: developmentRegion
        )
        let settings = ProjectModel.BuildSettings()

        project.addBuildConfig { id in ProjectModel.BuildConfig(id: id, name: "Debug", settings: settings) }
        project.addBuildConfig { id in ProjectModel.BuildConfig(id: id, name: "Release", settings: settings) }

        return project
    }

    public func buildPlaceholderPIF(id: String, path: String, projectDir: String, name: String) -> ModuleOrProduct {
        var project = ProjectModel.Project(
            id: GUID(id),
            path: path,
            projectDir: projectDir,
            name: name
        )

        let projectSettings = ProjectModel.BuildSettings()

        project.addBuildConfig { id in ProjectModel.BuildConfig(id: id, name: "Debug", settings: projectSettings) }
        project.addBuildConfig { id in ProjectModel.BuildConfig(id: id, name: "Release", settings: projectSettings) }

        let targetKeyPath = try! project.addAggregateTarget { _ in
            ProjectModel.AggregateTarget(id: "PACKAGE-PLACEHOLDER:\(id)", name: id)
        }
        let targetSettings: ProjectModel.BuildSettings = self.package.underlying.packageBaseBuildSettings

        project[keyPath: targetKeyPath].common.addBuildConfig { id in
            ProjectModel.BuildConfig(id: id, name: "Debug", settings: targetSettings)
        }
        project[keyPath: targetKeyPath].common.addBuildConfig { id in
            ProjectModel.BuildConfig(id: id, name: "Release", settings: targetSettings)
        }

        self._pifProject = project

        let placeholderModule = ModuleOrProduct(
            type: .placeholder,
            name: name,
            moduleName: name,
            pifTarget: .aggregate(project[keyPath: targetKeyPath]),
            indexableFileURLs: [],
            headerFiles: [],
            linkedPackageBinaries: [],
            swiftLanguageVersion: nil,
            declaredPlatforms: nil,
            deploymentTargets: nil
        )
        return placeholderModule
    }

    // FIXME: Maybe break this up in a `ArtifactMetadata` protocol and two value types —— Paulo
    // Like `ProductMetadata` and also `ModuleMetadata`.

    /// Value type with information about a given PIF module or product.
    public struct ModuleOrProduct {
        public var type: ModuleOrProductType
        public var name: String
        public var moduleName: String?
        public var isDynamicLibraryVariant: Bool = false

        public var pifTarget: ProjectModel.BaseTarget?

        public var indexableFileURLs: [SourceControlURL]
        public var headerFiles: Set<AbsolutePath>
        public var linkedPackageBinaries: [LinkedPackageBinary]

        public var swiftLanguageVersion: String?

        public var declaredPlatforms: [PackageModel.Platform]?
        public var deploymentTargets: [PackageModel.Platform: String?]?
    }

    public struct LinkedPackageBinary {
        public let name: String
        public let packageName: String
        public let type: BinaryType

        @frozen
        public enum BinaryType {
            case product
            case target
        }

        public init(name: String, packageName: String, type: BinaryType) {
            self.name = name
            self.packageName = packageName
            self.type = type
        }
    }

    public enum ModuleOrProductType: String, Sendable, CustomStringConvertible {
        // Products.
        case application
        case staticArchive
        case objectFile
        case dynamicLibrary
        case framework
        case executable
        case unitTest
        case bundle
        case resourceBundle
        case packageProduct
        case commandPlugin
        case buildToolPlugin

        // Modules.
        case module
        case plugin
        case macro
        case placeholder

        public var description: String { rawValue }

        init(from pifProductType: ProjectModel.Target.ProductType) {
            self = switch pifProductType {
            case .application: .application
            case .staticArchive: .staticArchive
            case .objectFile: .objectFile
            case .dynamicLibrary: .dynamicLibrary
            case .framework: .framework
            case .executable: .executable
            case .unitTest: .unitTest
            case .bundle: .bundle
            case .packageProduct: .packageProduct
            case .hostBuildTool: fatalError("Unexpected hostBuildTool type")
            @unknown default:
                fatalError()
            }
        }
    }

    /// Build the PIF.
    @discardableResult
    public func build() throws -> [ModuleOrProduct] {
        self.log(
            .info,
            "Building PIF project for package '\(self.package.identity)' " +
            "(\(package.products.count) products, \(package.modules.count) modules)"
        )

        var projectBuilder = PackagePIFProjectBuilder(createForPackage: package, builder: self)
        self.addProjectBuildSettings(&projectBuilder)

        //
        // Construct PIF *targets* (for modules, products, and test bundles) based on the contents
        // of the parsed package. These PIF targets will be sent down to Swift Build.
        //
        // We also track all constructed objects as `ModuleOrProduct` value for easy introspection by clients.
        // In SwiftPM a product is a codeless entity with a reference to the modules(s) that contains the
        // implementation. In order to avoid creating two ModuleOrProducts for each product in the package,
        // the logic below creates a single unified ModuleOrProduct from the combination of a product
        // and the single target that contains its implementation.
        //
        // Products. SwiftPM considers unit tests to be products, so in this discussion, the term *product*
        // refers to an *executable*, a *library*, or an *unit test*.
        //
        // Automatic libraries. The current implementation treats all automatic libraries as *static*;
        // in the future, we will want to do more holistic analysis so that the decision about whether
        // or not to build a separate dynamic library for a package library product takes into account
        // the structure of the client(s).
        //

        self.log(.debug, "Processing \(package.products.count) products:")
        
        // For each of the **products** in the package we create a corresponding `PIFTarget` of the appropriate type.
        for product in self.package.products {
            switch product.type {
            case .library(.static):
                let libraryType = self.delegate.customLibraryType(product: product.underlying) ?? .static
                try projectBuilder.makeLibraryProduct(product, type: libraryType)

            case .library(.dynamic):
                let libraryType = self.delegate.customLibraryType(product: product.underlying) ?? .dynamic
                try projectBuilder.makeLibraryProduct(product, type: libraryType)

            case .library(.automatic):
                // Check if this is a system library product.
                if product.isSystemLibraryProduct {
                    try projectBuilder.makeSystemLibraryProduct(product)
                } else {
                    // Otherwise, it is a regular library product.
                    let libraryType = self.delegate.customLibraryType(product: product.underlying) ?? .automatic
                    try projectBuilder.makeLibraryProduct(product, type: libraryType)
                }

            case .executable, .test:
                try projectBuilder.makeMainModuleProduct(product)

            case .plugin:
                try projectBuilder.makePluginProduct(product)

            case .snippet, .macro:
                break // TODO: Double-check what's going on here as we skip snippet modules too (rdar://147705448)
            }
        }

        self.log(.debug, "Processing \(package.modules.count) modules:")

        // For each of the **modules** in the package other than those that are the *main* module of a product
        // —— which we've already dealt with above —— we create a corresponding `PIFTarget` of the appropriate type.
        for module in self.package.modules {
            switch module.type {
            case .executable:
                try projectBuilder.makeTestableExecutableSourceModule(module)

            case .snippet:
                // Already handled as a product. Note that snippets don't need testable modules.
                break

            case .library:
                try projectBuilder.makeLibraryModule(module)

            case .systemModule:
                try projectBuilder.makeSystemLibraryModule(module)

            case .test:
                // Skip test module targets.
                // They will have been dealt with as part of the *products* to which they belong.
                break

            case .binary:
                // Skip binary module targets.
                break

            case .plugin:
                try projectBuilder.makePluginModule(module)

            case .macro:
                try projectBuilder.makeMacroModule(module)
            }
        }

        let customModulesAndProducts = try delegate.addCustomTargets(pifProject: &projectBuilder.project)
        projectBuilder.builtModulesAndProducts.append(contentsOf: customModulesAndProducts)

        self._pifProject = projectBuilder.project
        return projectBuilder.builtModulesAndProducts
    }

    /// Configure the project-wide build settings.
    /// First we set those that are in common between the "Debug" and "Release" configurations, and then we set those
    /// that are different.
    private func addProjectBuildSettings(_ builder: inout PackagePIFProjectBuilder) {
        var settings = ProjectModel.BuildSettings()
        settings[.PRODUCT_NAME] = "$(TARGET_NAME)"
        settings[.SUPPORTED_PLATFORMS] = ["$(AVAILABLE_PLATFORMS)"]
        settings[.SKIP_INSTALL] = "YES"
        settings[.MACOSX_DEPLOYMENT_TARGET] = builder.deploymentTargets[.macOS] ?? nil
        settings[.IPHONEOS_DEPLOYMENT_TARGET] = builder.deploymentTargets[.iOS] ?? nil
        if let deploymentTarget_macCatalyst = builder.deploymentTargets[.macCatalyst] ?? nil {
            settings
                .platformSpecificSettings[.macCatalyst]![.IPHONEOS_DEPLOYMENT_TARGET] = [deploymentTarget_macCatalyst]
        }
        settings[.TVOS_DEPLOYMENT_TARGET] = builder.deploymentTargets[.tvOS] ?? nil
        settings[.WATCHOS_DEPLOYMENT_TARGET] = builder.deploymentTargets[.watchOS] ?? nil
        settings[.DRIVERKIT_DEPLOYMENT_TARGET] = builder.deploymentTargets[.driverKit] ?? nil
        settings[.XROS_DEPLOYMENT_TARGET] = builder.deploymentTargets[.visionOS] ?? nil
        settings[.DYLIB_INSTALL_NAME_BASE] = "@rpath"
        settings[.USE_HEADERMAP] = "NO"
        settings[.OTHER_SWIFT_FLAGS].lazilyInitializeAndMutate(initialValue: ["$(inherited)"]) { $0.append("-DXcode") }

        // TODO: Might be relevant to make customizable —— Paulo
        // (If we want to be extra careful with differences to the existing PIF in the SwiftPM.)
        settings[.OTHER_CFLAGS] = ["$(inherited)", "-DXcode"]

        if !self.delegate.isRootPackage {
            if self.suppressWarningsForPackageDependencies {
                settings[.SUPPRESS_WARNINGS] = "YES"
            }
            if self.skipStaticAnalyzerForPackageDependencies {
                settings[.SKIP_CLANG_STATIC_ANALYZER] = "YES"
            }
        }
        settings[.SWIFT_ACTIVE_COMPILATION_CONDITIONS]
            .lazilyInitializeAndMutate(initialValue: ["$(inherited)"]) { $0.append("SWIFT_PACKAGE") }
        settings[.GCC_PREPROCESSOR_DEFINITIONS] = ["$(inherited)", "SWIFT_PACKAGE"]
        settings[.CLANG_ENABLE_OBJC_ARC] = "YES"
        settings[.KEEP_PRIVATE_EXTERNS] = "NO"

        // We currently deliberately do not support Swift ObjC interface headers.
        settings[.SWIFT_INSTALL_OBJC_HEADER] = "NO"
        settings[.SWIFT_OBJC_INTERFACE_HEADER_NAME] = ""
        settings[.OTHER_LDRFLAGS] = []

        // Packages use the SwiftPM workspace's cache directory as a compiler working directory to maximize module
        // sharing.
        settings[.COMPILER_WORKING_DIRECTORY] = "$(WORKSPACE_DIR)"

        // Hook to customize the project-wide build settings.
        self.delegate.configureProjectBuildSettings(&settings)

        for (platform, platformOptions) in self.package.sdkOptions(delegate: self.delegate) {
            let pifPlatform = ProjectModel.BuildSettings.Platform(from: platform)
            settings.platformSpecificSettings[pifPlatform]![.SPECIALIZATION_SDK_OPTIONS]!
                .append(contentsOf: platformOptions)
        }

        let deviceFamilyIDs: Set<Int> = self.delegate.deviceFamilyIDs()
        settings[.TARGETED_DEVICE_FAMILY] = deviceFamilyIDs.sorted().map { String($0) }.joined(separator: ",")

        // This will add the XCTest related search paths automatically,
        // including the Swift overlays.
        settings[.ENABLE_TESTING_SEARCH_PATHS] = "YES"

        // Disable signing for all the things since there is no way
        // to configure signing information in packages right now.
        settings[.ENTITLEMENTS_REQUIRED] = "NO"
        settings[.CODE_SIGNING_REQUIRED] = "NO"
        settings[.CODE_SIGN_IDENTITY] = ""

<<<<<<< HEAD
        // If in a workspace that's set to build packages for arm64e, pass that along to Swift Build.
        if self.delegate.shouldiOSPackagesBuildForARM64e {
            settings.platformSpecificSettings[._iOSDevice]![.ARCHS] = ["arm64e"]
=======
        // If in a workspace that's set to build packages for _arm64e_, pass that along to Swift Build.
        let arm64ePlatforms: [PackageModel.Platform] = [.iOS, .macOS, .visionOS]
        for arm64ePlatform in arm64ePlatforms {
            if self.delegate.shouldPackagesBuildForARM64e(platform: arm64ePlatform) {
                let pifPlatform: ProjectModel.BuildSettings.Platform = switch arm64ePlatform {
                case .iOS:
                    ._iOSDevice
                default:
                    .init(from: arm64ePlatform)
                }
                settings.platformSpecificSettings[pifPlatform]![.ARCHS] = ["arm64e"]
            }
>>>>>>> 065df191
        }

        // Add the build settings that are specific to debug builds, and set those as the "Debug" configuration.
        var debugSettings = settings
        debugSettings[.COPY_PHASE_STRIP] = "NO"
        debugSettings[.DEBUG_INFORMATION_FORMAT] = "dwarf"
        debugSettings[.ENABLE_NS_ASSERTIONS] = "YES"
        debugSettings[.GCC_OPTIMIZATION_LEVEL] = "0"
        debugSettings[.ONLY_ACTIVE_ARCH] = "YES"
        debugSettings[.SWIFT_OPTIMIZATION_LEVEL] = "-Onone"
        debugSettings[.ENABLE_TESTABILITY] = "YES"
        debugSettings[.SWIFT_ACTIVE_COMPILATION_CONDITIONS, default: []].append(contentsOf: ["DEBUG"])
        debugSettings[.GCC_PREPROCESSOR_DEFINITIONS, default: ["$(inherited)"]].append(contentsOf: ["DEBUG=1"])
        builder.project.addBuildConfig { id in BuildConfig(id: id, name: "Debug", settings: debugSettings) }

        // Add the build settings that are specific to release builds, and set those as the "Release" configuration.
        var releaseSettings = settings
        releaseSettings[.COPY_PHASE_STRIP] = "YES"
        releaseSettings[.DEBUG_INFORMATION_FORMAT] = "dwarf-with-dsym"
        releaseSettings[.GCC_OPTIMIZATION_LEVEL] = "s"
        releaseSettings[.SWIFT_OPTIMIZATION_LEVEL] = "-Owholemodule"
        builder.project.addBuildConfig { id in BuildConfig(id: id, name: "Release", settings: releaseSettings) }
    }

    private enum SourceModuleType {
        case dynamicLibrary
        case staticLibrary
        case executable
        case macro
    }

    struct EmbedResourcesResult {
        let bundleName: String?
        let shouldGenerateBundleAccessor: Bool
        let shouldGenerateEmbedInCodeAccessor: Bool
    }

    struct Resource {
        let path: String
        let rule: PackageModel.Resource.Rule

        init(path: String, rule: PackageModel.Resource.Rule) {
            self.path = path
            self.rule = rule
        }

        init(_ resource: PackageModel.Resource) {
            self.path = resource.path.pathString
            self.rule = resource.rule
        }
    }
}

// MARK: - Helpers

extension PackagePIFBuilder.ModuleOrProduct {
    public init(
        type moduleOrProductType: PackagePIFBuilder.ModuleOrProductType,
        name: String,
        moduleName: String?,
        pifTarget: ProjectModel.BaseTarget?,
        indexableFileURLs: [SourceControlURL] = [],
        headerFiles: Set<AbsolutePath> = [],
        linkedPackageBinaries: [PackagePIFBuilder.LinkedPackageBinary] = [],
        swiftLanguageVersion: String? = nil,
        declaredPlatforms: [PackageModel.Platform]? = [],
        deploymentTargets: [PackageModel.Platform: String?]? = [:]
    ) {
        self.type = moduleOrProductType
        self.name = name
        self.moduleName = moduleName
        self.pifTarget = pifTarget
        self.indexableFileURLs = indexableFileURLs
        self.headerFiles = headerFiles
        self.linkedPackageBinaries = linkedPackageBinaries
        self.swiftLanguageVersion = swiftLanguageVersion
        self.declaredPlatforms = declaredPlatforms
        self.deploymentTargets = deploymentTargets
    }
}

enum PIFBuildingError: Error {
    case packageExtensionFeatureNotEnabled
}

extension PackagePIFBuilder.LinkedPackageBinary {
    init?(module: ResolvedModule, package: ResolvedPackage) {
        let packageName = package.manifest.displayName

        switch module.type {
        case .executable, .snippet, .test:
            self.init(name: module.name, packageName: packageName, type: .product)

        case .library, .binary, .macro:
            self.init(name: module.name, packageName: packageName, type: .target)

        case .systemModule, .plugin:
            return nil
        }
    }

    init?(dependency: ResolvedModule.Dependency, package: ResolvedPackage) {
        switch dependency {
        case .product(let productDependency, _):
            guard productDependency.hasSourceTargets else { return nil }
            self.init(name: productDependency.name, packageName: package.name, type: .product)

        case .module(let moduleDependency, _):
            self.init(module: moduleDependency, package: package)
        }
    }
}<|MERGE_RESOLUTION|>--- conflicted
+++ resolved
@@ -160,11 +160,7 @@
     }
 
     /// Records the results of applying build tool plugins to modules in the package.
-<<<<<<< HEAD
-    let buildToolPluginResultsByTargetName: [String: PackagePIFBuilder.BuildToolPluginInvocationResult]
-=======
     let buildToolPluginResultsByTargetName: [String: [PackagePIFBuilder.BuildToolPluginInvocationResult]]
->>>>>>> 065df191
 
     /// Whether to create dynamic libraries for dynamic products.
     ///
@@ -197,11 +193,7 @@
         resolvedPackage: ResolvedPackage,
         packageManifest: PackageModel.Manifest,
         delegate: PackagePIFBuilder.BuildDelegate,
-<<<<<<< HEAD
-        buildToolPluginResultsByTargetName: [String: BuildToolPluginInvocationResult],
-=======
         buildToolPluginResultsByTargetName: [String: [BuildToolPluginInvocationResult]],
->>>>>>> 065df191
         createDylibForDynamicProducts: Bool = false,
         packageDisplayVersion: String?,
         fileSystem: FileSystem,
@@ -215,8 +207,6 @@
         self.createDylibForDynamicProducts = createDylibForDynamicProducts
         self.packageDisplayVersion = packageDisplayVersion
         self.fileSystem = fileSystem
-<<<<<<< HEAD
-=======
         self.observabilityScope = observabilityScope
     }
 
@@ -239,7 +229,6 @@
         self.createDylibForDynamicProducts = createDylibForDynamicProducts
         self.packageDisplayVersion = packageDisplayVersion
         self.fileSystem = fileSystem
->>>>>>> 065df191
         self.observabilityScope = observabilityScope
     }
 
@@ -585,11 +574,6 @@
         settings[.CODE_SIGNING_REQUIRED] = "NO"
         settings[.CODE_SIGN_IDENTITY] = ""
 
-<<<<<<< HEAD
-        // If in a workspace that's set to build packages for arm64e, pass that along to Swift Build.
-        if self.delegate.shouldiOSPackagesBuildForARM64e {
-            settings.platformSpecificSettings[._iOSDevice]![.ARCHS] = ["arm64e"]
-=======
         // If in a workspace that's set to build packages for _arm64e_, pass that along to Swift Build.
         let arm64ePlatforms: [PackageModel.Platform] = [.iOS, .macOS, .visionOS]
         for arm64ePlatform in arm64ePlatforms {
@@ -602,7 +586,6 @@
                 }
                 settings.platformSpecificSettings[pifPlatform]![.ARCHS] = ["arm64e"]
             }
->>>>>>> 065df191
         }
 
         // Add the build settings that are specific to debug builds, and set those as the "Debug" configuration.
