//===----------------------------------------------------------------------===//
//
// This source file is part of the Swift open source project
//
// Copyright (c) 2025 Apple Inc. and the Swift project authors
// Licensed under Apache License v2.0 with Runtime Library Exception
//
// See http://swift.org/LICENSE.txt for license information
// See http://swift.org/CONTRIBUTORS.txt for the list of Swift project authors
//
//===----------------------------------------------------------------------===//

import Foundation
import TSCUtility

import struct Basics.AbsolutePath
import class Basics.ObservabilitySystem
import func Basics.resolveSymlinks
import struct Basics.SourceControlURL

import class PackageModel.Manifest
import class PackageModel.Module
import class PackageModel.Product
import class PackageModel.SystemLibraryModule

import struct PackageGraph.ResolvedModule
import struct PackageGraph.ResolvedPackage

import enum SwiftBuild.ProjectModel

/// Extension to create PIF **modules** for a given package.
extension PackagePIFProjectBuilder {
    // MARK: - Plugin Modules

    mutating func makePluginModule(_ pluginModule: PackageGraph.ResolvedModule) throws {
        precondition(pluginModule.type == .plugin)

        // Create an executable PIF target in order to get specialization.
        let pluginTargetKeyPath = try self.project.addTarget { _ in
            ProjectModel.Target(
                id: pluginModule.pifTargetGUID,
                productType: .executable,
                name: pluginModule.name,
                productName: pluginModule.name
            )
        }
        do {
            let pluginTarget = self.project[keyPath: pluginTargetKeyPath]
            log(
                .debug,
                "Created target '\(pluginTarget.id)' of type " +
                "\(pluginTarget.productType) and name '\(pluginTarget.name)'"
            )
        }

        var buildSettings: ProjectModel.BuildSettings = self.package.underlying.packageBaseBuildSettings

        // Add the dependencies.
        pluginModule.recursivelyTraverseDependencies { dependency in
            switch dependency {
            case .module(let moduleDependency, let packageConditions):
                // This assertion is temporarily disabled since we may see targets from
                // _other_ packages, but this should be resolved; see rdar://95467710.
                /* assert(moduleDependency.packageName == self.package.name) */

                let dependencyPlatformFilters = packageConditions
                    .toPlatformFilter(toolsVersion: self.package.manifest.toolsVersion)

                switch moduleDependency.type {
                case .executable, .snippet:
                    // For executable targets, add a build time dependency on the product.
                    // FIXME: Maybe we should we do this at the libSwiftPM level.
                    let moduleProducts = self.package.products.filter(\.isMainModuleProduct)
                    let productDependency = moduleDependency
                        .productRepresentingDependencyOfBuildPlugin(in: moduleProducts)

                    if let productDependency {
                        self.project[keyPath: pluginTargetKeyPath].common.addDependency(
                            on: productDependency.pifTargetGUID,
                            platformFilters: dependencyPlatformFilters
                        )
                        log(.debug, indent: 1, "Added dependency on product '\(productDependency.pifTargetGUID)'")
                    } else {
                        log(
                            .debug,
                            indent: 1,
                            "Could not find a build plugin product to depend on for target '\(moduleDependency.pifTargetGUID)'"
                        )
                    }

                case .library, .systemModule, .test, .binary, .plugin, .macro:
                    let dependencyGUID = moduleDependency.pifTargetGUID
                    self.project[keyPath: pluginTargetKeyPath].common.addDependency(
                        on: dependencyGUID,
                        platformFilters: dependencyPlatformFilters
                    )
                    log(.debug, indent: 1, "Added dependency on target '\(dependencyGUID)'")
                }

            case .product(let productDependency, let packageConditions):
                // Do not add a dependency for binary-only executable products since they are not part of the build.
                if productDependency.isBinaryOnlyExecutableProduct {
                    break
                }

                if !pifBuilder.delegate.shouldSuppressProductDependency(
                    product: productDependency.underlying,
                    buildSettings: &buildSettings
                ) {
                    let dependencyGUID = productDependency.pifTargetGUID
                    let dependencyPlatformFilters = packageConditions
                        .toPlatformFilter(toolsVersion: self.package.manifest.toolsVersion)

                    self.project[keyPath: pluginTargetKeyPath].common.addDependency(
                        on: dependencyGUID,
                        platformFilters: dependencyPlatformFilters
                    )
                    log(.debug, indent: 1, "Added dependency on product '\(dependencyGUID)'")
                }
            }
        }

        // Any dependencies of plugin targets need to be built for the host.
        buildSettings[.SUPPORTED_PLATFORMS] = ["$(HOST_PLATFORM)"]

        self.project[keyPath: pluginTargetKeyPath].common.addBuildConfig { id in
            BuildConfig(id: id, name: "Debug", settings: buildSettings)
        }
        self.project[keyPath: pluginTargetKeyPath].common.addBuildConfig { id in
            BuildConfig(id: id, name: "Release", settings: buildSettings)
        }

        let pluginModuleMetadata = PackagePIFBuilder.ModuleOrProduct(
            type: .plugin,
            name: pluginModule.name,
            moduleName: pluginModule.name,
            pifTarget: .target(self.project[keyPath: pluginTargetKeyPath]),
            indexableFileURLs: [],
            headerFiles: [],
            linkedPackageBinaries: [],
            swiftLanguageVersion: nil,
            declaredPlatforms: self.declaredPlatforms,
            deploymentTargets: self.deploymentTargets
        )
        self.builtModulesAndProducts.append(pluginModuleMetadata)
    }

    // MARK: - Macro Modules

    mutating func makeMacroModule(_ macroModule: PackageGraph.ResolvedModule) throws {
        precondition(macroModule.type == .macro)

        let (builtMacroModule, _) = try buildSourceModule(macroModule, type: .macro)
        self.builtModulesAndProducts.append(builtMacroModule)

        // We also create a testable version of the macro, similar to what we're doing for regular executable targets.
        let (builtTestableMacroModule, _) = try buildSourceModule(
            macroModule,
            type: .executable,
            targetSuffix: .testable
        )
        self.builtModulesAndProducts.append(builtTestableMacroModule)
    }

    // MARK: - Library Modules

    // Build a *static library* that can be linked together into other products.
    mutating func makeLibraryModule(_ libraryModule: PackageGraph.ResolvedModule) throws {
        precondition(libraryModule.type == .library)

        let (staticLibrary, resourceBundleName) = try buildSourceModule(libraryModule, type: .staticLibrary)
        self.builtModulesAndProducts.append(staticLibrary)

        if self.shouldOfferDynamicTarget(libraryModule.name) {
            var (dynamicLibraryVariant, _) = try buildSourceModule(
                libraryModule,
                type: .dynamicLibrary,
                targetSuffix: .dynamic,
                addBuildToolPluginCommands: false,
                inputResourceBundleName: resourceBundleName
            )
            dynamicLibraryVariant.isDynamicLibraryVariant = true
            self.builtModulesAndProducts.append(dynamicLibraryVariant)

            guard let pifTarget = staticLibrary.pifTarget,
                  let pifTargetKeyPath = self.project.findTarget(id: pifTarget.id),
                  let dynamicPifTarget = dynamicLibraryVariant.pifTarget
            else {
                fatalError("Could not assign dynamic PIF target")
            }
            self.project[keyPath: pifTargetKeyPath].dynamicTargetVariantId = dynamicPifTarget.id
        }
    }

    // MARK: - Executable Source Modules

    /// If we're building an *executable* and the tools version is new enough,
    /// we also construct a testable version of said executable.
    mutating func makeTestableExecutableSourceModule(_ executableModule: PackageGraph.ResolvedModule) throws {
        precondition(executableModule.type == .executable)
        guard self.package.manifest.toolsVersion >= .v5_5 else { return }

        let inputResourceBundleName: String? = if mainModuleTargetNamesWithResources.contains(executableModule.name) {
            resourceBundleName(forModuleName: executableModule.name)
        } else {
            nil
        }

        let (testableExecutableModule, _) = try buildSourceModule(
            executableModule,
            type: .executable,
            targetSuffix: .testable,
            addBuildToolPluginCommands: false,
            inputResourceBundleName: inputResourceBundleName
        )
        self.builtModulesAndProducts.append(testableExecutableModule)
    }

    // MARK: - Source Modules

    enum SourceModuleType: String {
        case dynamicLibrary
        case staticLibrary
        case executable
        case macro
    }

    /// Constructs a *PIF target* for building a *module* as a particular type.
    /// An optional target identifier suffix is passed when building variants of a target.
    @discardableResult
    private mutating func buildSourceModule(
        _ sourceModule: PackageGraph.ResolvedModule,
        type desiredModuleType: SourceModuleType,
        targetSuffix: TargetSuffix? = nil,
        addBuildToolPluginCommands: Bool = true,
        inputResourceBundleName: String? = nil
    ) throws -> (PackagePIFBuilder.ModuleOrProduct, resourceBundleName: String?) {
        precondition(sourceModule.isSourceModule)

        let pifProductName: String
        let executableName: String
        let productType: ProjectModel.Target.ProductType

        switch desiredModuleType {
        case .dynamicLibrary:
<<<<<<< HEAD
            if pifBuilder.createDylibForDynamicProducts { // We are re-using this default for dynamic targets as well.
=======
            // We are re-using this default for dynamic targets as well.
            if pifBuilder.createDylibForDynamicProducts {
>>>>>>> 4dce9893
                pifProductName = "lib\(sourceModule.name).dylib"
                executableName = pifProductName
                productType = .dynamicLibrary
            } else {
                pifProductName = sourceModule.name + ".framework"
                executableName = sourceModule.name
                productType = .framework
            }

        case .staticLibrary, .executable:
            pifProductName = "\(sourceModule.name).o"
            executableName = pifProductName
            productType = .objectFile

        case .macro:
            pifProductName = sourceModule.name
            executableName = pifProductName
            productType = .hostBuildTool
        }

        // Create a PIF target configured to build a single .o file.
        // For now wrapped in a static archive, since Swift Build can *not* yet produce a single .o as an output.

        // Macros are currently the only target type that requires explicit approval by users.
        let approvedByUser: Bool = if desiredModuleType == .macro {
            // Look up the current approval status in the underlying fingerprint storage.
            pifBuilder.delegate.validateMacroFingerprint(for: sourceModule) == true
        } else {
            true
        }

        let sourceModuleTargetKeyPath = try self.project.addTarget { _ in
            ProjectModel.Target(
                id: sourceModule.pifTargetGUID(suffix: targetSuffix),
                productType: productType,
                name: "\(sourceModule.name)",
                productName: pifProductName,
                approvedByUser: approvedByUser
            )
        }
        do {
            let sourceModule = self.project[keyPath: sourceModuleTargetKeyPath]
            log(
                .debug,
                "Created target '\(sourceModule.id)' of type '\(sourceModule.productType)' " +
                "with name '\(sourceModule.name)' and product name '\(sourceModule.productName)'"
            )
        }

        // Deal with any generated source files or resource files.
        let (generatedSourceFiles, generatedResourceFiles) = computePluginGeneratedFiles(
            module: sourceModule,
            targetKeyPath: sourceModuleTargetKeyPath,
            addBuildToolPluginCommands: false
        )

        // Either create or reuse the resource bundle.
        var resourceBundleName = inputResourceBundleName
        let shouldGenerateBundleAccessor: Bool
        let shouldGenerateEmbedInCodeAccessor: Bool
        if resourceBundleName == nil && desiredModuleType != .executable && desiredModuleType != .macro {
            let (result, resourceBundle) = try addResourceBundle(
                for: sourceModule,
                targetKeyPath: sourceModuleTargetKeyPath,
                generatedResourceFiles: generatedResourceFiles
            )
            if let resourceBundle { self.builtModulesAndProducts.append(resourceBundle) }

            resourceBundleName = result.bundleName
            shouldGenerateBundleAccessor = result.shouldGenerateBundleAccessor
            shouldGenerateEmbedInCodeAccessor = result.shouldGenerateEmbedInCodeAccessor
        } else {
            // Here we have to assume we need both types of accessors which will always bring in Foundation into the
            // current target
            // through the bundle accessor and will lead to Swift Build evaluating all resources, but neither should
            // technically be a problem.
            // Would still be nice to eventually make this accurate which would require storing these in addition to
            // `inputResourceBundleName`.
            shouldGenerateBundleAccessor = true
            shouldGenerateEmbedInCodeAccessor = true
        }

        // Find the PIF target for the resource bundle, if any. Otherwise fall back to the module.
        let resourceBundleTargetKeyPath = self.resourceBundleTargetKeyPath(
            forModuleName: sourceModule.name
        ) ?? sourceModuleTargetKeyPath

        // Add build tool commands to the resource bundle target.
        if desiredModuleType != .executable && desiredModuleType != .macro && addBuildToolPluginCommands {
            addBuildToolCommands(
                module: sourceModule,
                sourceModuleTargetKeyPath: sourceModuleTargetKeyPath,
                resourceBundleTargetKeyPath: resourceBundleTargetKeyPath,
                sourceFilePaths: generatedSourceFiles,
                resourceFilePaths: generatedResourceFiles
            )
        }

        // Create a set of build settings that will be imparted to any target that depends on this one.
        var impartedSettings = BuildSettings()

        // Configure the target-wide build settings. The details depend on the kind of product we're building.
        var settings: BuildSettings = self.package.underlying.packageBaseBuildSettings

        if shouldGenerateBundleAccessor {
            settings[.GENERATE_RESOURCE_ACCESSORS] = "YES"
        }
        if shouldGenerateEmbedInCodeAccessor {
            settings[.GENERATE_EMBED_IN_CODE_ACCESSORS] = "YES"
        }

        // Generate a module map file, if needed.
        var moduleMapFileContents = ""
        var moduleMapFile = ""
        let generatedModuleMapDir = "$(GENERATED_MODULEMAP_DIR)"

        if sourceModule.usesSwift && desiredModuleType != .macro {
            // Generate ObjC compatibility header for Swift library targets.
            settings[.SWIFT_OBJC_INTERFACE_HEADER_DIR] = generatedModuleMapDir
            settings[.SWIFT_OBJC_INTERFACE_HEADER_NAME] = "\(sourceModule.name)-Swift.h"

            moduleMapFileContents = """
            module \(sourceModule.c99name) {
            header "\(sourceModule.name)-Swift.h"
            export *
            }
            """
            moduleMapFile = "\(generatedModuleMapDir)/\(sourceModule.name).modulemap"

            // We only need to impart this to C clients.
            impartedSettings[.OTHER_CFLAGS] = ["-fmodule-map-file=\(moduleMapFile)", "$(inherited)"]
        } else if sourceModule.moduleMapFileRelativePath(fileSystem: self.pifBuilder.fileSystem) == nil {
            // Otherwise, this is a C library module and we generate a modulemap if one is already not provided.
            if case .umbrellaHeader(let path) = sourceModule.moduleMapType {
                log(.debug, "\(package.name).\(sourceModule.name) generated umbrella header")
                moduleMapFileContents = """
                module \(sourceModule.c99name) {
                umbrella header "\(path)"
                export *
                }
                """
            } else if case .umbrellaDirectory(let path) = sourceModule.moduleMapType {
                log(.debug, "\(package.name).\(sourceModule.name) generated umbrella directory")
                moduleMapFileContents = """
                module \(sourceModule.c99name) {
                umbrella "\(path)"
                export *
                }
                """
            }
            if moduleMapFileContents.hasContent {
                // Pass the path of the module map up to all direct and indirect clients.
                moduleMapFile = "\(generatedModuleMapDir)/\(sourceModule.name).modulemap"
                impartedSettings[.OTHER_CFLAGS] = ["-fmodule-map-file=\(moduleMapFile)", "$(inherited)"]
                impartedSettings[.OTHER_SWIFT_FLAGS] = ["-Xcc", "-fmodule-map-file=\(moduleMapFile)", "$(inherited)"]
            }
        }

        if desiredModuleType == .dynamicLibrary {
            settings.configureDynamicSettings(
                productName: sourceModule.name,
                targetName: sourceModule.name,
                executableName: executableName,
                packageIdentity: package.identity,
                packageName: sourceModule.packageName,
                createDylibForDynamicProducts: pifBuilder.createDylibForDynamicProducts,
                installPath: "/usr/local/lib",
                delegate: pifBuilder.delegate
            )
        } else {
            settings[.TARGET_NAME] = sourceModule.name
            settings[.PRODUCT_NAME] = "$(TARGET_NAME)"
            settings[.PRODUCT_MODULE_NAME] = sourceModule.c99name
            settings[.PRODUCT_BUNDLE_IDENTIFIER] = "\(self.package.identity).\(sourceModule.name)"
                .spm_mangledToBundleIdentifier()
            settings[.EXECUTABLE_NAME] = executableName
            settings[.CLANG_ENABLE_MODULES] = "YES"
            settings[.GENERATE_PRELINK_OBJECT_FILE] = "NO"
            settings[.STRIP_INSTALLED_PRODUCT] = "NO"

            // Macros build as executables, so they need slightly different
            // build settings from other module types which build a "*.o".
            if desiredModuleType == .macro {
                settings[.MACH_O_TYPE] = "mh_execute"
            } else {
                settings[.MACH_O_TYPE] = "mh_object"
                // Disable code coverage linker flags since we're producing .o files.
                // Otherwise, we will run into duplicated symbols when there are more than one targets that produce .o
                // as their product.
                settings[.CLANG_COVERAGE_MAPPING_LINKER_ARGS] = "NO"
            }
            settings[.SWIFT_PACKAGE_NAME] = sourceModule.packageName

            if desiredModuleType == .executable {
                // Tell the Swift compiler to produce an alternate entry point rather than the standard `_main` entry
                // point`,
                // so that we can link one or more testable executable modules together into a single test bundle.
                // This allows the test bundle to treat the executable as if it were any regular library module,
                // and will have access to all symbols except the main entry point its.
                settings[.OTHER_SWIFT_FLAGS].lazilyInitializeAndMutate(initialValue: ["$(inherited)"]) {
                    $0.append(contentsOf: ["-Xfrontend", "-entry-point-function-name"])
                    $0.append(contentsOf: ["-Xfrontend", "\(sourceModule.c99name)_main"])
                }

                // We have to give each target a unique name.
                settings[.TARGET_NAME] = sourceModule.name + targetSuffix.description(forName: sourceModule.name)

                // Redirect the built executable into a separate directory so it won't conflict with the real one.
                settings[.TARGET_BUILD_DIR] = "$(TARGET_BUILD_DIR)/ExecutableModules"

                // Don't install the Swift module of the testable side-built artifact, lest it conflict with the regular
                // one.
                // The modules should have compatible contents in any case — only the entry point function name is
                // different in the Swift module
                // (the actual runtime artifact is of course very different, and that's why we're building a separate
                // testable artifact).
                settings[.SWIFT_INSTALL_MODULE] = "NO"
            }

            if let aliases = sourceModule.moduleAliases {
                // Format each entry as "original_name=alias"
                let list = aliases.map { $0.0 + "=" + $0.1 }
                settings[.SWIFT_MODULE_ALIASES] = list.isEmpty ? nil : list
            }

            // We mark in the PIF that we are intentionally not offering a dynamic target here,
            // so we can emit a diagnostic if it is being requested by Swift Build.
            if !self.shouldOfferDynamicTarget(sourceModule.name) {
                settings[.PACKAGE_TARGET_NAME_CONFLICTS_WITH_PRODUCT_NAME] = "YES"
            }

            // We are setting this instead of `LD_DYLIB_INSTALL_NAME` because `mh_object` files
            // don't actually have install names, so we should not pass an install name to the linker.
            settings[.TAPI_DYLIB_INSTALL_NAME] = sourceModule.name
        }

        settings[.PACKAGE_RESOURCE_TARGET_KIND] = "regular"
        settings[.MODULEMAP_FILE_CONTENTS] = moduleMapFileContents
        settings[.MODULEMAP_PATH] = moduleMapFile
        settings[.DEFINES_MODULE] = "YES"

        // Settings for text-based API.
        // Due to rdar://78331694 (Cannot use TAPI for packages in contexts where we need to code-sign (e.g. apps))
        // we are only enabling TAPI in `configureSourceModuleBuildSettings`, if desired.
        settings[.SUPPORTS_TEXT_BASED_API] = "NO"

        // If the module includes C headers, we set up the HEADER_SEARCH_PATHS setting appropriately.
        if let includeDirAbsPath = sourceModule.includeDirAbsolutePath {
            // Let the target itself find its own headers.
            settings[.HEADER_SEARCH_PATHS] = [includeDirAbsPath.pathString, "$(inherited)"]
            log(.debug, indent: 1, "Added '\(includeDirAbsPath)' to HEADER_SEARCH_PATHS")

            // Also propagate this search path to all direct and indirect clients.
            impartedSettings[.HEADER_SEARCH_PATHS] = [includeDirAbsPath.pathString, "$(inherited)"]
            log(.debug, indent: 1, "Added '\(includeDirAbsPath)' to imparted HEADER_SEARCH_PATHS")
        }

        // Additional settings for the linker.
        let enableDuplicateLinkageCulling = UserDefaults.standard.bool(
            forKey: "IDESwiftPackagesEnableDuplicateLinkageCulling",
            defaultValue: true
        )
        if enableDuplicateLinkageCulling {
            impartedSettings[.LD_WARN_DUPLICATE_LIBRARIES] = "NO"
        }
        impartedSettings[.OTHER_LDFLAGS] = (sourceModule.isCxx ? ["-lc++"] : []) + ["$(inherited)"]
        impartedSettings[.OTHER_LDRFLAGS] = []
        log(
            .debug,
            indent: 1,
            "Added '\(impartedSettings[.OTHER_LDFLAGS]!)' to imparted OTHER_LDFLAGS"
        )

        // This should be only for dynamic targets, but that isn't possible today.
        // Improvement is tracked by rdar://77403529 (Only impart `PackageFrameworks` search paths to clients of dynamic
        // package targets and products).
        impartedSettings[.FRAMEWORK_SEARCH_PATHS] = ["$(BUILT_PRODUCTS_DIR)/PackageFrameworks", "$(inherited)"]
        log(
            .debug,
            indent: 1,
            "Added '\(impartedSettings[.FRAMEWORK_SEARCH_PATHS]!)' to imparted FRAMEWORK_SEARCH_PATHS"
        )

        // Set the appropriate language versions.
        settings[.SWIFT_VERSION] = sourceModule.packageSwiftLanguageVersion(manifest: packageManifest)
        settings[.GCC_C_LANGUAGE_STANDARD] = sourceModule.cLanguageStandard
        settings[.CLANG_CXX_LANGUAGE_STANDARD] = sourceModule.cxxLanguageStandard
        settings[.SWIFT_ENABLE_BARE_SLASH_REGEX] = "NO"

        // Create a group for the target's source files.
        //
        // For now we use an absolute path for it, but we should really make it be container-relative,
        // since it's always inside the package directory. Resolve symbolic links otherwise there will
        // be a mismatch between the paths that the index service is using for Swift Build queries,
        // and what paths Swift Build uses in its build description; such a mismatch would result
        // in the index service failing to get compiler arguments for source files of the target.
        let targetSourceFileGroupKeyPath = self.project.mainGroup.addGroup { id in
            ProjectModel.Group(
                id: id,
                path: try! resolveSymlinks(sourceModule.sourceDirAbsolutePath).pathString,
                pathBase: .absolute
            )
        }
        do {
            let targetSourceFileGroup = self.project.mainGroup[keyPath: targetSourceFileGroupKeyPath]
            log(.debug, indent: 1, "Added source file group '\(targetSourceFileGroup.path)'")
        }

        // Add a source file reference for each of the source files,
        // and also an indexable-file URL for each one.
        //
        // Symlinks should be resolved externally.
        var indexableFileURLs: [SourceControlURL] = []
        for sourcePath in sourceModule.sourceFileRelativePaths {
            let sourceFileRef = self.project.mainGroup[keyPath: targetSourceFileGroupKeyPath].addFileReference { id in
                FileReference(id: id, path: sourcePath.pathString, pathBase: .groupDir)
            }
            self.project[keyPath: sourceModuleTargetKeyPath].addSourceFile { id in
                BuildFile(id: id, fileRef: sourceFileRef)
            }
            indexableFileURLs.append(
                SourceControlURL(fileURLWithPath: sourceModule.sourceDirAbsolutePath.appending(sourcePath))
            )
            log(.debug, indent: 2, "Added source file '\(sourcePath)'")
        }
        for resource in sourceModule.resources {
            log(.debug, indent: 2, "Added resource file '\(resource.path)'")
            indexableFileURLs.append(SourceControlURL(fileURLWithPath: resource.path))
        }

        let headerFiles = Set(sourceModule.headerFileAbsolutePaths)

        // Add any additional source files emitted by custom build commands.
        for path in generatedSourceFiles {
            let sourceFileRef = self.project.mainGroup[keyPath: targetSourceFileGroupKeyPath].addFileReference { id in
                FileReference(id: id, path: path.pathString, pathBase: .absolute)
            }
            self.project[keyPath: sourceModuleTargetKeyPath].addSourceFile { id in
                BuildFile(id: id, fileRef: sourceFileRef)
            }
            log(.debug, indent: 2, "Added generated source file '\(path)'")
        }

        if let resourceBundle = resourceBundleName {
            impartedSettings[.EMBED_PACKAGE_RESOURCE_BUNDLE_NAMES] = ["$(inherited)", resourceBundle]
            settings[.PACKAGE_RESOURCE_BUNDLE_NAME] = resourceBundle
            settings[.COREML_CODEGEN_LANGUAGE] = sourceModule.usesSwift ? "Swift" : "Objective-C"
            settings[.COREML_COMPILER_CONTAINER] = "swift-package"
        }

        if sourceModule.usesSwift {
            // Leave an explicit indicator regarding whether we are generating a Bundle.module accessor.
            // This will be read by the #bundle macro defined in Foundation.
            if !shouldGenerateBundleAccessor {
                // No resources, so explicitly indicate that.
                // #bundle will then produce an error about there being no resources.
                settings[.SWIFT_ACTIVE_COMPILATION_CONDITIONS].lazilyInitializeAndMutate(initialValue: ["$(inherited)"]) { $0.append("SWIFT_MODULE_RESOURCE_BUNDLE_UNAVAILABLE") }
            } else if !(resourceBundleName?.isEmpty ?? true) {
                // We have an explicit resource bundle via Bundle.module.
                // #bundle should call into that.
                settings[.SWIFT_ACTIVE_COMPILATION_CONDITIONS].lazilyInitializeAndMutate(initialValue: ["$(inherited)"]) { $0.append("SWIFT_MODULE_RESOURCE_BUNDLE_AVAILABLE") }
            } // else we won't set either of those and just let #bundle point to the same bundle as the source code.
        }

        if desiredModuleType == .macro {
            settings[.SWIFT_IMPLEMENTS_MACROS_FOR_MODULE_NAMES] = [sourceModule.c99name]
        }
        if sourceModule.type == .macro {
            settings[.SKIP_BUILDING_DOCUMENTATION] = "YES"
        }

        // Handle the target's dependencies (but only link against them if needed).
        let shouldLinkProduct = (desiredModuleType == .dynamicLibrary) || (desiredModuleType == .macro)
        sourceModule.recursivelyTraverseDependencies { dependency in
            switch dependency {
            case .module(let moduleDependency, let packageConditions):
                // This assertion is temporarily disabled since we may see targets from
                // _other_ packages, but this should be resolved; see rdar://95467710.
                /* assert(moduleDependency.packageName == self.package.name) */

                let dependencyPlatformFilters = packageConditions
                    .toPlatformFilter(toolsVersion: self.package.manifest.toolsVersion)

                switch moduleDependency.type {
                case .executable, .snippet:
                    // Always depend on product of executable targets (if available).
                    // FIXME: Maybe we should we do this at the libSwiftPM level.
                    let moduleMainProducts = self.package.products.filter(\.isMainModuleProduct)
                    if let product = moduleDependency
                        .productRepresentingDependencyOfBuildPlugin(in: moduleMainProducts)
                    {
                        self.project[keyPath: sourceModuleTargetKeyPath].common.addDependency(
                            on: product.pifTargetGUID,
                            platformFilters: dependencyPlatformFilters,
                            linkProduct: false
                        )
                        log(.debug, indent: 1, "Added dependency on product '\(product.pifTargetGUID)'")
                    } else {
                        log(
                            .debug,
                            indent: 1,
                            "Could not find a build plugin product to depend on for target '\(moduleDependency.pifTargetGUID)'"
                        )
                    }

                case .binary:
                    let binaryReference = self.binaryGroup.addFileReference { id in
                        FileReference(id: id, path: moduleDependency.path.pathString)
                    }
                    if shouldLinkProduct {
                        self.project[keyPath: sourceModuleTargetKeyPath].addLibrary { id in
                            BuildFile(
                                id: id,
                                fileRef: binaryReference,
                                platformFilters: dependencyPlatformFilters,
                                codeSignOnCopy: true,
                                removeHeadersOnCopy: true
                            )
                        }
                    } else {
                        // If we are producing a single ".o", don't link binaries since they
                        // could be static which would cause them to become part of the ".o".
                        self.project[keyPath: sourceModuleTargetKeyPath].addResourceFile { id in
                            BuildFile(
                                id: id,
                                fileRef: binaryReference,
                                platformFilters: dependencyPlatformFilters
                            )
                        }
                    }
                    log(.debug, indent: 1, "Added use of binary library '\(moduleDependency.path)'")

                case .plugin:
                    let dependencyGUID = moduleDependency.pifTargetGUID
                    self.project[keyPath: sourceModuleTargetKeyPath].common.addDependency(
                        on: dependencyGUID,
                        platformFilters: dependencyPlatformFilters,
                        linkProduct: false
                    )
                    log(.debug, indent: 1, "Added use of plugin target '\(dependencyGUID)'")

                case .library, .test, .macro, .systemModule:
                    self.project[keyPath: sourceModuleTargetKeyPath].common.addDependency(
                        on: moduleDependency.pifTargetGUID,
                        platformFilters: dependencyPlatformFilters,
                        linkProduct: shouldLinkProduct
                    )
                    log(
                        .debug,
                        indent: 1,
                        "Added \(shouldLinkProduct ? "linked " : "")dependency on target '\(moduleDependency.pifTargetGUID)'"
                    )
                }

            case .product(let productDependency, let packageConditions):
                // Do not add a dependency for binary-only executable products since they are not part of the build.
                if productDependency.isBinaryOnlyExecutableProduct {
                    return
                }

                if !pifBuilder.delegate.shouldSuppressProductDependency(
                    product: productDependency.underlying,
                    buildSettings: &settings
                ) {
                    let dependencyPlatformFilters = packageConditions
                        .toPlatformFilter(toolsVersion: self.package.manifest.toolsVersion)
                    let shouldLinkProduct = shouldLinkProduct && productDependency.isLinkable

                    self.project[keyPath: sourceModuleTargetKeyPath].common.addDependency(
                        on: productDependency.pifTargetGUID,
                        platformFilters: dependencyPlatformFilters,
                        linkProduct: shouldLinkProduct
                    )
                    log(
                        .debug,
                        indent: 1,
                        "Added \(shouldLinkProduct ? "linked " : "")dependency on product '\(productDependency.pifTargetGUID)'"
                    )
                }
            }
        }

        // Custom source module build settings, if any.
        pifBuilder.delegate.configureSourceModuleBuildSettings(sourceModule: sourceModule, settings: &settings)

        // Until this point the build settings for the target have been the same between debug and release
        // configurations.
        // The custom manifest settings might cause them to diverge.
        var debugSettings = settings
        var releaseSettings = settings

        let allBuildSettings = sourceModule.allBuildSettings

        // Apply target-specific build settings defined in the manifest.
        for (buildConfig, declarationsByPlatform) in allBuildSettings.targetSettings {
            for (platform, settingsByDeclaration) in declarationsByPlatform {
                // Note: A `nil` platform means that the declaration applies to *all* platforms.
                for (declaration, stringValues) in settingsByDeclaration {
                    switch buildConfig {
                    case .debug:
                        debugSettings.append(values: stringValues, to: declaration, platform: platform)
                    case .release:
                        releaseSettings.append(values: stringValues, to: declaration, platform: platform)
                    }
                }
            }
        }

        // Impart the linker flags.
        for (platform, settingsByDeclaration) in sourceModule.allBuildSettings.impartedSettings {
            // Note: A `nil` platform means that the declaration applies to *all* platforms.
            for (declaration, stringValues) in settingsByDeclaration {
                impartedSettings.append(values: stringValues, to: declaration, platform: platform)
            }
        }

<<<<<<< HEAD
        // Set the imparted settings, which are ones that clients (both direct and indirect ones) use.
        var debugImpartedSettings = impartedSettings
        debugImpartedSettings[.LD_RUNPATH_SEARCH_PATHS] =
            ["$(BUILT_PRODUCTS_DIR)/PackageFrameworks"] +
            (debugImpartedSettings[.LD_RUNPATH_SEARCH_PATHS] ?? ["$(inherited)"])
=======
        // Set the **imparted** settings, which are ones that clients (both direct and indirect ones) use.
        // For instance, given targets A, B, C with the following dependency graph:
        //
        //   A (executable) -> B (dynamicLibrary) -> C (objectFile)
        //
        // An imparted build setting on C will propagate back to both B and A.
        impartedSettings[.LD_RUNPATH_SEARCH_PATHS] =
            ["@loader_path"] +
            (impartedSettings[.LD_RUNPATH_SEARCH_PATHS] ?? ["$(inherited)"])

        var impartedDebugSettings = impartedSettings
        impartedDebugSettings[.LD_RUNPATH_SEARCH_PATHS]! += ["$(BUILT_PRODUCTS_DIR)/PackageFrameworks"]
>>>>>>> 4dce9893

        self.project[keyPath: sourceModuleTargetKeyPath].common.addBuildConfig { id in
            BuildConfig(
                id: id,
                name: "Debug",
                settings: debugSettings,
<<<<<<< HEAD
                impartedBuildSettings: debugImpartedSettings
=======
                impartedBuildSettings: impartedDebugSettings
>>>>>>> 4dce9893
            )
        }
        self.project[keyPath: sourceModuleTargetKeyPath].common.addBuildConfig { id in
            BuildConfig(
                id: id,
                name: "Release",
                settings: releaseSettings,
                impartedBuildSettings: impartedSettings
            )
        }

        // Collect linked binaries.
        let linkedPackageBinaries: [PackagePIFBuilder.LinkedPackageBinary] = sourceModule.dependencies.compactMap {
            PackagePIFBuilder.LinkedPackageBinary(dependency: $0, package: self.package)
        }

        let productOrModuleType: PackagePIFBuilder.ModuleOrProductType = if desiredModuleType == .dynamicLibrary {
            pifBuilder.createDylibForDynamicProducts ? .dynamicLibrary : .framework
        } else if desiredModuleType == .macro {
            .macro
        } else {
            .module
        }

        let moduleOrProduct = PackagePIFBuilder.ModuleOrProduct(
            type: productOrModuleType,
            name: sourceModule.name,
            moduleName: sourceModule.c99name,
            pifTarget: .target(self.project[keyPath: sourceModuleTargetKeyPath]),
            indexableFileURLs: indexableFileURLs,
            headerFiles: headerFiles,
            linkedPackageBinaries: linkedPackageBinaries,
            swiftLanguageVersion: sourceModule.packageSwiftLanguageVersion(manifest: packageManifest),
            declaredPlatforms: self.declaredPlatforms,
            deploymentTargets: self.deploymentTargets
        )

        return (moduleOrProduct, resourceBundleName)
    }

    // MARK: - System Library Targets

    mutating func makeSystemLibraryModule(_ resolvedSystemLibrary: PackageGraph.ResolvedModule) throws {
        precondition(resolvedSystemLibrary.type == .systemModule)
        let systemLibrary = resolvedSystemLibrary.underlying as! SystemLibraryModule

        // Create an aggregate PIF target (which doesn't have an actual product).
        let systemLibraryTargetKeyPath = try self.project.addAggregateTarget { _ in
            ProjectModel.AggregateTarget(
                id: resolvedSystemLibrary.pifTargetGUID,
                name: resolvedSystemLibrary.name
            )
        }
        do {
            let systemLibraryTarget = self.project[keyPath: systemLibraryTargetKeyPath]
            log(
                .debug,
                "Created aggregate target '\(systemLibraryTarget.id)' with name '\(systemLibraryTarget.name)'"
            )
        }

        let settings: ProjectModel.BuildSettings = self.package.underlying.packageBaseBuildSettings
        let pkgConfig = try systemLibrary.pkgConfig(
            package: self.package,
            fileSystem: self.pifBuilder.fileSystem,
            observabilityScope: pifBuilder.observabilityScope
        )

        // Impart the header search path to all direct and indirect clients.
        var impartedSettings = ProjectModel.BuildSettings()
        impartedSettings[.OTHER_CFLAGS] = ["-fmodule-map-file=\(systemLibrary.modulemapFileAbsolutePath)"] +
            pkgConfig.cFlags.prepending("$(inherited)")
        impartedSettings[.OTHER_LDFLAGS] = pkgConfig.libs.prepending("$(inherited)")
        impartedSettings[.OTHER_LDRFLAGS] = []
        impartedSettings[.OTHER_SWIFT_FLAGS] = ["-Xcc"] + impartedSettings[.OTHER_CFLAGS]!
        log(.debug, indent: 1, "Added '\(systemLibrary.path.pathString)' to imparted HEADER_SEARCH_PATHS")

        self.project[keyPath: systemLibraryTargetKeyPath].common.addBuildConfig { id in
            BuildConfig(
                id: id,
                name: "Debug",
                settings: settings,
                impartedBuildSettings: impartedSettings
            )
        }
        self.project[keyPath: systemLibraryTargetKeyPath].common.addBuildConfig { id in
            BuildConfig(
                id: id,
                name: "Release",
                settings: settings,
                impartedBuildSettings: impartedSettings
            )
        }
        // FIXME: Should we also impart linkage?

        let systemModule = PackagePIFBuilder.ModuleOrProduct(
            type: .module,
            name: resolvedSystemLibrary.name,
            moduleName: resolvedSystemLibrary.c99name,
            pifTarget: .aggregate(self.project[keyPath: systemLibraryTargetKeyPath]),
            indexableFileURLs: [],
            headerFiles: [],
            linkedPackageBinaries: [],
            swiftLanguageVersion: nil,
            declaredPlatforms: self.declaredPlatforms,
            deploymentTargets: self.deploymentTargets
        )
        self.builtModulesAndProducts.append(systemModule)
    }
}<|MERGE_RESOLUTION|>--- conflicted
+++ resolved
@@ -243,12 +243,8 @@
 
         switch desiredModuleType {
         case .dynamicLibrary:
-<<<<<<< HEAD
-            if pifBuilder.createDylibForDynamicProducts { // We are re-using this default for dynamic targets as well.
-=======
             // We are re-using this default for dynamic targets as well.
             if pifBuilder.createDylibForDynamicProducts {
->>>>>>> 4dce9893
                 pifProductName = "lib\(sourceModule.name).dylib"
                 executableName = pifProductName
                 productType = .dynamicLibrary
@@ -765,13 +761,6 @@
             }
         }
 
-<<<<<<< HEAD
-        // Set the imparted settings, which are ones that clients (both direct and indirect ones) use.
-        var debugImpartedSettings = impartedSettings
-        debugImpartedSettings[.LD_RUNPATH_SEARCH_PATHS] =
-            ["$(BUILT_PRODUCTS_DIR)/PackageFrameworks"] +
-            (debugImpartedSettings[.LD_RUNPATH_SEARCH_PATHS] ?? ["$(inherited)"])
-=======
         // Set the **imparted** settings, which are ones that clients (both direct and indirect ones) use.
         // For instance, given targets A, B, C with the following dependency graph:
         //
@@ -784,18 +773,13 @@
 
         var impartedDebugSettings = impartedSettings
         impartedDebugSettings[.LD_RUNPATH_SEARCH_PATHS]! += ["$(BUILT_PRODUCTS_DIR)/PackageFrameworks"]
->>>>>>> 4dce9893
 
         self.project[keyPath: sourceModuleTargetKeyPath].common.addBuildConfig { id in
             BuildConfig(
                 id: id,
                 name: "Debug",
                 settings: debugSettings,
-<<<<<<< HEAD
-                impartedBuildSettings: debugImpartedSettings
-=======
                 impartedBuildSettings: impartedDebugSettings
->>>>>>> 4dce9893
             )
         }
         self.project[keyPath: sourceModuleTargetKeyPath].common.addBuildConfig { id in
