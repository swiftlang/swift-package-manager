--- conflicted
+++ resolved
@@ -377,11 +377,7 @@
 
             // We only need to impart this to C clients.
             impartedSettings[.OTHER_CFLAGS] = ["-fmodule-map-file=\(moduleMapFile)", "$(inherited)"]
-<<<<<<< HEAD
-        } else if sourceModule.moduleMapFileRelativePath == nil {
-=======
         } else if sourceModule.moduleMapFileRelativePath(fileSystem: self.pifBuilder.fileSystem) == nil {
->>>>>>> 244f99cc
             // Otherwise, this is a C library module and we generate a modulemap if one is already not provided.
             if case .umbrellaHeader(let path) = sourceModule.moduleMapType {
                 log(.debug, "\(package.name).\(sourceModule.name) generated umbrella header")
@@ -427,11 +423,7 @@
                 .spm_mangledToBundleIdentifier()
             settings[.EXECUTABLE_NAME] = executableName
             settings[.CLANG_ENABLE_MODULES] = "YES"
-<<<<<<< HEAD
-            settings[.GENERATE_MASTER_OBJECT_FILE] = "NO"
-=======
             settings[.GENERATE_PRELINK_OBJECT_FILE] = "NO"
->>>>>>> 244f99cc
             settings[.STRIP_INSTALLED_PRODUCT] = "NO"
 
             // Macros build as executables, so they need slightly different
