//===----------------------------------------------------------------------===//
//
// This source file is part of the Swift open source project
//
// Copyright (c) 2025 Apple Inc. and the Swift project authors
// Licensed under Apache License v2.0 with Runtime Library Exception
//
// See http://swift.org/LICENSE.txt for license information
// See http://swift.org/CONTRIBUTORS.txt for the list of Swift project authors
//
//===----------------------------------------------------------------------===//

import Foundation
import TSCUtility

import struct Basics.AbsolutePath
import class Basics.ObservabilitySystem
import struct Basics.SourceControlURL

import class PackageModel.BinaryModule
import class PackageModel.Manifest
import enum PackageModel.PackageCondition
import class PackageModel.Product
import enum PackageModel.ProductType
import struct PackageModel.RegistryReleaseMetadata

import struct PackageGraph.ResolvedModule
import struct PackageGraph.ResolvedPackage
import struct PackageGraph.ResolvedProduct

<<<<<<< HEAD
#if canImport(SwiftBuild)

=======
>>>>>>> ba10e8a9
import enum SwiftBuild.ProjectModel

/// Extension to create PIF **products** for a given package.
extension PackagePIFProjectBuilder {
    // MARK: - Main Module Products

    mutating func makeMainModuleProduct(_ product: PackageGraph.ResolvedProduct) throws {
        precondition(product.isMainModuleProduct)

        // We'll be infusing the product's main module into the one for the product itself.
        guard let mainModule = product.mainModule, mainModule.isSourceModule else {
            return
        }

        // Skip test products from non-root packages. libSwiftPM will stop vending them after
        // target-based dependency resolution anyway but this should be fine until then.
        if !pifBuilder.delegate.isRootPackage && (mainModule.type == .test || mainModule.type == .binary) {
            return
        }

        // Determine the kind of PIF target *product type* to create for the package product.
        let pifProductType: ProjectModel.Target.ProductType
        let moduleOrProductType: PackagePIFBuilder.ModuleOrProductType
        let synthesizedResourceGeneratingPluginInvocationResults: [PackagePIFBuilder.BuildToolPluginInvocationResult] =
            []

        if product.type == .executable {
            if let customPIFProductType = pifBuilder.delegate.customProductType(forExecutable: product.underlying) {
                pifProductType = customPIFProductType
                moduleOrProductType = PackagePIFBuilder.ModuleOrProductType(from: customPIFProductType)
            } else {
                // No custom type provider. Current behavior is to fall back on regular executable.
                pifProductType = .executable
                moduleOrProductType = .executable
            }
        } else {
            // If it's not an executable product, it must currently be a test bundle.
            assert(product.type == .test, "Unexpected product type: \(product.type)")
            pifProductType = .unitTest
            moduleOrProductType = .unitTest
        }

        // It's not a library product, so create a regular PIF target of the appropriate product type.
        let mainModuleTargetKeyPath = try self.project.addTarget { _ in
            ProjectModel.Target(
                id: product.pifTargetGUID,
                productType: pifProductType,
                name: product.targetName(),
                productName: product.name
            )
        }
        do {
            let mainModuleTarget = self.project[keyPath: mainModuleTargetKeyPath]
            log(
                .debug,
                "Created target '\(mainModuleTarget.id)' of type '\(mainModuleTarget.productType)' " +
                "with name '\(mainModuleTarget.name)' and product name '\(mainModuleTarget.productName)'"
            )
        }

        // We're currently *not* handling other module targets (and SwiftPM should never return them) for
        // a main-module product but, for diagnostic purposes, we warn about any that we do come across.
        if product.otherModules.hasContent {
            let otherModuleNames = product.otherModules.map(\.name).joined(separator: ",")
            log(.debug, indent: 1, "Warning: ignored unexpected other module targets \(otherModuleNames)")
        }

        // Deal with any generated source files or resource files.
        let (generatedSourceFiles, pluginGeneratedResourceFiles) = computePluginGeneratedFiles(
            module: mainModule,
            targetKeyPath: mainModuleTargetKeyPath,
            addBuildToolPluginCommands: pifProductType == .application
        )
        if mainModule.resources.hasContent || pluginGeneratedResourceFiles.hasContent {
            mainModuleTargetNamesWithResources.insert(mainModule.name)
        }

        // Configure the target-wide build settings. The details depend on the kind of product we're building,
        // but are in general the ones that are suitable for end-product artifacts such as executables and test bundles.
        var settings: ProjectModel.BuildSettings = package.underlying.packageBaseBuildSettings
        settings[.TARGET_NAME] = product.name
        settings[.PACKAGE_RESOURCE_TARGET_KIND] = "regular"
        settings[.PRODUCT_NAME] = "$(TARGET_NAME)"
        settings[.PRODUCT_MODULE_NAME] = product.c99name
        settings[.PRODUCT_BUNDLE_IDENTIFIER] = "\(self.package.identity).\(product.name)"
            .spm_mangledToBundleIdentifier()
        settings[.EXECUTABLE_NAME] = product.name
        settings[.CLANG_ENABLE_MODULES] = "YES"
        settings[.SWIFT_PACKAGE_NAME] = mainModule.packageName

        if mainModule.type == .test {
            // FIXME: we shouldn't always include both the deep and shallow bundle paths here, but for that we'll need rdar://31867023
            settings[.LD_RUNPATH_SEARCH_PATHS] = [
                "@loader_path/Frameworks",
                "@loader_path/../Frameworks",
                "$(inherited)"
            ]
            settings[.GENERATE_INFOPLIST_FILE] = "YES"
            settings[.SKIP_INSTALL] = "NO"
            settings[.SWIFT_ACTIVE_COMPILATION_CONDITIONS].lazilyInitialize { ["$(inherited)"] }
        } else if mainModule.type == .executable {
            // Setup install path for executables if it's in root of a pure Swift package.
            if pifBuilder.delegate.hostsOnlyPackages && pifBuilder.delegate.isRootPackage {
                settings[.SKIP_INSTALL] = "NO"
                settings[.INSTALL_PATH] = "/usr/local/bin"
                settings[.LD_RUNPATH_SEARCH_PATHS] = ["$(inherited)", "@executable_path/../lib"]
            }
        }

        let mainTargetDeploymentTargets = mainModule.deploymentTargets(using: pifBuilder.delegate)

        settings[.MACOSX_DEPLOYMENT_TARGET] = mainTargetDeploymentTargets[.macOS] ?? nil
        settings[.IPHONEOS_DEPLOYMENT_TARGET] = mainTargetDeploymentTargets[.iOS] ?? nil
        if let deploymentTarget_macCatalyst = mainTargetDeploymentTargets[.macCatalyst] {
            settings
                .platformSpecificSettings[.macCatalyst]![.IPHONEOS_DEPLOYMENT_TARGET] = [deploymentTarget_macCatalyst]
        }
        settings[.TVOS_DEPLOYMENT_TARGET] = mainTargetDeploymentTargets[.tvOS] ?? nil
        settings[.WATCHOS_DEPLOYMENT_TARGET] = mainTargetDeploymentTargets[.watchOS] ?? nil
        settings[.DRIVERKIT_DEPLOYMENT_TARGET] = mainTargetDeploymentTargets[.driverKit] ?? nil
        settings[.XROS_DEPLOYMENT_TARGET] = mainTargetDeploymentTargets[.visionOS] ?? nil

        // If the main module includes C headers, then we need to set up the HEADER_SEARCH_PATHS setting appropriately.
        if let includeDirAbsolutePath = mainModule.includeDirAbsolutePath {
            // Let the main module itself find its own headers.
            settings[.HEADER_SEARCH_PATHS] = [includeDirAbsolutePath.pathString, "$(inherited)"]
            log(.debug, indent: 1, "Added '\(includeDirAbsolutePath)' to HEADER_SEARCH_PATHS")
        }

        // Set the appropriate language versions.
        settings[.SWIFT_VERSION] = mainModule.packageSwiftLanguageVersion(manifest: packageManifest)
        settings[.GCC_C_LANGUAGE_STANDARD] = mainModule.cLanguageStandard
        settings[.CLANG_CXX_LANGUAGE_STANDARD] = mainModule.cxxLanguageStandard
        settings[.SWIFT_ENABLE_BARE_SLASH_REGEX] = "NO"

        // Create a group for the source files of the main module
        // For now we use an absolute path for it, but we should really make it
        // container-relative, since it's always inside the package directory.
        let mainTargetSourceFileGroupKeyPath = self.project.mainGroup.addGroup { id in
            ProjectModel.Group(
                id: id,
                path: mainModule.sourceDirAbsolutePath.pathString,
                pathBase: .absolute
            )
        }
        do {
            let mainTargetSourceFileGroup = self.project.mainGroup[keyPath: mainTargetSourceFileGroupKeyPath]
            log(.debug, indent: 1, "Added source file group '\(mainTargetSourceFileGroup.path)'")
        }

        // Add a source file reference for each of the source files, and also an indexable-file URL for each one.
        // Note that the indexer requires them to have any symbolic links resolved.
        var indexableFileURLs: [SourceControlURL] = []
        for sourcePath in mainModule.sourceFileRelativePaths {
            let sourceFileRef = self.project.mainGroup[keyPath: mainTargetSourceFileGroupKeyPath]
                .addFileReference { id in
                    FileReference(
                        id: id,
                        path: sourcePath.pathString,
                        pathBase: .groupDir
                    )
                }
            self.project[keyPath: mainModuleTargetKeyPath].addSourceFile { id in
                BuildFile(id: id, fileRef: sourceFileRef)
            }
            log(.debug, indent: 2, "Added source file '\(sourcePath)'")
            indexableFileURLs.append(
                SourceControlURL(fileURLWithPath: mainModule.sourceDirAbsolutePath.appending(sourcePath))
            )
        }

        let headerFiles = Set(mainModule.headerFileAbsolutePaths)

        // Add any additional source files emitted by custom build commands.
        for path in generatedSourceFiles {
            let sourceFileRef = self.project.mainGroup[keyPath: mainTargetSourceFileGroupKeyPath]
                .addFileReference { id in
                    FileReference(
                        id: id,
                        path: path.pathString,
                        pathBase: .absolute
                    )
                }
            self.project[keyPath: mainModuleTargetKeyPath].addSourceFile { id in
                BuildFile(id: id, fileRef: sourceFileRef)
            }
            log(.debug, indent: 2, "Added generated source file '\(path)'")
        }

        // Add any additional resource files emitted by synthesized build commands
        let generatedResourceFiles: [String] = {
            var generatedResourceFiles = pluginGeneratedResourceFiles
            generatedResourceFiles.append(
                contentsOf: addBuildToolCommands(
                    from: synthesizedResourceGeneratingPluginInvocationResults,
                    targetKeyPath: mainModuleTargetKeyPath,
                    addBuildToolPluginCommands: pifProductType == .application
                )
            )
            return generatedResourceFiles
        }()

        // Create a separate target to build a resource bundle for any resources files in the product's main target.
        // FIXME: We should extend this to other kinds of products, but the immediate need for Swift Playgrounds Projects is for applications.
        if pifProductType == .application {
            let result = processResources(
                for: mainModule,
                sourceModuleTargetKeyPath: mainModuleTargetKeyPath,
                // For application products we embed the resources directly into the PIF target.
                resourceBundleTargetKeyPath: nil,
                generatedResourceFiles: generatedResourceFiles
            )

            if result.shouldGenerateBundleAccessor {
                settings[.GENERATE_RESOURCE_ACCESSORS] = "YES"
<<<<<<< HEAD
=======

                // Do not set `SWIFT_MODULE_RESOURCE_BUNDLE_AVAILABLE` here since it is just going to point to the same bundle as code.
                // #bundle can use its default implementation for that.
>>>>>>> ba10e8a9
            }
            if result.shouldGenerateEmbedInCodeAccessor {
                settings[.GENERATE_EMBED_IN_CODE_ACCESSORS] = "YES"
            }
            // FIXME: We should also adjust the generated module bundle glue so that `Bundle.module` is a synonym for `Bundle.main` in this case.
        } else {
            let (result, resourceBundle) = try addResourceBundle(
                for: mainModule,
                targetKeyPath: mainModuleTargetKeyPath,
                generatedResourceFiles: generatedResourceFiles
            )
            if let resourceBundle { self.builtModulesAndProducts.append(resourceBundle) }

            if let resourceBundle = result.bundleName {
                // Associate the resource bundle with the target.
                settings[.PACKAGE_RESOURCE_BUNDLE_NAME] = resourceBundle

                if result.shouldGenerateBundleAccessor {
                    settings[.GENERATE_RESOURCE_ACCESSORS] = "YES"
<<<<<<< HEAD
=======

                    if mainModule.usesSwift {
                        settings[.SWIFT_ACTIVE_COMPILATION_CONDITIONS].lazilyInitializeAndMutate(initialValue: ["$(inherited)"]) { $0.append("SWIFT_MODULE_RESOURCE_BUNDLE_AVAILABLE") }
                    }
                } else if mainModule.usesSwift {
                    settings[.SWIFT_ACTIVE_COMPILATION_CONDITIONS].lazilyInitializeAndMutate(initialValue: ["$(inherited)"]) { $0.append("SWIFT_MODULE_RESOURCE_BUNDLE_UNAVAILABLE") }
>>>>>>> ba10e8a9
                }
                if result.shouldGenerateEmbedInCodeAccessor {
                    settings[.GENERATE_EMBED_IN_CODE_ACCESSORS] = "YES"
                }

                // If it's a kind of product that can contain resources, we also add a use of it.
                let resourceBundleRef = self.project.mainGroup.addFileReference { id in
                    FileReference(id: id, path: "$(CONFIGURATION_BUILD_DIR)/\(resourceBundle).bundle")
                }
                if pifProductType == .bundle || pifProductType == .unitTest {
                    settings[.COREML_CODEGEN_LANGUAGE] = mainModule.usesSwift ? "Swift" : "Objective-C"
                    settings[.COREML_COMPILER_CONTAINER] = "swift-package"

                    self.project[keyPath: mainModuleTargetKeyPath].addResourceFile { id in
                        BuildFile(id: id, fileRef: resourceBundleRef)
                    }
                    log(.debug, indent: 2, "Added use of resource bundle '\(resourceBundleRef.path)'")
                } else {
                    log(
                        .debug,
                        indent: 2,
                        "Ignored resource bundle '\(resourceBundleRef.path)' for main module of type \(type(of: mainModule))"
                    )
                }

                // Add build tool commands to the resource bundle target.
                let mainResourceBundleTargetKeyPath = self.resourceBundleTargetKeyPath(forModuleName: mainModule.name)
                let resourceBundleTargetKeyPath = mainResourceBundleTargetKeyPath ?? mainModuleTargetKeyPath

                addBuildToolCommands(
                    module: mainModule,
                    sourceModuleTargetKeyPath: mainModuleTargetKeyPath,
                    resourceBundleTargetKeyPath: resourceBundleTargetKeyPath,
                    sourceFilePaths: generatedSourceFiles,
                    resourceFilePaths: generatedResourceFiles
                )
            } else {
                // Generated resources always trigger the creation of a bundle accessor.
                settings[.GENERATE_RESOURCE_ACCESSORS] = "YES"
                settings[.GENERATE_EMBED_IN_CODE_ACCESSORS] = "NO"
<<<<<<< HEAD
=======

                // Do not set `SWIFT_MODULE_RESOURCE_BUNDLE_AVAILABLE` here since it is just going to point to the same bundle as code.
                // #bundle can use its default implementation for that.
>>>>>>> ba10e8a9

                // If we did not create a resource bundle target,
                // we still need to add build tool commands for any generated files.
                addBuildToolCommands(
                    module: mainModule,
                    sourceModuleTargetKeyPath: mainModuleTargetKeyPath,
                    resourceBundleTargetKeyPath: mainModuleTargetKeyPath,
                    sourceFilePaths: generatedSourceFiles,
                    resourceFilePaths: generatedResourceFiles
                )
            }
        }

        // Handle the main target's dependencies (and link against them).
        mainModule.recursivelyTraverseDependencies { dependency in
            switch dependency {
            case .module(let moduleDependency, let packageConditions):
                // This assertion is temporarily disabled since we may see targets from
                // _other_ packages, but this should be resolved; see rdar://95467710.
                /* assert(moduleDependency.packageName == self.package.name) */

                switch moduleDependency.type {
                case .binary:
                    let binaryFileRef = self.binaryGroup.addFileReference { id in
                        FileReference(id: id, path: moduleDependency.path.pathString)
                    }
                    let toolsVersion = self.package.manifest.toolsVersion
                    self.project[keyPath: mainModuleTargetKeyPath].addLibrary { id in
                        BuildFile(
                            id: id,
                            fileRef: binaryFileRef,
                            platformFilters: packageConditions.toPlatformFilter(toolsVersion: toolsVersion),
                            codeSignOnCopy: true,
                            removeHeadersOnCopy: true
                        )
                    }
                    log(.debug, indent: 1, "Added use of binary library '\(moduleDependency.path)'")

                case .plugin:
                    let dependencyId = moduleDependency.pifTargetGUID
                    self.project[keyPath: mainModuleTargetKeyPath].common.addDependency(
                        on: dependencyId,
                        platformFilters: packageConditions
                            .toPlatformFilter(toolsVersion: package.manifest.toolsVersion),
                        linkProduct: false
                    )
                    log(.debug, indent: 1, "Added use of plugin target '\(dependencyId)'")

                case .macro:
                    let dependencyId = moduleDependency.pifTargetGUID
                    self.project[keyPath: mainModuleTargetKeyPath].common.addDependency(
                        on: dependencyId,
                        platformFilters: packageConditions
                            .toPlatformFilter(toolsVersion: package.manifest.toolsVersion),
                        linkProduct: false
                    )
                    log(.debug, indent: 1, "Added dependency on product '\(dependencyId)'")

                    // Link with a testable version of the macro if appropriate.
                    if product.type == .test {
                        self.project[keyPath: mainModuleTargetKeyPath].common.addDependency(
                            on: moduleDependency.pifTargetGUID(suffix: .testable),
                            platformFilters: packageConditions
                                .toPlatformFilter(toolsVersion: package.manifest.toolsVersion),
                            linkProduct: true
                        )
                        log(
                            .debug,
                            indent: 1,
                            "Added linked dependency on target '\(moduleDependency.pifTargetGUID(suffix: .testable))'"
                        )

                        // FIXME: Manually propagate product dependencies of macros but the build system should really handle this.
                        moduleDependency.recursivelyTraverseDependencies { dependency in
                            switch dependency {
                            case .product(let productDependency, let packageConditions):
                                let isLinkable = productDependency.isLinkable
                                self.handleProduct(
                                    productDependency,
                                    with: packageConditions,
                                    isLinkable: isLinkable,
                                    targetKeyPath: mainModuleTargetKeyPath,
                                    settings: &settings
                                )
                            case .module:
                                break
                            }
                        }
                    }

                case .executable, .snippet:
                    // For executable targets, we depend on the *product* instead
                    // (i.e., we infuse the product's main module target into the one for the product itself).
                    let productDependency = modulesGraph.allProducts.only { $0.name == moduleDependency.name }
                    if let productDependency {
                        let productDependencyGUID = productDependency.pifTargetGUID
                        self.project[keyPath: mainModuleTargetKeyPath].common.addDependency(
                            on: productDependencyGUID,
                            platformFilters: packageConditions
                                .toPlatformFilter(toolsVersion: package.manifest.toolsVersion),
                            linkProduct: false
                        )
                        log(.debug, indent: 1, "Added dependency on product '\(productDependencyGUID)'")
                    }

                    // If we're linking against an executable and the tools version is new enough,
                    // we also link against a testable version of the executable.
                    if product.type == .test, self.package.manifest.toolsVersion >= .v5_5 {
                        let moduleDependencyGUID = moduleDependency.pifTargetGUID(suffix: .testable)
                        self.project[keyPath: mainModuleTargetKeyPath].common.addDependency(
                            on: moduleDependencyGUID,
                            platformFilters: packageConditions
                                .toPlatformFilter(toolsVersion: package.manifest.toolsVersion),
                            linkProduct: true
                        )
                        log(.debug, indent: 1, "Added linked dependency on target '\(moduleDependencyGUID)'")
                    }

                case .library, .systemModule, .test:
                    let shouldLinkProduct = moduleDependency.type != .systemModule
                    let dependencyGUID = moduleDependency.pifTargetGUID
                    self.project[keyPath: mainModuleTargetKeyPath].common.addDependency(
                        on: dependencyGUID,
                        platformFilters: packageConditions
                            .toPlatformFilter(toolsVersion: package.manifest.toolsVersion),
                        linkProduct: shouldLinkProduct
                    )
                    log(
                        .debug,
                        indent: 1,
                        "Added \(shouldLinkProduct ? "linked " : "")dependency on target '\(dependencyGUID)'"
                    )
                }

            case .product(let productDependency, let packageConditions):
                let isLinkable = productDependency.isLinkable
                self.handleProduct(
                    productDependency,
                    with: packageConditions,
                    isLinkable: isLinkable,
                    targetKeyPath: mainModuleTargetKeyPath,
                    settings: &settings
                )
            }
        }

        // Until this point the build settings for the target have been the same between debug and release
        // configurations.
        // The custom manifest settings might cause them to diverge.
        var debugSettings: ProjectModel.BuildSettings = settings
        var releaseSettings: ProjectModel.BuildSettings = settings

        // Apply target-specific build settings defined in the manifest.
        for (buildConfig, declarationsByPlatform) in mainModule.allBuildSettings.targetSettings {
            for (platform, declarations) in declarationsByPlatform {
                // A `nil` platform means that the declaration applies to *all* platforms.
                for (declaration, stringValues) in declarations {
                    switch buildConfig {
                    case .debug:
                        debugSettings.append(values: stringValues, to: declaration, platform: platform)
                    case .release:
                        releaseSettings.append(values: stringValues, to: declaration, platform: platform)
                    }
                }
            }
        }
        self.project[keyPath: mainModuleTargetKeyPath].common.addBuildConfig { id in
            BuildConfig(id: id, name: "Debug", settings: debugSettings)
        }
        self.project[keyPath: mainModuleTargetKeyPath].common.addBuildConfig { id in
            BuildConfig(id: id, name: "Release", settings: releaseSettings)
        }

        // Collect linked binaries.
        let linkedPackageBinaries: [PackagePIFBuilder.LinkedPackageBinary] = mainModule.dependencies.compactMap {
            PackagePIFBuilder.LinkedPackageBinary(dependency: $0, package: self.package)
        }

        let moduleOrProduct = PackagePIFBuilder.ModuleOrProduct(
            type: moduleOrProductType,
            name: product.name,
            moduleName: product.c99name,
            pifTarget: .target(self.project[keyPath: mainModuleTargetKeyPath]),
            indexableFileURLs: indexableFileURLs,
            headerFiles: headerFiles,
            linkedPackageBinaries: linkedPackageBinaries,
            swiftLanguageVersion: mainModule.packageSwiftLanguageVersion(manifest: packageManifest),
            declaredPlatforms: self.declaredPlatforms,
            deploymentTargets: self.deploymentTargets
        )
        self.builtModulesAndProducts.append(moduleOrProduct)
    }

    private mutating func handleProduct(
        _ product: PackageGraph.ResolvedProduct,
        with packageConditions: [PackageModel.PackageCondition],
        isLinkable: Bool,
        targetKeyPath: WritableKeyPath<ProjectModel.Project, ProjectModel.Target>,
        settings: inout ProjectModel.BuildSettings
    ) {
        // Do not add a dependency for binary-only executable products since they are not part of the build.
        if product.isBinaryOnlyExecutableProduct {
            return
        }

        if !pifBuilder.delegate.shouldSuppressProductDependency(product: product.underlying, buildSettings: &settings) {
            let shouldLinkProduct = isLinkable
            self.project[keyPath: targetKeyPath].common.addDependency(
                on: product.pifTargetGUID,
                platformFilters: packageConditions.toPlatformFilter(toolsVersion: package.manifest.toolsVersion),
                linkProduct: shouldLinkProduct
            )
            log(
                .debug,
                indent: 1,
                "Added \(shouldLinkProduct ? "linked " : "")dependency on product '\(product.pifTargetGUID)'"
            )
        }
    }

    // MARK: - Library Products

    /// We treat library products specially, in that they are just collections of other targets.
    mutating func makeLibraryProduct(
        _ libraryProduct: PackageGraph.ResolvedProduct,
        type libraryType: ProductType.LibraryType
    ) throws {
        precondition(libraryProduct.type.isLibrary)

        let library = try self.buildLibraryProduct(
            libraryProduct,
            type: libraryType,
            embedResources: false
        )
        self.builtModulesAndProducts.append(library)

        // Also create a dynamic product for use by development-time features such as Previews and Swift Playgrounds.
        // If all targets this product is comprised of are binaries, we should *not* create a dynamic variant.
        if libraryType == .automatic && libraryProduct.hasSourceTargets {
            var dynamicLibraryVariant = try self.buildLibraryProduct(
                libraryProduct,
                type: .dynamic,
                targetSuffix: .dynamic,
                embedResources: true
            )
            dynamicLibraryVariant.isDynamicLibraryVariant = true
            self.builtModulesAndProducts.append(dynamicLibraryVariant)

            guard let pifTarget = library.pifTarget,
                  let pifTargetKeyPath = self.project.findTarget(id: pifTarget.id),
                  let dynamicPifTarget = dynamicLibraryVariant.pifTarget
            else {
                fatalError("Could not assign dynamic PIF target")
            }
            self.project[keyPath: pifTargetKeyPath].dynamicTargetVariantId = dynamicPifTarget.id
        }
    }

    /// Helper function to create a PIF target for a **library product**.
    ///
    /// In order to support development-time features such as Preview and Swift Playgrounds,
    /// all SwiftPM library products are represented by two PIF targets:
    /// one of the "native" manifestation that gets linked into the client,
    /// and another for a dynamic framework specifically for use by the development-time features.
    private mutating func buildLibraryProduct(
        _ product: PackageGraph.ResolvedProduct,
        type desiredProductType: ProductType.LibraryType,
        targetSuffix: TargetSuffix? = nil,
        embedResources: Bool
    ) throws -> PackagePIFBuilder.ModuleOrProduct {
        precondition(product.type.isLibrary)

        // FIXME: Cleanup this mess with <rdar://56889224>

        let pifProductName: String
        let executableName: String
        let productType: ProjectModel.Target.ProductType

        if desiredProductType == .dynamic {
            if pifBuilder.createDylibForDynamicProducts {
                pifProductName = "lib\(product.name).dylib"
                executableName = pifProductName
                productType = .dynamicLibrary
            } else {
                // If a product is explicitly declared dynamic, we preserve its name,
                // otherwise we will compute an automatic one.
                if product.libraryType == .dynamic {
                    if let customExecutableName = pifBuilder.delegate
                        .customExecutableName(product: product.underlying)
                    {
                        executableName = customExecutableName
                    } else {
                        executableName = product.name
                    }
                } else {
                    executableName = PackagePIFBuilder.computePackageProductFrameworkName(productName: product.name)
                }
                pifProductName = "\(executableName).framework"
                productType = .framework
            }
        } else {
            pifProductName = "lib\(product.name).a"
            executableName = pifProductName
            productType = .packageProduct
        }

        // Create a special kind of PIF target that just "groups" a set of targets for clients to depend on.
        // Swift Build will *not* produce a separate artifact for a package product, but will instead consider any
        // dependency on the package product to be a dependency on the whole set of targets
        // on which the package product depends.
        let librayUmbrellaTargetKeyPath = try self.project.addTarget { _ in
            ProjectModel.Target(
                id: product.pifTargetGUID(suffix: targetSuffix),
                productType: productType,
                name: product.targetName(suffix: targetSuffix),
                productName: pifProductName
            )
        }
        do {
            let librayTarget = self.project[keyPath: librayUmbrellaTargetKeyPath]
            log(
                .debug,
                "Created target '\(librayTarget.id)' of type '\(librayTarget.productType)' with " +
                "name '\(librayTarget.name)' and product name '\(librayTarget.productName)'"
            )
        }

        // Add linked dependencies on the *targets* that comprise the product.
        for module in product.modules {
            // Binary targets are special in that they are just linked, not built.
            if let binaryTarget = module.underlying as? BinaryModule {
                let binaryFileRef = self.binaryGroup.addFileReference { id in
                    FileReference(id: id, path: binaryTarget.artifactPath.pathString)
                }
                self.project[keyPath: librayUmbrellaTargetKeyPath].addLibrary { id in
                    BuildFile(id: id, fileRef: binaryFileRef, codeSignOnCopy: true, removeHeadersOnCopy: true)
                }
                log(.debug, indent: 1, "Added use of binary library '\(binaryTarget.artifactPath)'")
                continue
            }
            // We add these as linked dependencies; because the product type is `.packageProduct`,
            // SwiftBuild won't actually link them, but will instead impart linkage to any clients that
            // link against the package product.
            self.project[keyPath: librayUmbrellaTargetKeyPath].common.addDependency(
                on: module.pifTargetGUID,
                platformFilters: [],
                linkProduct: true
            )
            log(.debug, indent: 1, "Added linked dependency on target '\(module.pifTargetGUID)'")
        }

        for module in product.modules where module.underlying.isSourceModule && module.resources.hasContent {
            // FIXME: Find a way to determine whether a module has generated resources
            // here so that we can embed resources into dynamic targets.
            self.project[keyPath: librayUmbrellaTargetKeyPath].common.addDependency(
                on: pifTargetIdForResourceBundle(module.name),
                platformFilters: []
            )

            let packageName = self.package.name
            let fileRef = self.project.mainGroup.addFileReference { id in
                FileReference(id: id, path: "$(CONFIGURATION_BUILD_DIR)/\(packageName)_\(module.name).bundle")
            }
            if embedResources {
                self.project[keyPath: librayUmbrellaTargetKeyPath].addResourceFile { id in
                    BuildFile(id: id, fileRef: fileRef)
                }
                log(.debug, indent: 1, "Added use of resource bundle '\(fileRef.path)'")
            } else {
                log(
                    .debug,
                    indent: 1,
                    "Ignored resource bundle '\(fileRef.path)' because resource embedding is disabled"
                )
            }
        }

        var settings: ProjectModel.BuildSettings = package.underlying.packageBaseBuildSettings

        // Add other build settings when we're building an actual dylib.
        if desiredProductType == .dynamic {
            settings.configureDynamicSettings(
                productName: product.name,
                targetName: product.targetName(),
                executableName: executableName,
                packageIdentity: package.identity,
                packageName: package.identity.c99name,
                createDylibForDynamicProducts: pifBuilder.createDylibForDynamicProducts,
                installPath: installPath(for: product.underlying),
                delegate: pifBuilder.delegate
            )
            self.project[keyPath: librayUmbrellaTargetKeyPath].common.addSourcesBuildPhase { id in
                ProjectModel.SourcesBuildPhase(id: id)
            }
        }

        // Additional configuration and files for this library product.
        pifBuilder.delegate.configureLibraryProduct(
            product: product.underlying,
<<<<<<< HEAD
=======
            project: &self.project,
>>>>>>> ba10e8a9
            target: librayUmbrellaTargetKeyPath,
            additionalFiles: additionalFilesGroupKeyPath
        )

        // If the given package is a root package or it is used via a branch/revision, we allow unsafe flags.
        let implicitlyAllowAllUnsafeFlags = pifBuilder.delegate.isBranchOrRevisionBased ||
            pifBuilder.delegate.isUserManaged
        let recordUsesUnsafeFlags = try !implicitlyAllowAllUnsafeFlags && product.usesUnsafeFlags
        settings[.USES_SWIFTPM_UNSAFE_FLAGS] = recordUsesUnsafeFlags ? "YES" : "NO"

        // Handle the dependencies of the targets in the product
        // (and link against them, which in the case of a package product, really just means that clients should link
        // against them).
        product.modules.recursivelyTraverseDependencies { dependency in
            switch dependency {
            case .module(let moduleDependency, let packageConditions):
                // This assertion is temporarily disabled since we may see targets from
                // _other_ packages, but this should be resolved; see rdar://95467710.
                /* assert(moduleDependency.packageName == self.package.name) */

                if moduleDependency.type == .systemModule {
                    log(.debug, indent: 1, "Noted use of system module '\(moduleDependency.name)'")
                    return
                }

                if let binaryTarget = moduleDependency.underlying as? BinaryModule {
                    let binaryFileRef = self.binaryGroup.addFileReference { id in
                        FileReference(id: id, path: binaryTarget.path.pathString)
                    }
                    let toolsVersion = package.manifest.toolsVersion
                    self.project[keyPath: librayUmbrellaTargetKeyPath].addLibrary { id in
                        BuildFile(
                            id: id,
                            fileRef: binaryFileRef,
                            platformFilters: packageConditions.toPlatformFilter(toolsVersion: toolsVersion),
                            codeSignOnCopy: true,
                            removeHeadersOnCopy: true
                        )
                    }
                    log(.debug, indent: 1, "Added use of binary library '\(binaryTarget.path)'")
                    return
                }

                if moduleDependency.type == .plugin {
                    let dependencyId = moduleDependency.pifTargetGUID
                    self.project[keyPath: librayUmbrellaTargetKeyPath].common.addDependency(
                        on: dependencyId,
                        platformFilters: packageConditions
                            .toPlatformFilter(toolsVersion: package.manifest.toolsVersion),
                        linkProduct: false
                    )
                    log(.debug, indent: 1, "Added use of plugin target '\(dependencyId)'")
                    return
                }

                // If this dependency is already present in the product's module target then don't re-add it.
                if product.modules.contains(where: { $0.name == moduleDependency.name }) { return }

                // For executable targets, add a build time dependency on the product.
                // FIXME: Maybe we should we do this at the libSwiftPM level.
                if moduleDependency.isExecutable {
                    let mainModuleProducts = package.products.filter(\.isMainModuleProduct)

                    if let product = moduleDependency
                        .productRepresentingDependencyOfBuildPlugin(in: mainModuleProducts)
                    {
                        self.project[keyPath: librayUmbrellaTargetKeyPath].common.addDependency(
                            on: product.pifTargetGUID,
                            platformFilters: packageConditions
                                .toPlatformFilter(toolsVersion: package.manifest.toolsVersion),
                            linkProduct: false
                        )
                        log(.debug, indent: 1, "Added dependency on product '\(product.pifTargetGUID)'")
                        return
                    } else {
                        log(
                            .debug,
                            indent: 1,
                            "Could not find a build plugin product to depend on for target '\(product.pifTargetGUID)'"
                        )
                    }
                }

                self.project[keyPath: librayUmbrellaTargetKeyPath].common.addDependency(
                    on: moduleDependency.pifTargetGUID,
                    platformFilters: packageConditions.toPlatformFilter(toolsVersion: package.manifest.toolsVersion),
                    linkProduct: true
                )
                log(.debug, indent: 1, "Added linked dependency on target '\(moduleDependency.pifTargetGUID)'")

            case .product(let productDependency, let packageConditions):
                // Do not add a dependency for binary-only executable products since they are not part of the build.
                if productDependency.isBinaryOnlyExecutableProduct {
                    return
                }

                if !pifBuilder.delegate.shouldSuppressProductDependency(
                    product: productDependency.underlying,
                    buildSettings: &settings
                ) {
                    let shouldLinkProduct = productDependency.isLinkable
                    self.project[keyPath: librayUmbrellaTargetKeyPath].common.addDependency(
                        on: productDependency.pifTargetGUID,
                        platformFilters: packageConditions
                            .toPlatformFilter(toolsVersion: package.manifest.toolsVersion),
                        linkProduct: shouldLinkProduct
                    )
                    log(
                        .debug,
                        indent: 1,
                        "Added \(shouldLinkProduct ? "linked" : "") dependency on product '\(productDependency.pifTargetGUID)'"
                    )
                }
            }
        }

        // For *registry* packages, vend any registry release metadata to the build system.
        if let metadata = package.registryMetadata,
           let signature = metadata.signature,
           let version = pifBuilder.packageDisplayVersion,
           case RegistryReleaseMetadata.Source.registry(let url) = metadata.source
        {
            let signatureData = PackageRegistrySignature(
                packageIdentity: package.identity.description,
                packageVersion: version,
                signature: signature,
                libraryName: product.name,
                source: .registry(url: url)
            )

            let encoder = PropertyListEncoder()
            encoder.outputFormat = .xml
            let data = try encoder.encode(signatureData)
            settings[.PACKAGE_REGISTRY_SIGNATURE] = String(data: data, encoding: .utf8)
        }

        self.project[keyPath: librayUmbrellaTargetKeyPath].common.addBuildConfig { id in
            BuildConfig(id: id, name: "Debug", settings: settings)
        }
        self.project[keyPath: librayUmbrellaTargetKeyPath].common.addBuildConfig { id in
            BuildConfig(id: id, name: "Release", settings: settings)
        }

        // Collect linked binaries.
        let linkedPackageBinaries = product.modules.compactMap {
            PackagePIFBuilder.LinkedPackageBinary(module: $0, package: self.package)
        }

        let moduleOrProductType: PackagePIFBuilder.ModuleOrProductType = switch product.libraryType {
        case .dynamic:
            pifBuilder.createDylibForDynamicProducts ? .dynamicLibrary : .framework
        default:
            .staticArchive
        }

        return PackagePIFBuilder.ModuleOrProduct(
            type: moduleOrProductType,
            name: product.name,
            moduleName: product.c99name,
            pifTarget: .target(self.project[keyPath: librayUmbrellaTargetKeyPath]),
            indexableFileURLs: [],
            headerFiles: [],
            linkedPackageBinaries: linkedPackageBinaries,
            swiftLanguageVersion: nil,
            declaredPlatforms: self.declaredPlatforms,
            deploymentTargets: self.deploymentTargets
        )
    }

    // MARK: - System Library Products

    mutating func makeSystemLibraryProduct(_ product: PackageGraph.ResolvedProduct) throws {
        precondition(product.type == .library(.automatic))

        let systemLibraryTargetKeyPath = try self.project.addTarget { _ in
            ProjectModel.Target(
                id: product.pifTargetGUID,
                productType: .packageProduct,
                name: product.targetName(),
                productName: product.name
            )
        }
        do {
            let systemLibraryTarget = self.project[keyPath: systemLibraryTargetKeyPath]
            log(
                .debug,
                "Created target '\(systemLibraryTarget.id)' of type '\(systemLibraryTarget.productType)' " +
                "with name '\(systemLibraryTarget.name)' and product name '\(systemLibraryTarget.productName)'"
            )
        }

        let buildSettings = self.package.underlying.packageBaseBuildSettings
        self.project[keyPath: systemLibraryTargetKeyPath].common.addBuildConfig { id in
            BuildConfig(id: id, name: "Debug", settings: buildSettings)
        }
        self.project[keyPath: systemLibraryTargetKeyPath].common.addBuildConfig { id in
            BuildConfig(id: id, name: "Release", settings: buildSettings)
        }

        self.project[keyPath: systemLibraryTargetKeyPath].common.addDependency(
            on: product.systemModule!.pifTargetGUID,
            platformFilters: [],
            linkProduct: false
        )

        let systemLibrary = PackagePIFBuilder.ModuleOrProduct(
            type: .staticArchive,
            name: product.name,
            moduleName: product.c99name,
            pifTarget: .target(self.project[keyPath: systemLibraryTargetKeyPath]),
            indexableFileURLs: [],
            headerFiles: [],
            linkedPackageBinaries: [],
            swiftLanguageVersion: nil,
            declaredPlatforms: self.declaredPlatforms,
            deploymentTargets: self.deploymentTargets
        )
        self.builtModulesAndProducts.append(systemLibrary)
    }

    // MARK: - Plugin Product

    mutating func makePluginProduct(_ pluginProduct: PackageGraph.ResolvedProduct) throws {
        precondition(pluginProduct.type == .plugin)

        let pluginTargetKeyPath = try self.project.addAggregateTarget { _ in
            ProjectModel.AggregateTarget(
                id: pluginProduct.pifTargetGUID,
                name: pluginProduct.targetName()
            )
        }
        do {
            let pluginTarget = self.project[keyPath: pluginTargetKeyPath]
            log(.debug, "Created aggregate target '\(pluginTarget.id)' with name '\(pluginTarget.name)'")
        }

        let buildSettings: ProjectModel.BuildSettings = package.underlying.packageBaseBuildSettings
        self.project[keyPath: pluginTargetKeyPath].common.addBuildConfig { id in
            BuildConfig(id: id, name: "Debug", settings: buildSettings)
        }
        self.project[keyPath: pluginTargetKeyPath].common.addBuildConfig { id in
            BuildConfig(id: id, name: "Release", settings: buildSettings)
        }

        for pluginModule in pluginProduct.pluginModules! {
            self.project[keyPath: pluginTargetKeyPath].common.addDependency(
                on: pluginModule.pifTargetGUID,
                platformFilters: []
            )
        }

        let pluginType: PackagePIFBuilder.ModuleOrProductType = {
            if let pluginTarget = pluginProduct.pluginModules!.only {
                switch pluginTarget.capability {
                case .buildTool:
                    return .buildToolPlugin
                case .command:
                    return .commandPlugin
                }
            } else {
                assertionFailure(
                    "This should never be reached since there is always exactly one plugin target in a product by definition"
                )
                return .commandPlugin
            }
        }()

        let pluginProductMetadata = PackagePIFBuilder.ModuleOrProduct(
            type: pluginType,
            name: pluginProduct.name,
            moduleName: pluginProduct.c99name,
            pifTarget: .aggregate(self.project[keyPath: pluginTargetKeyPath]),
            indexableFileURLs: [],
            headerFiles: [],
            linkedPackageBinaries: [],
            swiftLanguageVersion: nil,
            declaredPlatforms: self.declaredPlatforms,
            deploymentTargets: self.deploymentTargets
        )
        self.builtModulesAndProducts.append(pluginProductMetadata)
    }
}

// MARK: - Helper Types

private struct PackageRegistrySignature: Encodable {
    enum Source: Encodable {
        case registry(url: Foundation.URL)
    }

    let packageIdentity: String
    let packageVersion: String
    let signature: RegistryReleaseMetadata.RegistrySignature
    let libraryName: String
    let source: Source
    let formatVersion = 2
}
<|MERGE_RESOLUTION|>--- conflicted
+++ resolved
@@ -28,11 +28,6 @@
 import struct PackageGraph.ResolvedPackage
 import struct PackageGraph.ResolvedProduct
 
-<<<<<<< HEAD
-#if canImport(SwiftBuild)
-
-=======
->>>>>>> ba10e8a9
 import enum SwiftBuild.ProjectModel
 
 /// Extension to create PIF **products** for a given package.
@@ -248,12 +243,9 @@
 
             if result.shouldGenerateBundleAccessor {
                 settings[.GENERATE_RESOURCE_ACCESSORS] = "YES"
-<<<<<<< HEAD
-=======
 
                 // Do not set `SWIFT_MODULE_RESOURCE_BUNDLE_AVAILABLE` here since it is just going to point to the same bundle as code.
                 // #bundle can use its default implementation for that.
->>>>>>> ba10e8a9
             }
             if result.shouldGenerateEmbedInCodeAccessor {
                 settings[.GENERATE_EMBED_IN_CODE_ACCESSORS] = "YES"
@@ -273,15 +265,12 @@
 
                 if result.shouldGenerateBundleAccessor {
                     settings[.GENERATE_RESOURCE_ACCESSORS] = "YES"
-<<<<<<< HEAD
-=======
 
                     if mainModule.usesSwift {
                         settings[.SWIFT_ACTIVE_COMPILATION_CONDITIONS].lazilyInitializeAndMutate(initialValue: ["$(inherited)"]) { $0.append("SWIFT_MODULE_RESOURCE_BUNDLE_AVAILABLE") }
                     }
                 } else if mainModule.usesSwift {
                     settings[.SWIFT_ACTIVE_COMPILATION_CONDITIONS].lazilyInitializeAndMutate(initialValue: ["$(inherited)"]) { $0.append("SWIFT_MODULE_RESOURCE_BUNDLE_UNAVAILABLE") }
->>>>>>> ba10e8a9
                 }
                 if result.shouldGenerateEmbedInCodeAccessor {
                     settings[.GENERATE_EMBED_IN_CODE_ACCESSORS] = "YES"
@@ -322,12 +311,9 @@
                 // Generated resources always trigger the creation of a bundle accessor.
                 settings[.GENERATE_RESOURCE_ACCESSORS] = "YES"
                 settings[.GENERATE_EMBED_IN_CODE_ACCESSORS] = "NO"
-<<<<<<< HEAD
-=======
 
                 // Do not set `SWIFT_MODULE_RESOURCE_BUNDLE_AVAILABLE` here since it is just going to point to the same bundle as code.
                 // #bundle can use its default implementation for that.
->>>>>>> ba10e8a9
 
                 // If we did not create a resource bundle target,
                 // we still need to add build tool commands for any generated files.
@@ -727,10 +713,7 @@
         // Additional configuration and files for this library product.
         pifBuilder.delegate.configureLibraryProduct(
             product: product.underlying,
-<<<<<<< HEAD
-=======
             project: &self.project,
->>>>>>> ba10e8a9
             target: librayUmbrellaTargetKeyPath,
             additionalFiles: additionalFilesGroupKeyPath
         )
