//===----------------------------------------------------------------------===//
//
// This source file is part of the Swift open source project
//
// Copyright (c) 2025 Apple Inc. and the Swift project authors
// Licensed under Apache License v2.0 with Runtime Library Exception
//
// See http://swift.org/LICENSE.txt for license information
// See http://swift.org/CONTRIBUTORS.txt for the list of Swift project authors
//
//===----------------------------------------------------------------------===//

import Foundation

import protocol TSCBasic.FileSystem
import struct TSCUtility.Version

import struct Basics.AbsolutePath
import struct Basics.Diagnostic
import struct Basics.ObservabilityMetadata
import struct Basics.RelativePath
import struct Basics.SourceControlURL
import class Basics.ObservabilityScope
import class Basics.ObservabilitySystem
import class Basics.ThreadSafeArrayStore

import enum PackageModel.BuildConfiguration
import enum PackageModel.BuildSettings
import class PackageModel.ClangModule
import struct PackageModel.ConfigurationCondition
import class PackageModel.Manifest
import class PackageModel.Module
import enum PackageModel.ModuleMapType
import class PackageModel.Package
import enum PackageModel.PackageCondition
import struct PackageModel.PackageIdentity
import struct PackageModel.Platform
import struct PackageModel.PlatformDescription
import struct PackageModel.PlatformRegistry
import struct PackageModel.PlatformsCondition
import class PackageModel.PluginModule
import class PackageModel.Product
import enum PackageModel.ProductType
import struct PackageModel.Resource
import struct PackageModel.SupportedPlatform
import struct PackageModel.SwiftLanguageVersion
import class PackageModel.SwiftModule
import class PackageModel.SystemLibraryModule
import struct PackageModel.ToolsVersion
import struct PackageModel.TraitCondition

import struct PackageGraph.ResolvedModule
import struct PackageGraph.ResolvedPackage
import struct PackageGraph.ResolvedProduct

import func PackageLoading.pkgConfigArgs

// TODO: Move this back to `PackagePIFBuilder` once we get rid of `#if canImport(SwiftBuild)`.
func targetName(forProductName name: String, suffix: String? = nil) -> String {
    let suffix = suffix ?? ""
    return "\(name)\(suffix)-product"
}

import enum SwiftBuild.ProjectModel

// MARK: - PIF GUID Helpers

enum TargetSuffix: String {
    case testable, dynamic
    
    func hasSuffix(id: GUID) -> Bool {
        id.value.hasSuffix("-\(self.rawValue)")
    }
}

extension TargetSuffix? {
    func description(forName name: String) -> String {
        switch self {
        case .some(let suffix):
            "-\(String(name.hash, radix: 16, uppercase: true))-\(suffix.rawValue)"
        case .none:
            ""
        }
    }
}

extension GUID {
    func hasSuffix(_ suffix: TargetSuffix) -> Bool {
        self.value.hasSuffix("-\(suffix.rawValue)")
    }
}

extension PackageModel.Module {
    var pifTargetGUID: GUID { pifTargetGUID(suffix: nil) }

    func pifTargetGUID(suffix: TargetSuffix?) -> GUID {
        PackagePIFBuilder.targetGUID(forModuleName: self.name, suffix: suffix)
    }
}

extension PackageGraph.ResolvedModule {
    var pifTargetGUID: GUID { pifTargetGUID(suffix: nil) }

    func pifTargetGUID(suffix: TargetSuffix?) -> GUID {
        self.underlying.pifTargetGUID(suffix: suffix)
    }
}

extension PackageModel.Product {
    var pifTargetGUID: GUID { pifTargetGUID(suffix: nil) }

    func pifTargetGUID(suffix: TargetSuffix?) -> GUID {
        PackagePIFBuilder.targetGUID(forProductName: self.name, suffix: suffix)
    }
}

extension PackageGraph.ResolvedProduct {
    var pifTargetGUID: GUID { pifTargetGUID(suffix: nil) }

    func pifTargetGUID(suffix: TargetSuffix?) -> GUID {
        self.underlying.pifTargetGUID(suffix: suffix)
    }

    func targetName(suffix: TargetSuffix? = nil) -> String {
        PackagePIFBuilder.targetName(forProductName: self.name, suffix: suffix)
    }
}

extension PackagePIFBuilder {
    /// Helper function to consistently generate a PIF target identifier string for a module in a package.
    ///
    /// This format helps make sure that there is no collision with any other PIF targets,
    /// and in particular that a PIF target and a PIF product can have the same name (as they often do).
    static func targetGUID(forModuleName name: String, suffix: TargetSuffix? = nil) -> GUID {
        let suffixDescription = suffix.description(forName: name)
        return "PACKAGE-TARGET:\(name)\(suffixDescription)"
    }

    /// Helper function to consistently generate a PIF target identifier string for a product in a package.
    ///
    /// This format helps make sure that there is no collision with any other PIF targets,
    /// and in particular that a PIF target and a PIF product can have the same name (as they often do).
    static func targetGUID(forProductName name: String, suffix: TargetSuffix? = nil) -> GUID {
        let suffixDescription = suffix.description(forName: name)
        return "PACKAGE-PRODUCT:\(name)\(suffixDescription)"
    }
    
    /// Helper function to consistently generate a target name string for a product in a package.
    /// This format helps make sure that targets and products with the same name (as they often have) have different
    /// target names in the PIF.
    static func targetName(forProductName name: String, suffix: TargetSuffix? = nil) -> String {
        return SwiftBuildSupport.targetName(forProductName: name, suffix: suffix?.rawValue)
    }
}

// MARK: - SwiftPM PackageModel Helpers

extension PackageModel.PackageIdentity {
    var c99name: String {
        self.description.spm_mangledToC99ExtendedIdentifier()
    }
}

extension PackageModel.Package {
    /// Package name as defined in the manifest.
    var name: String {
        self.manifest.displayName
    }

    var packageBaseBuildSettings: ProjectModel.BuildSettings {
        var settings = BuildSettings()
        settings[.SDKROOT] = "auto"
        settings[.SDK_VARIANT] = "auto"

        if self.manifest.toolsVersion >= ToolsVersion.v6_0 {
            if let version = manifest.version, !version.isPrerelease && !version.hasBuildMetadata {
                settings[.SWIFT_USER_MODULE_VERSION] = version.stringRepresentation
            }
        }
        return settings
    }
}

extension PackageModel.Module {
    var isExecutable: Bool {
        switch self.type {
        case .executable, .snippet:
            true
        case .library, .test, .macro, .systemModule, .plugin, .binary:
            false
        }
    }

    var isBinary: Bool {
        switch self.type {
        case .binary:
            true
        case .library, .executable, .snippet, .test, .plugin, .macro, .systemModule:
            false
        }
    }

    /// Is this a source module? i.e., one that's compiled into a module from source code.
    var isSourceModule: Bool {
        switch self.type {
        case .library, .executable, .snippet, .test, .macro:
            true
        case .systemModule, .plugin, .binary:
            false
        }
    }
}

extension PackageModel.ProductType {
    var targetType: Module.Kind {
        switch self {
        case .executable: .executable
        case .snippet: .snippet
        case .test: .test
        case .library: .library
        case .plugin: .plugin
        case .macro: .macro
        }
    }
}

extension PackageModel.Platform {
    static var knownPlatforms: Set<PackageModel.Platform> {
        Set(PlatformRegistry.default.knownPlatforms)
    }
}

extension Sequence<PackageModel.PackageCondition> {
    func toPlatformFilter(toolsVersion: ToolsVersion) -> Set<ProjectModel.PlatformFilter> {
        let pifPlatforms = self.flatMap { packageCondition -> [ProjectModel.BuildSettings.Platform] in
            guard let platforms = packageCondition.platformsCondition?.platforms else {
                return []
            }

            var pifPlatformsForCondition: [ProjectModel.BuildSettings.Platform] = platforms
                .map { ProjectModel.BuildSettings.Platform(from: $0) }

            // Treat catalyst like macOS for backwards compatibility with older tools versions.
            if pifPlatformsForCondition.contains(.macOS), toolsVersion < ToolsVersion.v5_5 {
                pifPlatformsForCondition.append(.macCatalyst)
            }
            return pifPlatformsForCondition
        }
        return Set(pifPlatforms.flatMap { $0.toPlatformFilter() })
    }

    var splitIntoConcreteConditions: (
        [PackageModel.Platform?],
        [PackageModel.BuildConfiguration],
        [PackageModel.TraitCondition]
    ) {
        var platformConditions: [PackageModel.PlatformsCondition] = []
        var configurationConditions: [PackageModel.ConfigurationCondition] = []
        var traitConditions: [PackageModel.TraitCondition] = []

        for packageCondition in self {
            switch packageCondition {
            case .platforms(let condition): platformConditions.append(condition)
            case .configuration(let condition): configurationConditions.append(condition)
            case .traits(let condition): traitConditions.append(condition)
            }
        }

        // Determine the *platform* conditions, if any.
        // An empty set means that there are no platform restrictions.
        let platforms: [PackageModel.Platform?] = if platformConditions.isEmpty {
            [nil]
        } else {
            platformConditions.flatMap(\.platforms)
        }

        // Determine the *configuration* conditions, if any.
        // If there are none, we apply the setting to both debug and release builds (ie, `allCases`).
        let configurations: [BuildConfiguration] = if configurationConditions.isEmpty {
            BuildConfiguration.allCases
        } else {
            configurationConditions.map(\.configuration)
        }

        return (platforms, configurations, traitConditions)
    }
}

extension PackageModel.BuildSettings.Declaration {
    var allowsMultipleValues: Bool {
        switch self {
        // Swift.
        case .SWIFT_ACTIVE_COMPILATION_CONDITIONS, .OTHER_SWIFT_FLAGS:
            true

        case .SWIFT_VERSION:
            false

        // C family.
        case .GCC_PREPROCESSOR_DEFINITIONS, .HEADER_SEARCH_PATHS, .OTHER_CFLAGS, .OTHER_CPLUSPLUSFLAGS:
            true

        // Linker.
        case .OTHER_LDFLAGS, .LINK_LIBRARIES, .LINK_FRAMEWORKS:
            true

        default:
            true
        }
    }
}

// MARK: - SwiftPM PackageGraph Helpers

extension PackageGraph.ResolvedPackage {
    var name: String {
        self.underlying.name
    }

    /// The options declared per platform.
    func sdkOptions(delegate: PackagePIFBuilder.BuildDelegate) -> [PackageModel.Platform: [String]] {
        let platformDescriptionsByName: [String: PlatformDescription] = Dictionary(
            uniqueKeysWithValues: self.manifest.platforms.map { platformDescription in
                let key = platformDescription.platformName.lowercased()
                let value = platformDescription
                return (key, value)
            }
        )

        var sdkOptions: [PackageModel.Platform: [String]] = [:]
        for platform in Platform.knownPlatforms {
            sdkOptions[platform] = platformDescriptionsByName[platform.name.lowercased()]?.options

            let customSDKOptions = delegate.customSDKOptions(forPlatform: platform)
            if customSDKOptions.hasContent {
                sdkOptions[platform, default: []].append(contentsOf: customSDKOptions)
            }
        }
        return sdkOptions
    }
}

extension PackageGraph.ResolvedPackage {
    public var packageBaseBuildSettings: ProjectModel.BuildSettings {
        self.underlying.packageBaseBuildSettings
    }
}

extension PackageGraph.ResolvedModule {
    var isExecutable: Bool { self.underlying.isExecutable }
    var isBinary: Bool { self.underlying.isBinary }
    var isSourceModule: Bool { self.underlying.isSourceModule }

    /// The path of the module.
    var path: AbsolutePath { self.underlying.path }

    /// The stable sorted list of resources in the module
    var resources: [PackageModel.Resource] {
        self.underlying.resources.sorted(on: \.path)
    }

    /// The name of the group this module belongs to; by default, the package identity.
    var packageName: String? {
        self.packageAccess ? packageIdentity.c99name : nil
    }

    /// Minimum deployment targets for particular platforms, as declared in the manifest.
    func deploymentTargets(using delegate: PackagePIFBuilder.BuildDelegate) -> [PackageModel.Platform: String] {
        let isUsingXCTest = (self.type == .test)
        let derivedSupportedPlatforms: [SupportedPlatform] = Platform.knownPlatforms.map {
            self.getSupportedPlatform(for: $0, usingXCTest: isUsingXCTest)
        }

        var deploymentTargets: [PackageModel.Platform: String] = [:]
        for derivedSupportedPlatform in derivedSupportedPlatforms {
            deploymentTargets[derivedSupportedPlatform.platform] = derivedSupportedPlatform.version.versionString

            // If the version for this platform wasn't actually declared explicitly in the manifest,
            // try to derive an aligned version from the iOS declaration, if there was one.
            let targetPlatform = derivedSupportedPlatform.platform
            let isPlatformMissing = !self.supportedPlatforms.map(\.platform).contains(targetPlatform)
            guard isPlatformMissing else { continue }

            let iOSDeploymentTarget = self.getSupportedPlatform(for: .iOS, usingXCTest: isUsingXCTest).version
            let mappedVersion = delegate.suggestAlignedPlatformVersionGiveniOSVersion(
                platform: targetPlatform,
                iOSVersion: iOSDeploymentTarget
            )

            if let mappedVersion {
                deploymentTargets[targetPlatform] = mappedVersion
            }
        }
        return deploymentTargets
    }

    /// Platforms explicitly declared in the manifest for the purpose of customizing deployment targets.
    ///
    /// This does not include any custom platforms the user may have defined.
    /// A package is still considered to be runnable for *all* platforms.
    var declaredPlatforms: [PackageModel.Platform] {
        let knownPlatforms = Platform.knownPlatforms

        let declaredPlatforms: [PackageModel.Platform] = self.supportedPlatforms.compactMap {
            guard knownPlatforms.contains($0.platform) else { return nil }
            return $0.platform
        }
        return declaredPlatforms
    }

    /// Relative paths of each of the source files (relative to `target.sources.root`).
    var sourceFileRelativePaths: [RelativePath] {
        self.sources.relativePaths.map { try! RelativePath(validating: $0.pathString) }
    }

    /// Absolute path of the top-level directory of the sources.
    var sourceDirAbsolutePath: AbsolutePath {
        try! AbsolutePath(validating: self.sources.root.pathString)
    }

    /// Absolute paths to each of the header files  (*only* applies to C-language modules).
    var headerFileAbsolutePaths: [AbsolutePath] {
        guard let clangTarget = self.underlying as? ClangModule else { return [] }
        return clangTarget.headers
    }

    /// Relative path of the `include` directory (*only* applies to C-language modules).
    var includeDirRelativePath: RelativePath? {
        guard let clangModule = self.underlying as? ClangModule else { return nil }
        let relativePath = clangModule.includeDir.relative(to: self.sources.root).pathString
        return try! RelativePath(validating: relativePath)
    }

    /// Include directory as an *absolute* path.
    var includeDirAbsolutePath: AbsolutePath? {
        guard let includeDirRelativePath = self.includeDirRelativePath else { return nil }
        return self.sourceDirAbsolutePath.appending(includeDirRelativePath)
    }

    /// Relative path of the module-map file, if any (*only* applies to C-language modules).
    func moduleMapFileRelativePath(fileSystem: FileSystem) -> RelativePath? {
        guard let clangModule = self.underlying as? ClangModule else { return nil }
        let moduleMapFileAbsolutePath = clangModule.moduleMapPath

        // Check whether there is actually a modulemap at the specified path.
        // FIXME: Feels wrong to do file system access at this level —— instead, libSwiftPM's TargetBuilder should do that?
        guard fileSystem.isFile(moduleMapFileAbsolutePath) else { return nil }

        let moduleMapFileRelativePath = moduleMapFileAbsolutePath.relative(to: clangModule.sources.root)
        return try! RelativePath(validating: moduleMapFileRelativePath.pathString)
    }

    /// Module map type (*only* applies to C-language modules).
    var moduleMapType: ModuleMapType? {
        guard let clangModule = self.underlying as? ClangModule else { return nil }
        return clangModule.moduleMapType
    }

    /// The C language standard for which the module is configured (*only* applies to C-language modules).
    var cLanguageStandard: String? {
        guard let clangModule = self.underlying as? ClangModule else { return nil }
        return clangModule.cLanguageStandard
    }

    /// The C++ language standard for which the module is configured (*only* applies to C-language modules).
    var cxxLanguageStandard: String? {
        guard let clangTarget = self.underlying as? ClangModule else { return nil }
        return clangTarget.cxxLanguageStandard
    }

    /// Whether or not this module contains C++ sources (*only* applies to C-language modules).
    var isCxx: Bool {
        guard let clangTarget = self.underlying as? ClangModule else { return false }
        return clangTarget.isCXX
    }

    /// The list of swift versions declared by the manifest.
    var declaredSwiftVersions: [SwiftLanguageVersion]? {
        guard let swiftTarget = self.underlying as? SwiftModule else { return nil }
        return swiftTarget.declaredSwiftVersions
    }

    /// Is this a Swift module?
    var usesSwift: Bool {
        self.declaredSwiftVersions != nil
    }

    /// Swift language version for which the module is configured.
    func packageSwiftLanguageVersion(manifest: PackageModel.Manifest) -> String? {
        guard let declaredSwiftVersions else { return nil }

        // Probably wrong at this point since we have *per* target versioning,
        // but at the time the original code was written, the version aligned everywhere.
        // See: rdar://147618136 (SwiftPM PIFBuilder — review how we compute the Swift version for a given target).
        let packageSwiftLanguageVersion = declaredSwiftVersions.first ?? manifest.toolsVersion.swiftLanguageVersion
        return packageSwiftLanguageVersion.rawValue
    }

    var pluginsAppliedToModule: [PackageGraph.ResolvedModule] {
        var pluginModules: [PackageGraph.ResolvedModule] = []

        for dependency in self.dependencies {
            switch dependency {
            case .module(let moduleDependency, _):
                if moduleDependency.type == .plugin {
                    pluginModules.append(moduleDependency)
                }
            case .product(let productDependency, _):
                let productPlugins = productDependency.modules.filter { $0.type == .plugin }
                pluginModules.append(contentsOf: productPlugins)
            }
        }
        return pluginModules
    }

    func productRepresentingDependencyOfBuildPlugin(in mainModuleProducts: [ResolvedProduct]) -> ResolvedProduct? {
        mainModuleProducts.only { (mainModuleProduct: ResolvedProduct) -> Bool in
            // NOTE: We can't use the 'id' here as we need to explicitly ignore the build triple because our build
            // triple will be '.tools' while the target we want to depend on will have a build triple of '.destination'.
            // See for more details:
            // https://github.com/swiftlang/swift-package-manager/commit/b22168ec41061ddfa3438f314a08ac7a776bef7a.
            return mainModuleProduct.mainModule!.packageIdentity == self.packageIdentity &&
                mainModuleProduct.mainModule!.name == self.name
            // Intentionally ignore the build triple!
        }
    }

    struct AllBuildSettings {
        typealias BuildSettingsByPlatform =
            [ProjectModel.BuildSettings.Platform?: [BuildSettings.Declaration: [String]]]

        /// Target-specific build settings declared in the manifest and that apply to the target itself.
        var targetSettings: [BuildConfiguration: BuildSettingsByPlatform] = [:]

        /// Target-specific build settings that should be imparted to client targets (packages and projects).
        var impartedSettings: BuildSettingsByPlatform = [:]
    }

    /// Target-specific build settings declared in the manifest and that apply to the target itself.
    ///
    /// Collect the build settings defined in the package manifest.
    /// Some of them apply *only* to the target itself, while others are also imparted to clients.
    /// Note that the platform is *optional*; unconditional settings have no platform condition.
    var allBuildSettings: AllBuildSettings {
        var allSettings = AllBuildSettings()

        for (declaration, settingsAssigments) in self.underlying.buildSettings.assignments {
            for settingAssignment in settingsAssigments {
                // Create a build setting value; in some cases there
                // isn't a direct mapping to Swift Build build settings.
                let pifDeclaration: BuildSettings.Declaration
                let values: [String]
                switch declaration {
                case .LINK_FRAMEWORKS:
                    pifDeclaration = .OTHER_LDFLAGS
                    values = settingAssignment.values.flatMap { ["-framework", $0] }
                case .LINK_LIBRARIES:
                    pifDeclaration = .OTHER_LDFLAGS
                    values = settingAssignment.values.map { "-l\($0)" }
                case .HEADER_SEARCH_PATHS:
                    pifDeclaration = .HEADER_SEARCH_PATHS
                    values = settingAssignment.values.map { self.sourceDirAbsolutePath.pathString + "/" + $0 }
                default:
                    pifDeclaration = ProjectModel.BuildSettings.Declaration(from: declaration)
                    values = settingAssignment.values
                }

                // TODO: We are currently ignoring package traits (see rdar://138149810).
                let (platforms, configurations, _) = settingAssignment.conditions.splitIntoConcreteConditions

                for platform in platforms {
                    let pifPlatform = platform.map { ProjectModel.BuildSettings.Platform(from: $0) }

                    if pifDeclaration == .OTHER_LDFLAGS {
                        var settingsByDeclaration: [ProjectModel.BuildSettings.Declaration: [String]]
<<<<<<< HEAD

                        settingsByDeclaration = allSettings.impartedSettings[pifPlatform] ?? [:]
                        settingsByDeclaration[pifDeclaration, default: []].append(contentsOf: values)

=======

                        settingsByDeclaration = allSettings.impartedSettings[pifPlatform] ?? [:]
                        settingsByDeclaration[pifDeclaration, default: []].append(contentsOf: values)

>>>>>>> 4dce9893
                        allSettings.impartedSettings[pifPlatform] = settingsByDeclaration
                    }

                    for configuration in configurations {
                        var settingsByDeclaration: [ProjectModel.BuildSettings.Declaration: [String]]
                        settingsByDeclaration = allSettings.targetSettings[configuration]?[pifPlatform] ?? [:]

                        if declaration.allowsMultipleValues {
                            settingsByDeclaration[pifDeclaration, default: []].append(contentsOf: values)
                        } else {
                            settingsByDeclaration[pifDeclaration] = values.only.flatMap { [$0] } ?? []
                        }

                        allSettings.targetSettings[configuration, default: [:]][pifPlatform] = settingsByDeclaration
                    }
                }
            }
        }
        return allSettings
    }
}

/// Specialization of `Module` for "system module" targets,
/// i.e. those that just provide information about a library already on the system.
extension SystemLibraryModule {
    /// Absolute path of the *module-map* file.
    var modulemapFileAbsolutePath: String {
        self.moduleMapPath.pathString
    }

    /// Returns pkgConfig result for a system library target.
    func pkgConfig(
        package: PackageGraph.ResolvedPackage,
        fileSystem: FileSystem,
        observabilityScope: ObservabilityScope
    ) throws -> (cFlags: [String], libs: [String]) {
        let diagnostics = ThreadSafeArrayStore<Basics.Diagnostic>()
        defer {
            for diagnostic in diagnostics.get() {
                observabilityScope.emit(diagnostic)
            }
        }

        let pkgConfigParsingScope = ObservabilitySystem { _, diagnostic in
            diagnostics.append(diagnostic)
        }.topScope.makeChildScope(description: "PkgConfig") {
            var packageMetadata = ObservabilityMetadata.packageMetadata(
                identity: package.identity,
                kind: package.manifest.packageKind
            )
            packageMetadata.moduleName = self.name
            return packageMetadata
        }

        let brewPath = if FileManager.default.fileExists(atPath: "/opt/brew") {
            "/opt/brew" // Legacy path for Homebrew.
        } else if FileManager.default.fileExists(atPath: "/opt/homebrew") {
            "/opt/homebrew" // Default path for Homebrew on Apple Silicon.
        } else {
            "/usr/local" // Fallback to default path for Homebrew.
        }

        let emptyPkgConfig: (cFlags: [String], libs: [String]) = ([], [])

        let brewPrefix = try? AbsolutePath(
            validating: UserDefaults.standard.string(forKey: "IDEHomebrewPrefixPath") ?? brewPath
        )
        guard let brewPrefix else { return emptyPkgConfig }

        let pkgConfigResult = try? pkgConfigArgs(
            for: self,
            pkgConfigDirectories: [],
            brewPrefix: brewPrefix,
            fileSystem: fileSystem,
            observabilityScope: pkgConfigParsingScope
        )
        guard let pkgConfigResult else { return emptyPkgConfig }

        let pkgConfig = (
            cFlags: pkgConfigResult.flatMap(\.cFlags),
            libs: pkgConfigResult.flatMap(\.libs)
        )
        return pkgConfig
    }
}

// MARK: - SwiftPM PackageGraph.ResolvedProduct Helpers

extension PackageGraph.ResolvedProduct {
    /// Returns the main module (aka, target) of this product, if any.
    var mainModule: PackageGraph.ResolvedModule? {
        self.modules.only { $0.type == self.type.targetType }
    }

    /// Returns the other modules of this product.
    var otherModules: [PackageGraph.ResolvedModule] {
        modules.filter { $0.isSourceModule && $0.type != self.type.targetType }
    }

    /// These are the kinds of products for whom one module is special
    /// (e.g., executables have one executable module, test bundles have one test module, etc).
    var isMainModuleProduct: Bool {
        switch self.type {
        case .executable, .snippet, .test:
            true
        case .library, .macro, .plugin:
            false
        }
    }

    /// Is this a *system library* product?
    var isSystemLibraryProduct: Bool {
        if self.modules.only?.type == .systemModule {
            true
        } else {
            false
        }
    }

    var isExecutable: Bool {
        switch self.type {
        case .executable, .snippet:
            true
        case .library, .test, .plugin, .macro:
            false
        }
    }

    var isBinaryOnlyExecutableProduct: Bool {
        self.isExecutable && !self.hasSourceTargets
    }

    var hasSourceTargets: Bool {
        self.modules.anySatisfy { !$0.isBinary }
    }

    /// Returns the corresponding *system library* module, if this is a system library product.
    var systemModule: SystemLibraryModule? {
        guard self.isSystemLibraryProduct else { return nil }
        return (self.modules.only?.underlying as! SystemLibraryModule)
    }

    /// Returns the corresponding *plugin* module, if this is a plugin product.
    var pluginModules: [PackageModel.PluginModule]? {
        guard self.type == .plugin else { return nil }
        return self.modules.compactMap { $0.underlying as? PackageModel.PluginModule }
    }

    var c99name: String {
        self.name.spm_mangledToC99ExtendedIdentifier()
    }

    var libraryType: ProductType.LibraryType? {
        switch self.type {
        case .library(let libraryType):
            libraryType
        default:
            nil
        }
    }

    /// Shoud we link this product dependency?
    var isLinkable: Bool {
        switch self.type {
        case .library, .executable, .snippet, .test, .macro:
            true
        case .plugin:
            false
        }
    }

    /// Is this product dependency automatic?
    var isAutomatic: Bool {
        self.type == .library(.automatic)
    }

    var usesUnsafeFlags: Bool {
        get throws {
            try self.recursiveModuleDependencies().contains { $0.underlying.usesUnsafeFlags }
        }
    }
}

extension PackageGraph.ResolvedModule {
    func recursivelyTraverseDependencies(with block: (ResolvedModule.Dependency) -> Void) {
        [self].recursivelyTraverseDependencies(with: block)
    }
}

extension Collection<PackageGraph.ResolvedModule> {
    /// Recursively applies a block to each of the *dependencies* of the given module, in topological sort order.
    /// Each module or product dependency is visited only once.
    func recursivelyTraverseDependencies(with block: (ResolvedModule.Dependency) -> Void) {
        var moduleNamesSeen: Set<String> = []
        var productNamesSeen: Set<String> = []

        func visitDependency(_ dependency: ResolvedModule.Dependency) {
            switch dependency {
            case .module(let moduleDependency, _):
                let (unseenModule, _) = moduleNamesSeen.insert(moduleDependency.name)
                guard unseenModule else { return }

                if moduleDependency.underlying.type != .macro {
                    for dependency in moduleDependency.dependencies {
                        visitDependency(dependency)
                    }
                }
                block(dependency)

            case .product(let productDependency, let conditions):
                let (unseenProduct, _) = productNamesSeen.insert(productDependency.name)
                guard unseenProduct && !productDependency.isBinaryOnlyExecutableProduct else { return }
                block(dependency)

                // We need to visit any binary modules to be able to add direct references to them to any client
                // targets.
                // This is needed so that XCFramework processing always happens *prior* to building any client targets.
                for moduleDependency in productDependency.modules where moduleDependency.isBinary {
                    if moduleNamesSeen.contains(moduleDependency.name) { continue }
                    block(.module(moduleDependency, conditions: conditions))
                }
            }
        }

        for dependency in self.flatMap(\.dependencies) {
            visitDependency(dependency)
        }
    }
}

// MARK: - SwiftPM TSCUtility Helpers

extension TSCUtility.Version {
    var isPrerelease: Bool {
        !self.prereleaseIdentifiers.isEmpty
    }

    var hasBuildMetadata: Bool {
        !self.buildMetadataIdentifiers.isEmpty
    }

    var stringRepresentation: String {
        self.description
    }
}

// MARK: - Swift Build ProjectModel Helpers
<<<<<<< HEAD

/// Helpful for logging.
extension ProjectModel.GUID: @retroactive CustomStringConvertible  {
    public var description: String {
        value
    }
}

extension ProjectModel.BuildSettings {
    subscript(_ setting: MultipleValueSetting, default defaultValue: [String]) -> [String] {
        get { self[setting] ?? defaultValue }
        set { self[setting] = newValue }
    }
}

=======

/// Helpful for logging.
extension ProjectModel.GUID: @retroactive CustomStringConvertible  {
    public var description: String {
        value
    }
}

extension ProjectModel.BuildSettings {
    subscript(_ setting: MultipleValueSetting, default defaultValue: [String]) -> [String] {
        get { self[setting] ?? defaultValue }
        set { self[setting] = newValue }
    }
}

>>>>>>> 4dce9893
/// Helpers for building custom PIF targets by `PackagePIFBuilder` clients.
extension ProjectModel.Project {
    @discardableResult
    public mutating func addTarget(
        packageProductName: String,
        productType: ProjectModel.Target.ProductType
    ) throws -> WritableKeyPath<ProjectModel.Project, ProjectModel.Target> {
        let targetKeyPath = try self.addTarget { _ in
            ProjectModel.Target(
                id: PackagePIFBuilder.targetGUID(forProductName: packageProductName),
                productType: productType,
                name: packageProductName,
                productName: packageProductName
            )
        }
        return targetKeyPath
    }

    @discardableResult
    public mutating func addTarget(
        packageModuleName: String,
        productType: ProjectModel.Target.ProductType
    ) throws -> WritableKeyPath<ProjectModel.Project, ProjectModel.Target> {
        let targetKeyPath = try self.addTarget { _ in
            ProjectModel.Target(
                id: PackagePIFBuilder.targetGUID(forModuleName: packageModuleName),
                productType: productType,
                name: packageModuleName,
                productName: packageModuleName
            )
        }
        return targetKeyPath
    }
}

extension ProjectModel.BuildSettings {
    /// Internal helper function that appends list of string values to a declaration.
    /// If a platform is specified, then the values are appended to the `platformSpecificSettings`,
    /// otherwise they are appended to the platform-neutral settings.
    ///
    /// Note that this restricts the settings that can be set by this function to those that can have platform-specific
    /// values, i.e. those in `ProjectModel.BuildSettings.Declaration`. If a platform is specified,
    /// it must be one of the known platforms in `ProjectModel.BuildSettings.Platform`.
    mutating func append(values: [String], to setting: Declaration, platform: Platform? = nil) {
        // This dichotomy is quite unfortunate but that's currently the underlying model in ProjectModel.BuildSettings.
        if let platform {
            switch setting {
            case .FRAMEWORK_SEARCH_PATHS,
                 .GCC_PREPROCESSOR_DEFINITIONS,
                 .HEADER_SEARCH_PATHS,
                 .OTHER_CFLAGS,
                 .OTHER_CPLUSPLUSFLAGS,
                 .OTHER_LDFLAGS,
                 .OTHER_SWIFT_FLAGS,
                 .SWIFT_ACTIVE_COMPILATION_CONDITIONS:
                // Appending implies the setting is resilient to having ["$(inherited)"]
                self.platformSpecificSettings[platform]![setting]!.append(contentsOf: values)

            case .SWIFT_VERSION:
                self.platformSpecificSettings[platform]![setting] = values // We are not resilient to $(inherited).

            case .ARCHS, .IPHONEOS_DEPLOYMENT_TARGET, .SPECIALIZATION_SDK_OPTIONS:
                fatalError("Unexpected BuildSettings.Declaration: \(setting)")
<<<<<<< HEAD
=======
            // Allow staging in new cases
            default:
                fatalError("Unhandled enum case in BuildSettings.Declaration. Will generate a warning until we have SE-0487")
>>>>>>> 4dce9893
            }
        } else {
            switch setting {
            case .FRAMEWORK_SEARCH_PATHS,
                 .GCC_PREPROCESSOR_DEFINITIONS,
                 .HEADER_SEARCH_PATHS,
                 .OTHER_CFLAGS,
                 .OTHER_CPLUSPLUSFLAGS,
                 .OTHER_LDFLAGS,
                 .OTHER_SWIFT_FLAGS,
                 .SWIFT_ACTIVE_COMPILATION_CONDITIONS:
                let multipleSetting = MultipleValueSetting(from: setting)!
                self[multipleSetting, default: ["$(inherited)"]].append(contentsOf: values)

            case .SWIFT_VERSION:
                self[.SWIFT_VERSION] = values.only.unwrap(orAssert: "Invalid values for 'SWIFT_VERSION': \(values)")

            case .ARCHS, .IPHONEOS_DEPLOYMENT_TARGET, .SPECIALIZATION_SDK_OPTIONS:
                fatalError("Unexpected BuildSettings.Declaration: \(setting)")
<<<<<<< HEAD
=======
            // Allow staging in new cases
            default:
                fatalError("Unhandled enum case in BuildSettings.Declaration. Will generate a warning until we have SE-0487")
>>>>>>> 4dce9893
            }
        }
    }
}

extension ProjectModel.BuildSettings.MultipleValueSetting {
    init?(from declaration: ProjectModel.BuildSettings.Declaration) {
        switch declaration {
        case .GCC_PREPROCESSOR_DEFINITIONS:
            self = .GCC_PREPROCESSOR_DEFINITIONS
        case .FRAMEWORK_SEARCH_PATHS:
            self = .FRAMEWORK_SEARCH_PATHS
        case .HEADER_SEARCH_PATHS:
            self = .HEADER_SEARCH_PATHS
        case .OTHER_CFLAGS:
            self = .OTHER_CFLAGS
        case .OTHER_CPLUSPLUSFLAGS:
            self = .OTHER_CPLUSPLUSFLAGS
        case .OTHER_LDFLAGS:
            self = .OTHER_LDFLAGS
        case .OTHER_SWIFT_FLAGS:
            self = .OTHER_SWIFT_FLAGS
        case .SPECIALIZATION_SDK_OPTIONS:
            self = .SPECIALIZATION_SDK_OPTIONS
        case .SWIFT_ACTIVE_COMPILATION_CONDITIONS:
            self = .SWIFT_ACTIVE_COMPILATION_CONDITIONS
        case .ARCHS, .IPHONEOS_DEPLOYMENT_TARGET, .SWIFT_VERSION:
            return nil
<<<<<<< HEAD
=======
        // Allow staging in new cases
        default:
            fatalError("Unhandled enum case in BuildSettings.Declaration. Will generate a warning until we have SE-0487")
>>>>>>> 4dce9893
        }
    }
}

extension ProjectModel.BuildSettings.Platform {
    init(from platform: PackageModel.Platform) {
        self = switch platform {
        case .macOS: .macOS
        case .macCatalyst: .macCatalyst
        case .iOS: .iOS
        case .tvOS: .tvOS
        case .watchOS: .watchOS
        case .visionOS: .xrOS
        case .driverKit: .driverKit
        case .linux: .linux
        case .android: .android
        case .windows: .windows
        case .wasi: .wasi
        case .openbsd: .openbsd
        default: preconditionFailure("Unexpected platform: \(platform.name)")
        }
    }
}

extension ProjectModel.BuildSettings {
    /// Configure necessary settings for a dynamic library/framework.
    mutating func configureDynamicSettings(
        productName: String,
        targetName: String,
        executableName: String,
        packageIdentity: PackageIdentity,
        packageName: String?,
        createDylibForDynamicProducts: Bool,
        installPath: String,
        delegate: PackagePIFBuilder.BuildDelegate
    ) {
        self[.TARGET_NAME] = targetName
        self[.PRODUCT_NAME] = createDylibForDynamicProducts ? productName : executableName
        self[.PRODUCT_MODULE_NAME] = productName
        self[.PRODUCT_BUNDLE_IDENTIFIER] = "\(packageIdentity).\(productName)".spm_mangledToBundleIdentifier()
        self[.EXECUTABLE_NAME] = executableName
        self[.CLANG_ENABLE_MODULES] = "YES"
        self[.SWIFT_PACKAGE_NAME] = packageName ?? nil

        if !createDylibForDynamicProducts {
            self[.GENERATE_INFOPLIST_FILE] = "YES"
            // If the built framework is named same as one of the target in the package,
            // it can be picked up automatically during indexing since the build system always adds a -F flag
            // to the built products dir.
            // To avoid this problem, we build all package frameworks in a subdirectory.
            self[.TARGET_BUILD_DIR] = "$(TARGET_BUILD_DIR)/PackageFrameworks"

            // Set the project and marketing version for the framework because the app store requires these to be
            // present.
            // The AppStore requires bumping the project version when ingesting new builds but that's for top-level apps
            // and not frameworks embedded inside it.
            self[.MARKETING_VERSION] = "1.0" // Version
            self[.CURRENT_PROJECT_VERSION] = "1" // Build
        }

        // Might set install path depending on build delegate.
        if delegate.shouldSetInstallPathForDynamicLib(productName: productName) {
            self[.SKIP_INSTALL] = "NO"
            self[.INSTALL_PATH] = installPath
        }
    }
}

extension ProjectModel.BuildSettings.Declaration {
    init(from declaration: PackageModel.BuildSettings.Declaration) {
        self = switch declaration {
        // Swift.
        case .SWIFT_ACTIVE_COMPILATION_CONDITIONS:
            .SWIFT_ACTIVE_COMPILATION_CONDITIONS
        case .OTHER_SWIFT_FLAGS:
            .OTHER_SWIFT_FLAGS
        case .SWIFT_VERSION:
            .SWIFT_VERSION
        // C family.
        case .GCC_PREPROCESSOR_DEFINITIONS:
            .GCC_PREPROCESSOR_DEFINITIONS
        case .HEADER_SEARCH_PATHS:
            .HEADER_SEARCH_PATHS
        case .OTHER_CFLAGS:
            .OTHER_CFLAGS
        case .OTHER_CPLUSPLUSFLAGS:
            .OTHER_CPLUSPLUSFLAGS
        // Linker.
        case .OTHER_LDFLAGS:
            .OTHER_LDFLAGS
        case .LINK_LIBRARIES, .LINK_FRAMEWORKS:
            preconditionFailure("Should not be reached")
        default:
            preconditionFailure("Unexpected BuildSettings.Declaration: \(declaration.name)")
        }
    }
}

// MARK: - ObservabilityScope Helpers

extension ObservabilityScope {
    /// Logs an informational PIF message (intended for developers, not end users).
    func logPIF(
        _ severity: Diagnostic.Severity = .debug,
        indent: UInt = 0,
        _ message: String,
        sourceFile: StaticString = #fileID,
        sourceLine: UInt = #line
    ) {
        var metadata = ObservabilityMetadata()
        metadata.sourceLocation = SourceLocation(sourceFile, sourceLine)

        let indentation = String(repeating: "  ", count: Int(indent))
        let message = "PIF: \(indentation)\(message)"
        
        let diagnostic = Diagnostic(severity: severity, message: message, metadata: metadata)
        self.emit(diagnostic)
    }
}

extension ObservabilityMetadata {
    public var sourceLocation: SourceLocation? {
        get {
            self[SourceLocationKey.self]
        }
        set {
            self[SourceLocationKey.self] = newValue
        }
    }

    private enum SourceLocationKey: Key {
        typealias Value = SourceLocation
    }
}

public struct SourceLocation: Sendable {
    public let file: StaticString
    public let line: UInt

    public init(_ file: StaticString, _ line: UInt) {
        precondition(file.description.hasContent)
        
        self.file = file
        self.line = line
    }
}

// MARK: - General Helpers

extension SourceControlURL {
    init(fileURLWithPath path: AbsolutePath) {
        let fileURL = Foundation.URL(fileURLWithPath: path.pathString)
        self.init(fileURL.description)
    }
}

extension String {
    /// Returns the path extension from a `String`.
    var pathExtension: String {
        (self as NSString).pathExtension
    }
}

extension Optional {
    func unwrap(
        orAssert message: @autoclosure () -> String,
        file: StaticString = #file,
        line: UInt = #line
    ) -> Wrapped {
        if let unwrapped = self {
            unwrapped
        } else {
            fatalError(message(), file: file, line: line)
        }
    }

    @discardableResult
    mutating func lazilyInitialize(
        _ initializer: () -> Wrapped
    ) -> Wrapped {
        if let result = self {
            return result
        } else {
            let result = initializer()
            self = .some(result)
            return result
        }
    }

    @discardableResult
    mutating func lazilyInitializeAndMutate<R>(
        initialValue initializer: @autoclosure () -> Wrapped,
        mutator: (inout Wrapped) throws -> R
    ) rethrows -> R {
        if self == nil {
            self = .some(initializer())
        }
        return try mutator(&self!)
    }
}

extension Sequence {
    /// Evaluates `predicate` on each element in the collection.
    /// If exactly 1 element returns `true` return that element.
    /// Returns the *only* element in the sequence satisfying the specified predicate.
    ///
    /// **Complexity**.  O(n), where n is the length of the sequence.
    func only(where predicate: (Element) throws -> Bool) rethrows -> Element? {
        var match: Element?
        for candidate in self {
            if try predicate(candidate) {
                if match == nil {
                    match = candidate
                } else {
                    return nil
                }
            }
        }
        return match
    }
}

extension Collection {
    /// Positive sense of `isEmpty`.
    var hasContent: Bool {
        !self.isEmpty
    }

    var only: Element? {
        (count == 1) ? first : nil
    }

    func anySatisfy(_ predicate: (Element) throws -> Bool) rethrows -> Bool {
        try contains(where: predicate)
    }

    /// For example: `people.sorted(on: \.name)`.
    func sorted(on projection: (Element) -> some Comparable) -> [Element] {
        self.sorted(on: projection, by: <)
    }

    /// For example: `people.sorted(on: \.name, comparator: >)`.
    func sorted<T>(on projection: (Element) -> T, by comparator: (T, T) -> Bool) -> [Element] {
        self.sorted { lhs, rhs in
            comparator(projection(lhs), projection(rhs))
        }
    }
}

extension Array {
    func prepending(_ newElement: Element) -> [Element] {
        [newElement] + self
    }
}

extension UserDefaults {
    func bool(forKey key: String, defaultValue: Bool) -> Bool {
        if self.object(forKey: key) != nil {
            self.bool(forKey: key)
        } else {
            defaultValue
        }
    }
}
<|MERGE_RESOLUTION|>--- conflicted
+++ resolved
@@ -573,17 +573,10 @@
 
                     if pifDeclaration == .OTHER_LDFLAGS {
                         var settingsByDeclaration: [ProjectModel.BuildSettings.Declaration: [String]]
-<<<<<<< HEAD
 
                         settingsByDeclaration = allSettings.impartedSettings[pifPlatform] ?? [:]
                         settingsByDeclaration[pifDeclaration, default: []].append(contentsOf: values)
 
-=======
-
-                        settingsByDeclaration = allSettings.impartedSettings[pifPlatform] ?? [:]
-                        settingsByDeclaration[pifDeclaration, default: []].append(contentsOf: values)
-
->>>>>>> 4dce9893
                         allSettings.impartedSettings[pifPlatform] = settingsByDeclaration
                     }
 
@@ -831,7 +824,6 @@
 }
 
 // MARK: - Swift Build ProjectModel Helpers
-<<<<<<< HEAD
 
 /// Helpful for logging.
 extension ProjectModel.GUID: @retroactive CustomStringConvertible  {
@@ -847,23 +839,6 @@
     }
 }
 
-=======
-
-/// Helpful for logging.
-extension ProjectModel.GUID: @retroactive CustomStringConvertible  {
-    public var description: String {
-        value
-    }
-}
-
-extension ProjectModel.BuildSettings {
-    subscript(_ setting: MultipleValueSetting, default defaultValue: [String]) -> [String] {
-        get { self[setting] ?? defaultValue }
-        set { self[setting] = newValue }
-    }
-}
-
->>>>>>> 4dce9893
 /// Helpers for building custom PIF targets by `PackagePIFBuilder` clients.
 extension ProjectModel.Project {
     @discardableResult
@@ -927,12 +902,9 @@
 
             case .ARCHS, .IPHONEOS_DEPLOYMENT_TARGET, .SPECIALIZATION_SDK_OPTIONS:
                 fatalError("Unexpected BuildSettings.Declaration: \(setting)")
-<<<<<<< HEAD
-=======
             // Allow staging in new cases
             default:
                 fatalError("Unhandled enum case in BuildSettings.Declaration. Will generate a warning until we have SE-0487")
->>>>>>> 4dce9893
             }
         } else {
             switch setting {
@@ -952,12 +924,9 @@
 
             case .ARCHS, .IPHONEOS_DEPLOYMENT_TARGET, .SPECIALIZATION_SDK_OPTIONS:
                 fatalError("Unexpected BuildSettings.Declaration: \(setting)")
-<<<<<<< HEAD
-=======
             // Allow staging in new cases
             default:
                 fatalError("Unhandled enum case in BuildSettings.Declaration. Will generate a warning until we have SE-0487")
->>>>>>> 4dce9893
             }
         }
     }
@@ -986,12 +955,9 @@
             self = .SWIFT_ACTIVE_COMPILATION_CONDITIONS
         case .ARCHS, .IPHONEOS_DEPLOYMENT_TARGET, .SWIFT_VERSION:
             return nil
-<<<<<<< HEAD
-=======
         // Allow staging in new cases
         default:
             fatalError("Unhandled enum case in BuildSettings.Declaration. Will generate a warning until we have SE-0487")
->>>>>>> 4dce9893
         }
     }
 }
