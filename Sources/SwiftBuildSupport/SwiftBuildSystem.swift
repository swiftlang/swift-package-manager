--- conflicted
+++ resolved
@@ -256,9 +256,8 @@
                 header: ""
             )
 
-<<<<<<< HEAD
             do {
-                try await withSession(service: service, name: self.buildParameters.pifManifest.pathString, packageManagerResourcesDirectory: self.packageManagerResourcesDirectory) { session, _ in
+                try await withSession(service: service, name: self.buildParameters.pifManifest.pathString) { session, _ in
                     self.outputStream.send("Building for \(self.buildParameters.configuration == .debug ? "debugging" : "production")...\n")
 
                     // Load the workspace, and set the system information to the default
@@ -269,18 +268,6 @@
                         self.observabilityScope.emit(error: error.localizedDescription)
                         throw error
                     }
-=======
-        do {
-            try await withSession(service: service, name: buildParameters.pifManifest.pathString) { session, _ in
-                // Load the workspace, and set the system information to the default
-                do {
-                    try await session.loadWorkspace(containerPath: self.buildParameters.pifManifest.pathString)
-                    try await session.setSystemInfo(.default())
-                } catch {
-                    self.observabilityScope.emit(error: error.localizedDescription)
-                    throw error
-                }
->>>>>>> 6a2e45f2
 
                     // Find the targets to build.
                     let configuredTargets: [SWBConfiguredTarget]
