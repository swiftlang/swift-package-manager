//===----------------------------------------------------------------------===//
//
// This source file is part of the Swift open source project
//
// Copyright (c) 2025 Apple Inc. and the Swift project authors
// Licensed under Apache License v2.0 with Runtime Library Exception
//
// See http://swift.org/LICENSE.txt for license information
// See http://swift.org/CONTRIBUTORS.txt for the list of Swift project authors
//
//===----------------------------------------------------------------------===//

@_spi(SwiftPMInternal)
import Basics
import Dispatch
import class Foundation.FileManager
import class Foundation.JSONEncoder
import class Foundation.NSArray
import class Foundation.NSDictionary
import PackageGraph
import PackageModel

@_spi(SwiftPMInternal)
import SPMBuildCore

import class Basics.AsyncProcess
import func TSCBasic.memoize
import protocol TSCBasic.OutputByteStream
import func TSCBasic.withTemporaryFile

import enum TSCUtility.Diagnostics

#if canImport(SwiftBuild)
import Foundation
import SWBBuildService
import SwiftBuild
#endif

#if canImport(SwiftBuild)

struct SessionFailedError: Error {
    var error: Error
    var diagnostics: [SwiftBuild.SwiftBuildMessage.DiagnosticInfo]
}

func withService(
    connectionMode: SWBBuildServiceConnectionMode = .default,
    variant: SWBBuildServiceVariant = .default,
    serviceBundleURL: URL? = nil,
    body: @escaping (_ service: SWBBuildService) async throws -> Void
) async throws {
    let service = try await SWBBuildService(connectionMode: connectionMode, variant: variant, serviceBundleURL: serviceBundleURL)
    do {
        try await body(service)
    } catch {
        await service.close()
        throw error
    }
    await service.close()
}

func withSession(
    service: SWBBuildService,
    name: String,
    packageManagerResourcesDirectory: Basics.AbsolutePath?,
    body: @escaping (
        _ session: SWBBuildServiceSession,
        _ diagnostics: [SwiftBuild.SwiftBuildMessage.DiagnosticInfo]
    ) async throws -> Void
) async throws {
    switch await service.createSession(name: name, resourceSearchPaths: packageManagerResourcesDirectory.map { [$0.pathString] } ?? [], cachePath: nil, inferiorProductsPath: nil, environment: nil) {
    case (.success(let session), let diagnostics):
        do {
            try await body(session, diagnostics)
        } catch {
            do {
                try await session.close()
            } catch _ {
                // Assumption is that the first error is the most important one
                throw SessionFailedError(error: error, diagnostics: diagnostics)
            }

            throw SessionFailedError(error: error, diagnostics: diagnostics)
        }

        do {
            try await session.close()
        } catch {
            throw SessionFailedError(error: error, diagnostics: diagnostics)
        }
    case (.failure(let error), let diagnostics):
        throw SessionFailedError(error: error, diagnostics: diagnostics)
    }
}

private final class PlanningOperationDelegate: SWBPlanningOperationDelegate, Sendable {
    public func provisioningTaskInputs(
        targetGUID: String,
        provisioningSourceData: SWBProvisioningTaskInputsSourceData
    ) async -> SWBProvisioningTaskInputs {
        let identity = provisioningSourceData.signingCertificateIdentifier
        if identity == "-" {
            let signedEntitlements = provisioningSourceData.entitlementsDestination == "Signature"
                ? provisioningSourceData.productTypeEntitlements.merging(
                    ["application-identifier": .plString(provisioningSourceData.bundleIdentifier)],
                    uniquingKeysWith: { _, new in new }
                ).merging(provisioningSourceData.projectEntitlements ?? [:], uniquingKeysWith: { _, new in new })
                : [:]

            let simulatedEntitlements = provisioningSourceData.entitlementsDestination == "__entitlements"
                ? provisioningSourceData.productTypeEntitlements.merging(
                    ["application-identifier": .plString(provisioningSourceData.bundleIdentifier)],
                    uniquingKeysWith: { _, new in new }
                ).merging(provisioningSourceData.projectEntitlements ?? [:], uniquingKeysWith: { _, new in new })
                : [:]

            return SWBProvisioningTaskInputs(
                identityHash: "-",
                identityName: "-",
                profileName: nil,
                profileUUID: nil,
                profilePath: nil,
                designatedRequirements: nil,
                signedEntitlements: signedEntitlements.merging(
                    provisioningSourceData.sdkRoot.contains("simulator") ? ["get-task-allow": .plBool(true)] : [:],
                    uniquingKeysWith: { _, new in new }
                ),
                simulatedEntitlements: simulatedEntitlements,
                appIdentifierPrefix: nil,
                teamIdentifierPrefix: nil,
                isEnterpriseTeam: nil,
                keychainPath: nil,
                errors: [],
                warnings: []
            )
        } else if identity.isEmpty {
            return SWBProvisioningTaskInputs()
        } else {
            return SWBProvisioningTaskInputs(
                identityHash: "-",
                errors: [
                    [
                        "description": "unable to supply accurate provisioning inputs for CODE_SIGN_IDENTITY=\(identity)\"",
                    ],
                ]
            )
        }
    }

    public func executeExternalTool(
        commandLine: [String],
        workingDirectory: String?,
        environment: [String: String]
    ) async throws -> SWBExternalToolResult {
        .deferred
    }
}
#endif

public final class SwiftBuildSystem: SPMBuildCore.BuildSystem {
    private let buildParameters: BuildParameters
    private let packageGraphLoader: () async throws -> ModulesGraph
    private let packageManagerResourcesDirectory: Basics.AbsolutePath?
    private let logLevel: Basics.Diagnostic.Severity
    private var packageGraph: AsyncThrowingValueMemoizer<ModulesGraph> = .init()
    private var pifBuilder: AsyncThrowingValueMemoizer<PIFBuilder> = .init()
    private let fileSystem: FileSystem
    private let observabilityScope: ObservabilityScope

    /// The output stream for the build delegate.
    private let outputStream: OutputByteStream

    /// The delegate used by the build system.
    public weak var delegate: SPMBuildCore.BuildSystemDelegate?

    public var builtTestProducts: [BuiltTestProduct] {
        get async {
            do {
                let graph = try await getPackageGraph()

                var builtProducts: [BuiltTestProduct] = []

                for package in graph.rootPackages {
                    for product in package.products where product.type == .test {
                        let binaryPath = try buildParameters.binaryPath(for: product)
                        builtProducts.append(
                            BuiltTestProduct(
                                productName: product.name,
                                binaryPath: binaryPath,
                                packagePath: package.path,
                                testEntryPointPath: product.underlying.testEntryPointPath
                            )
                        )
                    }
                }

                return builtProducts
            } catch {
                self.observabilityScope.emit(error)
                return []
            }
        }
    }

    public var buildPlan: SPMBuildCore.BuildPlan {
        get throws {
            throw StringError("Swift Build does not provide a build plan")
        }
    }

    public init(
        buildParameters: BuildParameters,
        packageGraphLoader: @escaping () async throws -> ModulesGraph,
        packageManagerResourcesDirectory: Basics.AbsolutePath?,
        outputStream: OutputByteStream,
        logLevel: Basics.Diagnostic.Severity,
        fileSystem: FileSystem,
        observabilityScope: ObservabilityScope
    ) throws {
        self.buildParameters = buildParameters
        self.packageGraphLoader = packageGraphLoader
        self.packageManagerResourcesDirectory = packageManagerResourcesDirectory
        self.outputStream = outputStream
        self.logLevel = logLevel
        self.fileSystem = fileSystem
        self.observabilityScope = observabilityScope.makeChildScope(description: "Swift Build System")
    }

    private func supportedSwiftVersions() throws -> [SwiftLanguageVersion] {
        // Swift Build should support any of the supported language versions of SwiftPM and the rest of the toolchain
        SwiftLanguageVersion.supportedSwiftLanguageVersions
    }

    public func build(subset: BuildSubset) async throws {
        #if canImport(SwiftBuild)
        guard !buildParameters.shouldSkipBuilding else {
            return
        }

        let pifBuilder = try await getPIFBuilder()
        let pif = try pifBuilder.generatePIF()

        try self.fileSystem.writeIfChanged(path: buildParameters.pifManifest, string: pif)

        try await startSWBuildOperation(pifTargetName: subset.pifTargetName)
        #else
        fatalError("Swift Build support is not linked in.")
        #endif
    }

    #if canImport(SwiftBuild)
    private func startSWBuildOperation(pifTargetName: String) async throws {
<<<<<<< HEAD
        let service = try await SWBBuildService(connectionMode: .inProcessStatic(swiftbuildServiceEntryPoint))
        let parameters = try makeBuildParameters()
        let derivedDataPath = buildParameters.dataPath.pathString

        let progressAnimation = ProgressAnimation.percent(
            stream: self.outputStream,
            verbose: self.logLevel.isVerbose,
            header: "",
            isColorized: self.buildParameters.outputParameters.isColorized
        )
=======
        try await withService(connectionMode: .inProcessStatic(swiftbuildServiceEntryPoint)) { service in
            let parameters = try self.makeBuildParameters()
            let derivedDataPath = self.buildParameters.dataPath.pathString

            let progressAnimation = ProgressAnimation.percent(
                stream: self.outputStream,
                verbose: self.logLevel.isVerbose,
                header: ""
            )
>>>>>>> 1b593469

            do {
                try await withSession(service: service, name: self.buildParameters.pifManifest.pathString, packageManagerResourcesDirectory: self.packageManagerResourcesDirectory) { session, _ in
                    // Load the workspace, and set the system information to the default
                    do {
                        try await session.loadWorkspace(containerPath: self.buildParameters.pifManifest.pathString)
                        try await session.setSystemInfo(.default())
                    } catch {
                        self.observabilityScope.emit(error: error.localizedDescription)
                        throw error
                    }

                    // Find the targets to build.
                    let configuredTargets: [SWBConfiguredTarget]
                    do {
                        let workspaceInfo = try await session.workspaceInfo()

                        configuredTargets = try [pifTargetName].map { targetName in
                            let infos = workspaceInfo.targetInfos.filter { $0.targetName == targetName }
                            switch infos.count {
                            case 0:
                                self.observabilityScope.emit(error: "Could not find target named '\(targetName)'")
                                throw Diagnostics.fatalError
                            case 1:
                                return SWBConfiguredTarget(guid: infos[0].guid, parameters: parameters)
                            default:
                                self.observabilityScope.emit(error: "Found multiple targets named '\(targetName)'")
                                throw Diagnostics.fatalError
                            }
                        }
                    } catch {
                        self.observabilityScope.emit(error: error.localizedDescription)
                        throw error
                    }

                    var request = SWBBuildRequest()
                    request.parameters = parameters
                    request.configuredTargets = configuredTargets
                    request.useParallelTargets = true
                    request.useImplicitDependencies = false
                    request.useDryRun = false
                    request.hideShellScriptEnvironment = true
                    request.showNonLoggedProgress = true

                    // Override the arena. We need to apply the arena info to both the request-global build
                    // parameters as well as the target-specific build parameters, since they may have been
                    // deserialized from the build request file above overwriting the build parameters we set
                    // up earlier in this method.

                    #if os(Windows)
                    let ddPathPrefix = derivedDataPath.replacingOccurrences(of: "\\", with: "/")
                    #else
                    let ddPathPrefix = derivedDataPath
                    #endif

                    let arenaInfo = SWBArenaInfo(
                        derivedDataPath: ddPathPrefix,
                        buildProductsPath: ddPathPrefix + "/Products",
                        buildIntermediatesPath: ddPathPrefix + "/Intermediates.noindex",
                        pchPath: ddPathPrefix + "/PCH",
                        indexRegularBuildProductsPath: nil,
                        indexRegularBuildIntermediatesPath: nil,
                        indexPCHPath: ddPathPrefix,
                        indexDataStoreFolderPath: ddPathPrefix,
                        indexEnableDataStore: request.parameters.arenaInfo?.indexEnableDataStore ?? false
                    )

                    request.parameters.arenaInfo = arenaInfo
                    request.configuredTargets = request.configuredTargets.map { configuredTarget in
                        var configuredTarget = configuredTarget
                        configuredTarget.parameters?.arenaInfo = arenaInfo
                        return configuredTarget
                    }

                    func emitEvent(_ message: SwiftBuild.SwiftBuildMessage) throws {
                        switch message {
                        case .buildCompleted:
                            progressAnimation.complete(success: true)
                        case .didUpdateProgress(let progressInfo):
                            var step = Int(progressInfo.percentComplete)
                            if step < 0 { step = 0 }
                            let message = if let targetName = progressInfo.targetName {
                                "\(targetName) \(progressInfo.message)"
                            } else {
                                "\(progressInfo.message)"
                            }
                            progressAnimation.update(step: step, total: 100, text: message)
                        case .diagnostic(let info):
                            if info.kind == .error {
                                self.observabilityScope.emit(error: "\(info.location) \(info.message) \(info.fixIts)")
                            } else if info.kind == .warning {
                                self.observabilityScope.emit(warning: "\(info.location) \(info.message) \(info.fixIts)")
                            } else if info.kind == .note {
                                self.observabilityScope.emit(info: "\(info.location) \(info.message) \(info.fixIts)")
                            } else if info.kind == .remark {
                                self.observabilityScope.emit(debug: "\(info.location) \(info.message) \(info.fixIts)")
                            }
                        case .taskOutput(let info):
                            self.observabilityScope.emit(info: "\(info.data)")
                        case .taskStarted(let info):
                            if let commandLineDisplay = info.commandLineDisplayString {
                                self.observabilityScope.emit(info: "\(info.executionDescription)\n\(commandLineDisplay)")
                            } else {
                                self.observabilityScope.emit(info: "\(info.executionDescription)")
                            }
                        default:
                            break
                        }
                    }

                    let operation = try await session.createBuildOperation(
                        request: request,
                        delegate: PlanningOperationDelegate()
                    )

                    for try await event in try await operation.start() {
                        try emitEvent(event)
                    }

                    await operation.waitForCompletion()

                    switch operation.state {
                    case .succeeded:
                        progressAnimation.update(step: 100, total: 100, text: "")
                        progressAnimation.complete(success: true)
                        self.outputStream.send("Build complete!\n")
                        self.outputStream.flush()
                    case .failed:
                        self.observabilityScope.emit(error: "Build failed")
                        throw Diagnostics.fatalError
                    case .cancelled:
                        self.observabilityScope.emit(error: "Build was cancelled")
                        throw Diagnostics.fatalError
                    case .requested, .running, .aborted:
                        self.observabilityScope.emit(error: "Unexpected build state")
                        throw Diagnostics.fatalError
                    }
                }
            } catch let sessError as SessionFailedError {
                for diagnostic in sessError.diagnostics {
                    self.observabilityScope.emit(error: diagnostic.message)
                }
                throw sessError.error
            } catch {
                throw error
            }
        }
    }

    func makeBuildParameters() throws -> SwiftBuild.SWBBuildParameters {
        // Generate the run destination parameters.
        let runDestination = SwiftBuild.SWBRunDestinationInfo(
            platform: self.buildParameters.triple.osNameUnversioned,
            sdk: self.buildParameters.triple.osNameUnversioned,
            sdkVariant: nil,
            targetArchitecture: buildParameters.triple.archName,
            supportedArchitectures: [],
            disableOnlyActiveArch: false
        )

        var verboseFlag: [String] = []
        if self.logLevel == .debug {
            verboseFlag = ["-v"] // Clang's verbose flag
        }

        // Generate a table of any overriding build settings.
        var settings: [String: String] = [:]
        // An error with determining the override should not be fatal here.
        settings["CC"] = try? buildParameters.toolchain.getClangCompiler().pathString
        // Always specify the path of the effective Swift compiler, which was determined in the same way as for the
        // native build system.
        settings["SWIFT_EXEC"] = buildParameters.toolchain.swiftCompilerPath.pathString
        // Use lld linker instead of Visual Studio link.exe when targeting Windows
        if buildParameters.triple.isWindows() {
            settings["ALTERNATE_LINKER"] = "lld-link"
        }
        // FIXME: workaround for old Xcode installations such as what is in CI
        settings["LM_SKIP_METADATA_EXTRACTION"] = "YES"

        settings["LIBRARY_SEARCH_PATHS"] = try "$(inherited) \(buildParameters.toolchain.toolchainLibDir.pathString)"
        settings["OTHER_CFLAGS"] = (
            ["$(inherited)"]
                + buildParameters.toolchain.extraFlags.cCompilerFlags.map { $0.shellEscaped() }
                + buildParameters.flags.cCompilerFlags.map { $0.shellEscaped() }
        ).joined(separator: " ")
        settings["OTHER_CPLUSPLUSFLAGS"] = (
            ["$(inherited)"]
                + buildParameters.toolchain.extraFlags.cxxCompilerFlags.map { $0.shellEscaped() }
                + buildParameters.flags.cxxCompilerFlags.map { $0.shellEscaped() }
        ).joined(separator: " ")
        settings["OTHER_SWIFT_FLAGS"] = (
            ["$(inherited)"]
                + buildParameters.toolchain.extraFlags.swiftCompilerFlags.map { $0.shellEscaped() }
                + buildParameters.flags.swiftCompilerFlags.map { $0.shellEscaped() }
        ).joined(separator: " ")

        settings["OTHER_LDFLAGS"] = (
            verboseFlag + // clang will be invoked to link so the verbose flag is valid for it
                ["$(inherited)"]
                + buildParameters.toolchain.extraFlags.linkerFlags.map { $0.shellEscaped() }
                + buildParameters.flags.linkerFlags.map { $0.shellEscaped() }
        ).joined(separator: " ")

        // Optionally also set the list of architectures to build for.
        if let architectures = buildParameters.architectures, !architectures.isEmpty {
            settings["ARCHS"] = architectures.joined(separator: " ")
        }

        // Generate the build parameters.
        var params = SwiftBuild.SWBBuildParameters()
        params.configurationName = buildParameters.configuration.swiftbuildName
        var overridesSynthesized = SwiftBuild.SWBSettingsTable()
        for (key, value) in settings {
            overridesSynthesized.set(value: value, for: key)
        }
        params.overrides.synthesized = overridesSynthesized
        params.activeRunDestination = runDestination

        return params
    }

    private func getPIFBuilder() async throws -> PIFBuilder {
        try await pifBuilder.memoize {
            let graph = try await getPackageGraph()
            let pifBuilder = try PIFBuilder(
                graph: graph,
                parameters: .init(buildParameters, supportedSwiftVersions: supportedSwiftVersions()),
                fileSystem: self.fileSystem,
                observabilityScope: self.observabilityScope
            )
            return pifBuilder
        }
    }
    #endif

    public func cancel(deadline: DispatchTime) throws {}

    /// Returns the package graph using the graph loader closure.
    ///
    /// First access will cache the graph.
    public func getPackageGraph() async throws -> ModulesGraph {
        try await packageGraph.memoize {
            try await packageGraphLoader()
        }
    }
}

extension String {
    /// Escape the usual shell related things, such as quoting, but also handle Windows
    /// back-slashes.
    fileprivate func shellEscaped() -> String {
        #if os(Windows)
        return self.spm_shellEscaped().replacingOccurrences(of: "\\", with: "/")
        #else
        return self.spm_shellEscaped()
        #endif
    }
}

extension PIFBuilderParameters {
    public init(_ buildParameters: BuildParameters, supportedSwiftVersions: [SwiftLanguageVersion]) {
        self.init(
            triple: buildParameters.triple,
            isPackageAccessModifierSupported: buildParameters.driverParameters.isPackageAccessModifierSupported,
            enableTestability: buildParameters.enableTestability,
            shouldCreateDylibForDynamicProducts: buildParameters.shouldCreateDylibForDynamicProducts,
            toolchainLibDir: (try? buildParameters.toolchain.toolchainLibDir) ?? .root,
            pkgConfigDirectories: buildParameters.pkgConfigDirectories,
            sdkRootPath: buildParameters.toolchain.sdkRootPath,
            supportedSwiftVersions: supportedSwiftVersions
        )
    }
}

extension Basics.Diagnostic.Severity {
    var isVerbose: Bool {
        self <= .info
    }
}<|MERGE_RESOLUTION|>--- conflicted
+++ resolved
@@ -250,18 +250,6 @@
 
     #if canImport(SwiftBuild)
     private func startSWBuildOperation(pifTargetName: String) async throws {
-<<<<<<< HEAD
-        let service = try await SWBBuildService(connectionMode: .inProcessStatic(swiftbuildServiceEntryPoint))
-        let parameters = try makeBuildParameters()
-        let derivedDataPath = buildParameters.dataPath.pathString
-
-        let progressAnimation = ProgressAnimation.percent(
-            stream: self.outputStream,
-            verbose: self.logLevel.isVerbose,
-            header: "",
-            isColorized: self.buildParameters.outputParameters.isColorized
-        )
-=======
         try await withService(connectionMode: .inProcessStatic(swiftbuildServiceEntryPoint)) { service in
             let parameters = try self.makeBuildParameters()
             let derivedDataPath = self.buildParameters.dataPath.pathString
@@ -269,9 +257,9 @@
             let progressAnimation = ProgressAnimation.percent(
                 stream: self.outputStream,
                 verbose: self.logLevel.isVerbose,
-                header: ""
+                header: "",
+                isColorized: self.buildParameters.outputParameters.isColorized
             )
->>>>>>> 1b593469
 
             do {
                 try await withSession(service: service, name: self.buildParameters.pifManifest.pathString, packageManagerResourcesDirectory: self.packageManagerResourcesDirectory) { session, _ in
