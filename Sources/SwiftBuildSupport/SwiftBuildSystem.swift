//===----------------------------------------------------------------------===//
//
// This source file is part of the Swift open source project
//
// Copyright (c) 2025 Apple Inc. and the Swift project authors
// Licensed under Apache License v2.0 with Runtime Library Exception
//
// See http://swift.org/LICENSE.txt for license information
// See http://swift.org/CONTRIBUTORS.txt for the list of Swift project authors
//
//===----------------------------------------------------------------------===//

@_spi(SwiftPMInternal)
import Basics
import Dispatch
import class Foundation.FileManager
import class Foundation.JSONEncoder
import class Foundation.NSArray
import class Foundation.NSDictionary
import PackageGraph
import PackageModel

@_spi(SwiftPMInternal)
import SPMBuildCore

import class Basics.AsyncProcess
import func TSCBasic.memoize
import protocol TSCBasic.OutputByteStream
import func TSCBasic.withTemporaryFile

import enum TSCUtility.Diagnostics

import Foundation
import SWBBuildService
import SwiftBuild


struct SessionFailedError: Error {
    var error: Error
    var diagnostics: [SwiftBuild.SwiftBuildMessage.DiagnosticInfo]
}

func withService(
    connectionMode: SWBBuildServiceConnectionMode = .default,
    variant: SWBBuildServiceVariant = .default,
    serviceBundleURL: URL? = nil,
    body: @escaping (_ service: SWBBuildService) async throws -> Void
) async throws {
    let service = try await SWBBuildService(connectionMode: connectionMode, variant: variant, serviceBundleURL: serviceBundleURL)
    do {
        try await body(service)
    } catch {
        await service.close()
        throw error
    }
    await service.close()
}

func withSession(
    service: SWBBuildService,
    name: String,
    packageManagerResourcesDirectory: Basics.AbsolutePath?,
    body: @escaping (
        _ session: SWBBuildServiceSession,
        _ diagnostics: [SwiftBuild.SwiftBuildMessage.DiagnosticInfo]
    ) async throws -> Void
) async throws {
    switch await service.createSession(name: name, resourceSearchPaths: packageManagerResourcesDirectory.map { [$0.pathString] } ?? [], cachePath: nil, inferiorProductsPath: nil, environment: nil) {
    case (.success(let session), let diagnostics):
        do {
            try await body(session, diagnostics)
        } catch {
            do {
                try await session.close()
            } catch _ {
                // Assumption is that the first error is the most important one
                throw SessionFailedError(error: error, diagnostics: diagnostics)
            }

            throw SessionFailedError(error: error, diagnostics: diagnostics)
        }

        do {
            try await session.close()
        } catch {
            throw SessionFailedError(error: error, diagnostics: diagnostics)
        }
    case (.failure(let error), let diagnostics):
        throw SessionFailedError(error: error, diagnostics: diagnostics)
    }
}

private final class PlanningOperationDelegate: SWBPlanningOperationDelegate, Sendable {
    public func provisioningTaskInputs(
        targetGUID: String,
        provisioningSourceData: SWBProvisioningTaskInputsSourceData
    ) async -> SWBProvisioningTaskInputs {
        let identity = provisioningSourceData.signingCertificateIdentifier
        if identity == "-" {
            let signedEntitlements = provisioningSourceData.entitlementsDestination == "Signature"
                ? provisioningSourceData.productTypeEntitlements.merging(
                    ["application-identifier": .plString(provisioningSourceData.bundleIdentifier)],
                    uniquingKeysWith: { _, new in new }
                ).merging(provisioningSourceData.projectEntitlements ?? [:], uniquingKeysWith: { _, new in new })
                : [:]

            let simulatedEntitlements = provisioningSourceData.entitlementsDestination == "__entitlements"
                ? provisioningSourceData.productTypeEntitlements.merging(
                    ["application-identifier": .plString(provisioningSourceData.bundleIdentifier)],
                    uniquingKeysWith: { _, new in new }
                ).merging(provisioningSourceData.projectEntitlements ?? [:], uniquingKeysWith: { _, new in new })
                : [:]

            return SWBProvisioningTaskInputs(
                identityHash: "-",
                identityName: "-",
                profileName: nil,
                profileUUID: nil,
                profilePath: nil,
                designatedRequirements: nil,
                signedEntitlements: signedEntitlements.merging(
                    provisioningSourceData.sdkRoot.contains("simulator") ? ["get-task-allow": .plBool(true)] : [:],
                    uniquingKeysWith: { _, new in new }
                ),
                simulatedEntitlements: simulatedEntitlements,
                appIdentifierPrefix: nil,
                teamIdentifierPrefix: nil,
                isEnterpriseTeam: nil,
                keychainPath: nil,
                errors: [],
                warnings: []
            )
        } else if identity.isEmpty {
            return SWBProvisioningTaskInputs()
        } else {
            return SWBProvisioningTaskInputs(
                identityHash: "-",
                errors: [
                    [
                        "description": "unable to supply accurate provisioning inputs for CODE_SIGN_IDENTITY=\(identity)\"",
                    ],
                ]
            )
        }
    }

    public func executeExternalTool(
        commandLine: [String],
        workingDirectory: String?,
        environment: [String: String]
    ) async throws -> SWBExternalToolResult {
        .deferred
    }
}

public final class SwiftBuildSystem: SPMBuildCore.BuildSystem {
    private let buildParameters: BuildParameters
    private let packageGraphLoader: () async throws -> ModulesGraph
    private let packageManagerResourcesDirectory: Basics.AbsolutePath?
    private let logLevel: Basics.Diagnostic.Severity
    private var packageGraph: AsyncThrowingValueMemoizer<ModulesGraph> = .init()
    private var pifBuilder: AsyncThrowingValueMemoizer<PIFBuilder> = .init()
    private let fileSystem: FileSystem
    private let observabilityScope: ObservabilityScope

    /// The output stream for the build delegate.
    private let outputStream: OutputByteStream

    /// The delegate used by the build system.
    public weak var delegate: SPMBuildCore.BuildSystemDelegate?

    public var builtTestProducts: [BuiltTestProduct] {
        get async {
            do {
                let graph = try await getPackageGraph()

                var builtProducts: [BuiltTestProduct] = []

                for package in graph.rootPackages {
                    for product in package.products where product.type == .test {
                        let binaryPath = try buildParameters.binaryPath(for: product)
                        builtProducts.append(
                            BuiltTestProduct(
                                productName: product.name,
                                binaryPath: binaryPath,
                                packagePath: package.path,
                                testEntryPointPath: product.underlying.testEntryPointPath
                            )
                        )
                    }
                }

                return builtProducts
            } catch {
                self.observabilityScope.emit(error)
                return []
            }
        }
    }

    public var buildPlan: SPMBuildCore.BuildPlan {
        get throws {
            throw StringError("Swift Build does not provide a build plan")
        }
    }

    public init(
        buildParameters: BuildParameters,
        packageGraphLoader: @escaping () async throws -> ModulesGraph,
        packageManagerResourcesDirectory: Basics.AbsolutePath?,
        outputStream: OutputByteStream,
        logLevel: Basics.Diagnostic.Severity,
        fileSystem: FileSystem,
        observabilityScope: ObservabilityScope
    ) throws {
        self.buildParameters = buildParameters
        self.packageGraphLoader = packageGraphLoader
        self.packageManagerResourcesDirectory = packageManagerResourcesDirectory
        self.outputStream = outputStream
        self.logLevel = logLevel
        self.fileSystem = fileSystem
        self.observabilityScope = observabilityScope.makeChildScope(description: "Swift Build System")
    }

    private func supportedSwiftVersions() throws -> [SwiftLanguageVersion] {
        // Swift Build should support any of the supported language versions of SwiftPM and the rest of the toolchain
        SwiftLanguageVersion.supportedSwiftLanguageVersions
    }

    public func build(subset: BuildSubset) async throws {
        guard !buildParameters.shouldSkipBuilding else {
            return
        }

        let pifBuilder = try await getPIFBuilder()
        let pif = try pifBuilder.generatePIF(
            printPIFManifestGraphviz: buildParameters.printPIFManifestGraphviz,
            buildParameters: buildParameters
        )

        try self.fileSystem.writeIfChanged(path: buildParameters.pifManifest, string: pif)

        try await startSWBuildOperation(pifTargetName: subset.pifTargetName)

       
    }

    private func startSWBuildOperation(pifTargetName: String) async throws {
        let buildStartTime = ContinuousClock.Instant.now

        try await withService(connectionMode: .inProcessStatic(swiftbuildServiceEntryPoint)) { service in
            let parameters = try self.makeBuildParameters()
            let derivedDataPath = self.buildParameters.dataPath.pathString

            let progressAnimation = ProgressAnimation.percent(
                stream: self.outputStream,
                verbose: self.logLevel.isVerbose,
                header: "",
                isColorized: self.buildParameters.outputParameters.isColorized
            )

            do {
                try await withSession(service: service, name: self.buildParameters.pifManifest.pathString, packageManagerResourcesDirectory: self.packageManagerResourcesDirectory) { session, _ in
                    self.outputStream.send("Building for \(self.buildParameters.configuration == .debug ? "debugging" : "production")...\n")

                    // Load the workspace, and set the system information to the default
                    do {
                        try await session.loadWorkspace(containerPath: self.buildParameters.pifManifest.pathString)
                        try await session.setSystemInfo(.default())
                    } catch {
                        self.observabilityScope.emit(error: error.localizedDescription)
                        throw error
                    }

                    // Find the targets to build.
                    let configuredTargets: [SWBConfiguredTarget]
                    do {
                        let workspaceInfo = try await session.workspaceInfo()

                        configuredTargets = try [pifTargetName].map { targetName in
                            let infos = workspaceInfo.targetInfos.filter { $0.targetName == targetName }
                            switch infos.count {
                            case 0:
                                self.observabilityScope.emit(error: "Could not find target named '\(targetName)'")
                                throw Diagnostics.fatalError
                            case 1:
                                return SWBConfiguredTarget(guid: infos[0].guid, parameters: parameters)
                            default:
                                self.observabilityScope.emit(error: "Found multiple targets named '\(targetName)'")
                                throw Diagnostics.fatalError
                            }
                        }
                    } catch {
                        self.observabilityScope.emit(error: error.localizedDescription)
                        throw error
                    }

                    var request = SWBBuildRequest()
                    request.parameters = parameters
                    request.configuredTargets = configuredTargets
                    request.useParallelTargets = true
                    request.useImplicitDependencies = false
                    request.useDryRun = false
                    request.hideShellScriptEnvironment = true
                    request.showNonLoggedProgress = true

                    // Override the arena. We need to apply the arena info to both the request-global build
                    // parameters as well as the target-specific build parameters, since they may have been
                    // deserialized from the build request file above overwriting the build parameters we set
                    // up earlier in this method.

                    #if os(Windows)
                    let ddPathPrefix = derivedDataPath.replacingOccurrences(of: "\\", with: "/")
                    #else
                    let ddPathPrefix = derivedDataPath
                    #endif

                    let arenaInfo = SWBArenaInfo(
                        derivedDataPath: ddPathPrefix,
                        buildProductsPath: ddPathPrefix + "/Products",
                        buildIntermediatesPath: ddPathPrefix + "/Intermediates.noindex",
                        pchPath: ddPathPrefix + "/PCH",
                        indexRegularBuildProductsPath: nil,
                        indexRegularBuildIntermediatesPath: nil,
                        indexPCHPath: ddPathPrefix,
                        indexDataStoreFolderPath: ddPathPrefix,
                        indexEnableDataStore: request.parameters.arenaInfo?.indexEnableDataStore ?? false
                    )

                    request.parameters.arenaInfo = arenaInfo
                    request.configuredTargets = request.configuredTargets.map { configuredTarget in
                        var configuredTarget = configuredTarget
                        configuredTarget.parameters?.arenaInfo = arenaInfo
                        return configuredTarget
                    }

                    func emitEvent(_ message: SwiftBuild.SwiftBuildMessage) throws {
                        switch message {
                        case .buildCompleted:
                            progressAnimation.complete(success: true)
                        case .didUpdateProgress(let progressInfo):
                            var step = Int(progressInfo.percentComplete)
                            if step < 0 { step = 0 }
                            let message = if let targetName = progressInfo.targetName {
                                "\(targetName) \(progressInfo.message)"
                            } else {
                                "\(progressInfo.message)"
                            }
                            progressAnimation.update(step: step, total: 100, text: message)
                        case .diagnostic(let info):
                            let fixItsDescription = if info.fixIts.hasContent {
                                ": " + info.fixIts.map { String(describing: $0) }.joined(separator: ", ")
                            } else {
                                ""
                            }
                            let message = if let locationDescription = info.location.userDescription {
                                "\(locationDescription) \(info.message)\(fixItsDescription)"
                            } else {
                                "\(info.message)\(fixItsDescription)"
                            }
                            let severity: Diagnostic.Severity = switch info.kind {
                            case .error: .error
                            case .warning: .warning
                            case .note: .info
                            case .remark: .debug
                            }
                            self.observabilityScope.emit(severity: severity, message: message)
                        case .taskOutput(let info):
                            self.observabilityScope.emit(info: "\(info.data)")
                        case .taskStarted(let info):
                            if let commandLineDisplay = info.commandLineDisplayString {
                                self.observabilityScope.emit(info: "\(info.executionDescription)\n\(commandLineDisplay)")
                            } else {
                                self.observabilityScope.emit(info: "\(info.executionDescription)")
                            }
                        default:
                            break
                        }
                    }

                    let operation = try await session.createBuildOperation(
                        request: request,
                        delegate: PlanningOperationDelegate()
                    )

                    for try await event in try await operation.start() {
                        try emitEvent(event)
                    }

                    await operation.waitForCompletion()

                    switch operation.state {
                    case .succeeded:
                        progressAnimation.update(step: 100, total: 100, text: "")
                        progressAnimation.complete(success: true)
                        let duration = ContinuousClock.Instant.now - buildStartTime
                        self.outputStream.send("Build complete! (\(duration))\n")
                        self.outputStream.flush()
                    case .failed:
                        self.observabilityScope.emit(error: "Build failed")
                        throw Diagnostics.fatalError
                    case .cancelled:
                        self.observabilityScope.emit(error: "Build was cancelled")
                        throw Diagnostics.fatalError
                    case .requested, .running, .aborted:
                        self.observabilityScope.emit(error: "Unexpected build state")
                        throw Diagnostics.fatalError
                    }
                }
            } catch let sessError as SessionFailedError {
                for diagnostic in sessError.diagnostics {
                    self.observabilityScope.emit(error: diagnostic.message)
                }
                throw sessError.error
            } catch {
                throw error
            }
        }
    }

    func makeBuildParameters() throws -> SwiftBuild.SWBBuildParameters {
        // Generate the run destination parameters.
        let runDestination = SwiftBuild.SWBRunDestinationInfo(
            platform: self.buildParameters.triple.osNameUnversioned,
            sdk: self.buildParameters.triple.osNameUnversioned,
            sdkVariant: nil,
            targetArchitecture: buildParameters.triple.archName,
            supportedArchitectures: [],
            disableOnlyActiveArch: false
        )

        var verboseFlag: [String] = []
        if self.logLevel == .debug {
            verboseFlag = ["-v"] // Clang's verbose flag
        }

        // Generate a table of any overriding build settings.
        var settings: [String: String] = [:]
        // An error with determining the override should not be fatal here.
        settings["CC"] = try? buildParameters.toolchain.getClangCompiler().pathString
        // Always specify the path of the effective Swift compiler, which was determined in the same way as for the
        // native build system.
        settings["SWIFT_EXEC"] = buildParameters.toolchain.swiftCompilerPath.pathString
        // FIXME: workaround for old Xcode installations such as what is in CI
        settings["LM_SKIP_METADATA_EXTRACTION"] = "YES"

        settings["LIBRARY_SEARCH_PATHS"] = try "$(inherited) \(buildParameters.toolchain.toolchainLibDir.pathString)"
        settings["OTHER_CFLAGS"] = (
            ["$(inherited)"]
                + buildParameters.toolchain.extraFlags.cCompilerFlags.map { $0.shellEscaped() }
                + buildParameters.flags.cCompilerFlags.map { $0.shellEscaped() }
        ).joined(separator: " ")
        settings["OTHER_CPLUSPLUSFLAGS"] = (
            ["$(inherited)"]
                + buildParameters.toolchain.extraFlags.cxxCompilerFlags.map { $0.shellEscaped() }
                + buildParameters.flags.cxxCompilerFlags.map { $0.shellEscaped() }
        ).joined(separator: " ")
        settings["OTHER_SWIFT_FLAGS"] = (
            ["$(inherited)"]
                + buildParameters.toolchain.extraFlags.swiftCompilerFlags.map { $0.shellEscaped() }
                + buildParameters.flags.swiftCompilerFlags.map { $0.shellEscaped() }
        ).joined(separator: " ")

        settings["OTHER_LDFLAGS"] = (
            verboseFlag + // clang will be invoked to link so the verbose flag is valid for it
                ["$(inherited)"]
                + buildParameters.toolchain.extraFlags.linkerFlags.map { $0.shellEscaped() }
                + buildParameters.flags.linkerFlags.map { $0.shellEscaped() }
        ).joined(separator: " ")

        // Optionally also set the list of architectures to build for.
        if let architectures = buildParameters.architectures, !architectures.isEmpty {
            settings["ARCHS"] = architectures.joined(separator: " ")
        }

        // support for --enable-parseable-module-interfaces
        if buildParameters.driverParameters.enableParseableModuleInterfaces {
            settings["SWIFT_EMIT_MODULE_INTERFACE"] = "YES"
        }

        // Generate the build parameters.
        var params = SwiftBuild.SWBBuildParameters()
        params.configurationName = buildParameters.configuration.swiftbuildName
        var overridesSynthesized = SwiftBuild.SWBSettingsTable()
        for (key, value) in settings {
            overridesSynthesized.set(value: value, for: key)
        }
        params.overrides.synthesized = overridesSynthesized
        params.activeRunDestination = runDestination

        return params
    }

    private func getPIFBuilder() async throws -> PIFBuilder {
        try await pifBuilder.memoize {
            let graph = try await getPackageGraph()
            let pifBuilder = try PIFBuilder(
                graph: graph,
                parameters: .init(buildParameters, supportedSwiftVersions: supportedSwiftVersions()),
                fileSystem: self.fileSystem,
                observabilityScope: self.observabilityScope
            )
            return pifBuilder
        }
    }

    public func cancel(deadline: DispatchTime) throws {}

    /// Returns the package graph using the graph loader closure.
    ///
    /// First access will cache the graph.
    public func getPackageGraph() async throws -> ModulesGraph {
        try await packageGraph.memoize {
            try await packageGraphLoader()
        }
    }
}

// MARK: - Helpers

extension String {
    /// Escape the usual shell related things, such as quoting, but also handle Windows
    /// back-slashes.
    fileprivate func shellEscaped() -> String {
        #if os(Windows)
        return self.spm_shellEscaped().replacingOccurrences(of: "\\", with: "/")
        #else
        return self.spm_shellEscaped()
        #endif
    }
}

extension Basics.Diagnostic.Severity {
    var isVerbose: Bool {
        self <= .info
    }
}

<<<<<<< HEAD
#if canImport(SwiftBuild)

=======
>>>>>>> ba10e8a9
fileprivate extension SwiftBuild.SwiftBuildMessage.DiagnosticInfo.Location {
    var userDescription: String? {
        switch self {
        case .path(let path, let fileLocation):
            switch fileLocation {
            case .textual(let line, let column):
                var description = "\(path):\(line)"
                if let column { description += ":\(column)" }
                return description
            case .object(let identifier):
                return "\(path):\(identifier)"
            case .none:
                return path
            }
        
        case .buildSettings(let names):
            return names.joined(separator: ", ")
        
        case .buildFiles(let buildFiles, let targetGUID):
            return "\(targetGUID): " + buildFiles.map { String(describing: $0) }.joined(separator: ", ")
            
        case .unknown:
            return nil
        }
    }
<<<<<<< HEAD
}

#endif
=======
}
>>>>>>> ba10e8a9
<|MERGE_RESOLUTION|>--- conflicted
+++ resolved
@@ -536,11 +536,6 @@
     }
 }
 
-<<<<<<< HEAD
-#if canImport(SwiftBuild)
-
-=======
->>>>>>> ba10e8a9
 fileprivate extension SwiftBuild.SwiftBuildMessage.DiagnosticInfo.Location {
     var userDescription: String? {
         switch self {
@@ -566,10 +561,4 @@
             return nil
         }
     }
-<<<<<<< HEAD
-}
-
-#endif
-=======
-}
->>>>>>> ba10e8a9
+}