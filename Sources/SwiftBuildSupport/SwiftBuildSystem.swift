--- conflicted
+++ resolved
@@ -161,8 +161,6 @@
         .deferred
     }
 }
-<<<<<<< HEAD
-=======
 
 public struct PluginConfiguration {
     /// Entity responsible for compiling and running plugin scripts.
@@ -184,7 +182,6 @@
         self.disableSandbox = disableSandbox
     }
 }
->>>>>>> 4dce9893
 
 public final class SwiftBuildSystem: SPMBuildCore.BuildSystem {
     private let buildParameters: BuildParameters
@@ -276,25 +273,14 @@
         }
 
         let pifBuilder = try await getPIFBuilder()
-<<<<<<< HEAD
-        let pif = try pifBuilder.generatePIF(
-            printPIFManifestGraphviz: buildParameters.printPIFManifestGraphviz,
-            buildParameters: buildParameters
-=======
         let pif = try await pifBuilder.generatePIF(
             printPIFManifestGraphviz: buildParameters.printPIFManifestGraphviz,
             buildParameters: buildParameters,
->>>>>>> 4dce9893
         )
 
         try self.fileSystem.writeIfChanged(path: buildParameters.pifManifest, string: pif)
 
         try await startSWBuildOperation(pifTargetName: subset.pifTargetName)
-<<<<<<< HEAD
-
-       
-=======
->>>>>>> 4dce9893
     }
 
     private func startSWBuildOperation(pifTargetName: String) async throws {
@@ -418,27 +404,6 @@
                             }
                             progressAnimation.update(step: step, total: 100, text: message)
                         case .diagnostic(let info):
-<<<<<<< HEAD
-                            let fixItsDescription = if info.fixIts.hasContent {
-                                ": " + info.fixIts.map { String(describing: $0) }.joined(separator: ", ")
-                            } else {
-                                ""
-                            }
-                            let message = if let locationDescription = info.location.userDescription {
-                                "\(locationDescription) \(info.message)\(fixItsDescription)"
-                            } else {
-                                "\(info.message)\(fixItsDescription)"
-                            }
-                            let severity: Diagnostic.Severity = switch info.kind {
-                            case .error: .error
-                            case .warning: .warning
-                            case .note: .info
-                            case .remark: .debug
-                            }
-                            self.observabilityScope.emit(severity: severity, message: message)
-                        case .taskOutput(let info):
-                            self.observabilityScope.emit(info: "\(info.data)")
-=======
                             func emitInfoAsDiagnostic(info: SwiftBuildMessage.DiagnosticInfo) {
                                 let fixItsDescription = if info.fixIts.hasContent {
                                     ": " + info.fixIts.map { String(describing: $0) }.joined(separator: ", ")
@@ -466,7 +431,6 @@
                             emitInfoAsDiagnostic(info: info)
                         case .output(let info):
                             self.observabilityScope.emit(info: "\(String(decoding: info.data, as: UTF8.self))")
->>>>>>> 4dce9893
                         case .taskStarted(let info):
                             try buildState.started(task: info)
                             if let commandLineDisplay = info.commandLineDisplayString {
@@ -719,8 +683,6 @@
             return nil
         }
     }
-<<<<<<< HEAD
-=======
 }
 
 fileprivate extension Triple {
@@ -759,5 +721,4 @@
         }
         return osVersion
     }
->>>>>>> 4dce9893
 }