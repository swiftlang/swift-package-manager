--- conflicted
+++ resolved
@@ -239,12 +239,8 @@
 
         let pifBuilder = try await getPIFBuilder()
         let pif = try pifBuilder.generatePIF(
-<<<<<<< HEAD
-            printPIFManifestGraphviz: buildParameters.printPIFManifestGraphviz
-=======
             printPIFManifestGraphviz: buildParameters.printPIFManifestGraphviz,
             buildParameters: buildParameters
->>>>>>> 244f99cc
         )
 
         try self.fileSystem.writeIfChanged(path: buildParameters.pifManifest, string: pif)
