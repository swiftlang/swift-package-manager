--- conflicted
+++ resolved
@@ -184,6 +184,7 @@
     }
 }
 
+/// Convenience extensions to extract taskID and targetID from the LocationContext.
 extension SwiftBuildMessage.LocationContext {
     var taskID: Int? {
         switch self {
@@ -204,14 +205,13 @@
     }
 }
 
-/// Handler for SwiftBuildMessage events sent by the active SWBService.
+/// Handler for SwiftBuildMessage events sent by the SWBBuildOperation.
 final class SwiftBuildSystemMessageHandler {
-    private var buildSystem: SPMBuildCore.BuildSystem
     private let observabilityScope: ObservabilityScope
     private let outputStream: OutputByteStream
     private let logLevel: Basics.Diagnostic.Severity
     private var buildState: BuildState = .init()
-    private var delegate: SPMBuildCore.BuildSystemDelegate?
+    private var tasksEmitted: Set<String> = []
 
     let progressAnimation: ProgressAnimationProtocol
     var serializedDiagnosticPathsByTargetName: [String: [Basics.AbsolutePath]] = [:]
@@ -219,13 +219,11 @@
     private var unprocessedDiagnostics: [SwiftBuildMessage.DiagnosticInfo] = []
 
     public init(
-        buildSystem: SPMBuildCore.BuildSystem,
         observabilityScope: ObservabilityScope,
         outputStream: OutputByteStream,
         logLevel: Basics.Diagnostic.Severity
     )
     {
-        self.buildSystem = buildSystem
         self.observabilityScope = observabilityScope
         self.outputStream = outputStream
         self.logLevel = logLevel
@@ -240,6 +238,7 @@
         private var activeTasks: [Int: SwiftBuild.SwiftBuildMessage.TaskStartedInfo] = [:]
         private var taskBuffer: [String: Data] = [:]
         private var taskIDToSignature: [Int: String] = [:]
+        var collectedBacktraceFrames = SWBBuildOperationCollectedBacktraceFrames()
 
         mutating func started(task: SwiftBuild.SwiftBuildMessage.TaskStartedInfo) throws {
             if activeTasks[task.taskID] != nil {
@@ -318,49 +317,47 @@
         }
     }
 
-    struct ParsedDiagnostic {
-        var filePath: String
-        var col: Int
-        var line: Int
-        var kind: Diagnostic.Severity
-        var message: String
-        var codeSnippet: String?
-        var fixIts: [String] = []
-    }
-
-    private func parseCompilerOutput(_ info: Data) -> [ParsedDiagnostic] {
-        // How to separate the string by diagnostic chunk:
-        // 1. Decode into string
-        // 2. Determine how many diagnostic message there are;
-        //      a. Determine a parsing method
-        // 3. Serialize into a ParsedDiagnostic, with matching DiagnosticInfo elsewhere
-        let decodedString = String(decoding: info, as: UTF8.self)
-        var diagnostics: [ParsedDiagnostic] = []
-
-        var diagnosticUserDescriptions = unprocessedDiagnostics.compactMap({ info in
-            info.location.userDescription
-        })
-        // For each Diagnostic.Severity, there is a logLabel property that we can
-        // use to search upon in the given Data blob
-        // This can give us san estimate of how many diagnostics there are.
-        for desc in diagnosticUserDescriptions {
-            let doesContain = decodedString.contains(desc)
-            print("does contain diagnostic location \(doesContain)")
-            print("loc: \(desc)")
-        }
-
-        return diagnostics
-    }
-
-    func emitEvent(_ message: SwiftBuild.SwiftBuildMessage) throws {
+    private func emitDiagnosticCompilerOutput(_ info: SwiftBuildMessage.TaskStartedInfo) {
+        // Don't redundantly emit tasks.
+        guard !self.tasksEmitted.contains(info.taskSignature) else {
+            return
+        }
+        guard let buffer = buildState.dataBuffer(for: info) else {
+            return
+        }
+
+        func getTaskSignature(from info: SwiftBuildMessage.DiagnosticInfo) -> String? {
+            if let taskSignature = info.locationContext2.taskSignature {
+                return taskSignature
+            } else if let taskID = info.locationContext.taskID,
+                      let taskSignature = self.buildState.taskSignature(for: taskID)
+            {
+                return taskSignature
+            }
+            return nil
+        }
+
+        // Ensure that this info matches with the location context of the
+        // DiagnosticInfo. Otherwise, it should be emitted with "info" severity.
+        let decodedOutput = String(decoding: buffer, as: UTF8.self)
+        if unprocessedDiagnostics.compactMap(getTaskSignature).contains(where: { $0 == info.taskSignature }) {
+            self.observabilityScope.emit(error: decodedOutput)
+        } else {
+            self.observabilityScope.emit(info: decodedOutput)
+        }
+
+        self.tasksEmitted.insert(info.taskSignature)
+    }
+
+    func emitEvent(_ message: SwiftBuild.SwiftBuildMessage, _ buildSystem: SwiftBuildSystem) throws {
         guard !self.logLevel.isQuiet else { return }
         switch message {
         case .buildCompleted(let info):
             progressAnimation.complete(success: info.result == .ok)
             if info.result == .cancelled {
-                self.delegate?.buildSystemDidCancel(self.buildSystem)
+                buildSystem.delegate?.buildSystemDidCancel(buildSystem)
             } else {
-                self.delegate?.buildSystem(self.buildSystem, didFinishWithResult: info.result == .ok)
+                buildSystem.delegate?.buildSystem(buildSystem, didFinishWithResult: info.result == .ok)
             }
         case .didUpdateProgress(let progressInfo):
             var step = Int(progressInfo.percentComplete)
@@ -371,7 +368,7 @@
                 "\(progressInfo.message)"
             }
             progressAnimation.update(step: step, total: 100, text: message)
-            self.delegate?.buildSystem(self.buildSystem, didUpdateTaskProgress: message)
+            buildSystem.delegate?.buildSystem(buildSystem, didUpdateTaskProgress: message)
         case .diagnostic(let info):
             if info.appendToOutputStream {
                 emitInfoAsDiagnostic(info: info)
@@ -409,26 +406,42 @@
                 }
             }
             let targetInfo = try buildState.target(for: info)
-            self.delegate?.buildSystem(self.buildSystem, willStartCommand: BuildSystemCommand(info, targetInfo: targetInfo))
-            self.delegate?.buildSystem(self.buildSystem, didStartCommand: BuildSystemCommand(info, targetInfo: targetInfo))
+            buildSystem.delegate?.buildSystem(buildSystem, willStartCommand: BuildSystemCommand(info, targetInfo: targetInfo))
+            buildSystem.delegate?.buildSystem(buildSystem, didStartCommand: BuildSystemCommand(info, targetInfo: targetInfo))
         case .taskComplete(let info):
             let startedInfo = try buildState.completed(task: info)
-            if let buffer = buildState.dataBuffer(for: startedInfo) {
-                let parsedOutput = parseCompilerOutput(buffer)
-            }
+
+            // If we've captured the compiler output with formatted diagnostics, emit them.
+//            if let buffer = buildState.dataBuffer(for: startedInfo) {
+            emitDiagnosticCompilerOutput(startedInfo)
+//            }
+
             if info.result != .success {
                 self.observabilityScope.emit(severity: .error, message: "\(startedInfo.ruleInfo) failed with a nonzero exit code. Command line: \(startedInfo.commandLineDisplayString ?? "<no command line>")")
             }
             let targetInfo = try buildState.target(for: startedInfo)
-            self.delegate?.buildSystem(self.buildSystem, didFinishCommand: BuildSystemCommand(startedInfo, targetInfo: targetInfo))
+            buildSystem.delegate?.buildSystem(buildSystem, didFinishCommand: BuildSystemCommand(startedInfo, targetInfo: targetInfo))
             if let targetName = targetInfo?.targetName {
                 serializedDiagnosticPathsByTargetName[targetName, default: []].append(contentsOf: startedInfo.serializedDiagnosticsPaths.compactMap {
                     try? Basics.AbsolutePath(validating: $0.pathString)
                 })
             }
+            if buildSystem.enableTaskBacktraces {
+                if let id = SWBBuildOperationBacktraceFrame.Identifier(taskSignatureData: Data(startedInfo.taskSignature.utf8)),
+                   let backtrace = SWBTaskBacktrace(from: id, collectedFrames: buildState.collectedBacktraceFrames) {
+                    let formattedBacktrace = backtrace.renderTextualRepresentation()
+                    if !formattedBacktrace.isEmpty {
+                        self.observabilityScope.emit(info: "Task backtrace:\n\(formattedBacktrace)")
+                    }
+                }
+            }
         case .targetStarted(let info):
             try buildState.started(target: info)
-        case .planningOperationStarted, .planningOperationCompleted, .reportBuildDescription, .reportPathMap, .preparedForIndex, .backtraceFrame, .buildStarted, .preparationComplete, .targetUpToDate, .targetComplete, .taskUpToDate:
+        case .backtraceFrame(let info):
+            if buildSystem.enableTaskBacktraces {
+                buildState.collectedBacktraceFrames.add(frame: info)
+            }
+        case .planningOperationStarted, .planningOperationCompleted, .reportBuildDescription, .reportPathMap, .preparedForIndex, .buildStarted, .preparationComplete, .targetUpToDate, .targetComplete, .taskUpToDate:
             break
         case .buildDiagnostic, .targetDiagnostic, .taskDiagnostic:
             break // deprecated
@@ -498,6 +511,10 @@
     }
 
     public var hasIntegratedAPIDigesterSupport: Bool { true }
+
+    public var enableTaskBacktraces: Bool {
+        self.buildParameters.outputParameters.enableTaskBacktraces
+    }
 
     public init(
         buildParameters: BuildParameters,
@@ -521,12 +538,6 @@
         self.observabilityScope = observabilityScope.makeChildScope(description: "Swift Build System")
         self.pluginConfiguration = pluginConfiguration
         self.delegate = delegate
-//        self.buildMessageParser = .init(
-//            buildSystem: self,
-//            observabilityScope: observabilityScope,
-//            outputStream: outputStream,
-//            logLevel: logLevel
-//        )
     }
 
     private func createREPLArguments(
@@ -810,13 +821,11 @@
             let derivedDataPath = self.buildParameters.dataPath
 
             let buildMessageHandler = SwiftBuildSystemMessageHandler(
-                buildSystem: self,
                 observabilityScope: self.observabilityScope,
                 outputStream: self.outputStream,
                 logLevel: self.logLevel
             )
 
-//            var serializedDiagnosticPathsByTargetName: [String: [Basics.AbsolutePath]] = [:]
             do {
                 try await withSession(service: service, name: self.buildParameters.pifManifest.pathString, toolchainPath: self.buildParameters.toolchain.toolchainDir, packageManagerResourcesDirectory: self.packageManagerResourcesDirectory) { session, _ in
                     self.outputStream.send("Building for \(self.buildParameters.configuration == .debug ? "debugging" : "production")...\n")
@@ -854,242 +863,7 @@
                         throw error
                     }
 
-<<<<<<< HEAD
-//                    for target in configuredTargets {
-//                        let outputParser = SwiftBuildSystemOutputParser(
-//                            buildSystem: self,
-//                            observabilityScope:self.observabilityScope,
-//                            outputStream: self.outputStream,
-//                            logLevel: self.logLevel,
-//                            progressAnimation: progressAnimation,
-//                            swiftOutputParser: .init(
-//                                targetName: target,
-//                                delegate: self)
-//                            )
-//                    }
-=======
                     let request = try await self.makeBuildRequest(session: session, configuredTargets: configuredTargets, derivedDataPath: derivedDataPath, symbolGraphOptions: symbolGraphOptions)
-
-                    struct BuildState {
-                        private var targetsByID: [Int: SwiftBuild.SwiftBuildMessage.TargetStartedInfo] = [:]
-                        private var activeTasks: [Int: SwiftBuild.SwiftBuildMessage.TaskStartedInfo] = [:]
-                        var collectedBacktraceFrames = SWBBuildOperationCollectedBacktraceFrames()
-
-                        mutating func started(task: SwiftBuild.SwiftBuildMessage.TaskStartedInfo) throws {
-                            if activeTasks[task.taskID] != nil {
-                                throw Diagnostics.fatalError
-                            }
-                            activeTasks[task.taskID] = task
-                        }
-
-                        mutating func completed(task: SwiftBuild.SwiftBuildMessage.TaskCompleteInfo) throws -> SwiftBuild.SwiftBuildMessage.TaskStartedInfo {
-                            guard let task = activeTasks[task.taskID] else {
-                                throw Diagnostics.fatalError
-                            }
-                            return task
-                        }
-
-                        mutating func started(target: SwiftBuild.SwiftBuildMessage.TargetStartedInfo) throws {
-                            if targetsByID[target.targetID] != nil {
-                                throw Diagnostics.fatalError
-                            }
-                            targetsByID[target.targetID] = target
-                        }
->>>>>>> 2aa8df4b
-
-                    let request = try await self.makeBuildRequest(session: session, configuredTargets: configuredTargets, derivedDataPath: derivedDataPath, symbolGraphOptions: symbolGraphOptions)
-
-<<<<<<< HEAD
-//                    struct BuildState {
-//                        private var targetsByID: [Int: SwiftBuild.SwiftBuildMessage.TargetStartedInfo] = [:]
-//                        private var activeTasks: [Int: SwiftBuild.SwiftBuildMessage.TaskStartedInfo] = [:]
-//
-//                        mutating func started(task: SwiftBuild.SwiftBuildMessage.TaskStartedInfo) throws {
-//                            if activeTasks[task.taskID] != nil {
-//                                throw Diagnostics.fatalError
-//                            }
-//                            activeTasks[task.taskID] = task
-//                        }
-//
-//                        mutating func completed(task: SwiftBuild.SwiftBuildMessage.TaskCompleteInfo) throws -> SwiftBuild.SwiftBuildMessage.TaskStartedInfo {
-//                            guard let task = activeTasks[task.taskID] else {
-//                                throw Diagnostics.fatalError
-//                            }
-//                            return task
-//                        }
-//
-//                        mutating func started(target: SwiftBuild.SwiftBuildMessage.TargetStartedInfo) throws {
-//                            if targetsByID[target.targetID] != nil {
-//                                throw Diagnostics.fatalError
-//                            }
-//                            targetsByID[target.targetID] = target
-//                        }
-//
-//                        mutating func target(for task: SwiftBuild.SwiftBuildMessage.TaskStartedInfo) throws -> SwiftBuild.SwiftBuildMessage.TargetStartedInfo? {
-//                            guard let id = task.targetID else {
-//                                return nil
-//                            }
-//                            guard let target = targetsByID[id] else {
-//                                throw Diagnostics.fatalError
-//                            }
-//                            return target
-//                        }
-//                    }
-//
-//                    func emitEvent(_ message: SwiftBuild.SwiftBuildMessage, buildState: inout BuildState) throws {
-//                        guard !self.logLevel.isQuiet else { return }
-//                        switch message {
-//                        case .buildCompleted(let info):
-//                            progressAnimation.complete(success: info.result == .ok)
-//                            if info.result == .cancelled {
-//                                self.delegate?.buildSystemDidCancel(self)
-//                            } else {
-//                                self.delegate?.buildSystem(self, didFinishWithResult: info.result == .ok)
-//                            }
-//                        case .didUpdateProgress(let progressInfo):
-//                            var step = Int(progressInfo.percentComplete)
-//                            if step < 0 { step = 0 }
-//                            let message = if let targetName = progressInfo.targetName {
-//                                "\(targetName) \(progressInfo.message)"
-//                            } else {
-//                                "\(progressInfo.message)"
-//                            }
-//                            progressAnimation.update(step: step, total: 100, text: message)
-//                            self.delegate?.buildSystem(self, didUpdateTaskProgress: message)
-//                        case .diagnostic(let info):
-//                            func emitInfoAsDiagnostic(info: SwiftBuildMessage.DiagnosticInfo) {
-//                                let fixItsDescription = if info.fixIts.hasContent {
-//                                    ": " + info.fixIts.map { String(describing: $0) }.joined(separator: ", ")
-//                                } else {
-//                                    ""
-//                                }
-//                                let message = if let locationDescription = info.location.userDescription {
-//                                    "\(locationDescription) \(info.message)\(fixItsDescription)"
-//                                } else {
-//                                    "\(info.message)\(fixItsDescription)"
-//                                }
-//                                let severity: Diagnostic.Severity = switch info.kind {
-//                                case .error: .error
-//                                case .warning: .warning
-//                                case .note: .info
-//                                case .remark: .debug
-//                                }
-//                                self.observabilityScope.emit(severity: severity, message: "\(message)\n")
-//
-//                                for childDiagnostic in info.childDiagnostics {
-//                                    emitInfoAsDiagnostic(info: childDiagnostic)
-//                                }
-//                            }
-//
-//                            // If we've flagged this diagnostic to be appended to
-//                            // the output stream, then do so. Otherwise, this
-//                            // diagnostic message will be omitted from output as
-//                            // it should have already been emitted as a
-//                            // SwiftBuildMessage.OutputInfo.
-//                            if info.appendToOutputStream {
-//                                emitInfoAsDiagnostic(info: info)
-//                            }
-//
-//                        case .output(let info):
-//                            let parsedOutput = String(decoding: info.data, as: UTF8.self)
-//                            // Error diagnostic message found! Emit.
-//                            if parsedOutput.contains("error") {
-//                                self.observabilityScope.emit(severity: .error, message: parsedOutput)
-//                            } else {
-//                                self.observabilityScope.emit(info: "\(String(decoding: info.data, as: UTF8.self))")
-//                            }
-//                        case .taskStarted(let info):
-//                            try buildState.started(task: info)
-//
-//                            if let commandLineDisplay = info.commandLineDisplayString {
-//                                self.observabilityScope.emit(info: "\(info.executionDescription)\n\(commandLineDisplay)")
-//                            } else {
-//                                self.observabilityScope.emit(info: "\(info.executionDescription)")
-//                            }
-//
-//                            if self.logLevel.isVerbose {
-//                                if let commandLineDisplay = info.commandLineDisplayString {
-//                                    self.outputStream.send("\(info.executionDescription)\n\(commandLineDisplay)")
-//                                } else {
-//                                    self.outputStream.send("\(info.executionDescription)")
-//                                }
-//                            }
-//                            let targetInfo = try buildState.target(for: info)
-//                            self.delegate?.buildSystem(self, willStartCommand: BuildSystemCommand(info, targetInfo: targetInfo))
-//                            self.delegate?.buildSystem(self, didStartCommand: BuildSystemCommand(info, targetInfo: targetInfo))
-//                        case .taskComplete(let info):
-//                            let startedInfo = try buildState.completed(task: info)
-//                            if info.result != .success {
-//                                self.observabilityScope.emit(severity: .error, message: "\(startedInfo.ruleInfo) failed with a nonzero exit code. Command line: \(startedInfo.commandLineDisplayString ?? "<no command line>")")
-//                            }
-//                            let targetInfo = try buildState.target(for: startedInfo)
-//                            self.delegate?.buildSystem(self, didFinishCommand: BuildSystemCommand(startedInfo, targetInfo: targetInfo))
-//                            if let targetName = targetInfo?.targetName {
-//                                serializedDiagnosticPathsByTargetName[targetName, default: []].append(contentsOf: startedInfo.serializedDiagnosticsPaths.compactMap {
-//                                    try? Basics.AbsolutePath(validating: $0.pathString)
-//                                })
-//                            }
-//                        case .targetStarted(let info):
-//                            try buildState.started(target: info)
-//                        case .planningOperationStarted, .planningOperationCompleted, .reportBuildDescription, .reportPathMap, .preparedForIndex, .backtraceFrame, .buildStarted, .preparationComplete, .targetUpToDate, .targetComplete, .taskUpToDate:
-//                            break
-//                        case .buildDiagnostic, .targetDiagnostic, .taskDiagnostic:
-//                            break // deprecated
-//                        case .buildOutput, .targetOutput, .taskOutput:
-//                            break // deprecated
-//                        @unknown default:
-//                            break
-//                        }
-//                    }
-=======
-                            if self.logLevel.isVerbose {
-                                if let commandLineDisplay = info.commandLineDisplayString {
-                                    self.outputStream.send("\(info.executionDescription)\n\(commandLineDisplay)")
-                                } else {
-                                    self.outputStream.send("\(info.executionDescription)")
-                                }
-                            }
-                            let targetInfo = try buildState.target(for: info)
-                            self.delegate?.buildSystem(self, willStartCommand: BuildSystemCommand(info, targetInfo: targetInfo))
-                            self.delegate?.buildSystem(self, didStartCommand: BuildSystemCommand(info, targetInfo: targetInfo))
-                        case .taskComplete(let info):
-                            let startedInfo = try buildState.completed(task: info)
-                            if info.result != .success {
-                                self.observabilityScope.emit(severity: .error, message: "\(startedInfo.ruleInfo) failed with a nonzero exit code. Command line: \(startedInfo.commandLineDisplayString ?? "<no command line>")")
-                            }
-                            let targetInfo = try buildState.target(for: startedInfo)
-                            self.delegate?.buildSystem(self, didFinishCommand: BuildSystemCommand(startedInfo, targetInfo: targetInfo))
-                            if let targetName = targetInfo?.targetName {
-                                serializedDiagnosticPathsByTargetName[targetName, default: []].append(contentsOf: startedInfo.serializedDiagnosticsPaths.compactMap {
-                                    try? Basics.AbsolutePath(validating: $0.pathString)
-                                })
-                            }
-                            if self.buildParameters.outputParameters.enableTaskBacktraces {
-                                if let id = SWBBuildOperationBacktraceFrame.Identifier(taskSignatureData: Data(startedInfo.taskSignature.utf8)),
-                                   let backtrace = SWBTaskBacktrace(from: id, collectedFrames: buildState.collectedBacktraceFrames) {
-                                    let formattedBacktrace = backtrace.renderTextualRepresentation()
-                                    if !formattedBacktrace.isEmpty {
-                                        self.observabilityScope.emit(info: "Task backtrace:\n\(formattedBacktrace)")
-                                    }
-                                }
-                            }
-                        case .targetStarted(let info):
-                            try buildState.started(target: info)
-                        case .backtraceFrame(let info):
-                            if self.buildParameters.outputParameters.enableTaskBacktraces {
-                                buildState.collectedBacktraceFrames.add(frame: info)
-                            }
-                        case .planningOperationStarted, .planningOperationCompleted, .reportBuildDescription, .reportPathMap, .preparedForIndex, .buildStarted, .preparationComplete, .targetUpToDate, .targetComplete, .taskUpToDate:
-                            break
-                        case .buildDiagnostic, .targetDiagnostic, .taskDiagnostic:
-                            break // deprecated
-                        case .buildOutput, .targetOutput, .taskOutput:
-                            break // deprecated
-                        @unknown default:
-                            break
-                        }
-                    }
->>>>>>> 2aa8df4b
 
                     let operation = try await session.createBuildOperation(
                         request: request,
@@ -1105,7 +879,7 @@
                             }
                             buildDescriptionID = SWBBuildDescriptionID(info.buildDescriptionID)
                         }
-                        try buildMessageHandler.emitEvent(event)
+                        try buildMessageHandler.emitEvent(event, self)
                     }
 
                     await operation.waitForCompletion()
