//===----------------------------------------------------------------------===//
//
// This source file is part of the Swift open source project
//
// Copyright (c) 2014-2025 Apple Inc. and the Swift project authors
// Licensed under Apache License v2.0 with Runtime Library Exception
//
// See http://swift.org/LICENSE.txt for license information
// See http://swift.org/CONTRIBUTORS.txt for the list of Swift project authors
//
//===----------------------------------------------------------------------===//

import Basics
import Foundation
import PackageGraph
import PackageLoading
import PackageModel
import TSCUtility

@_spi(SwiftPMInternal)
import SPMBuildCore

import func TSCBasic.memoize
import func TSCBasic.topologicalSort
import var TSCBasic.stdoutStream

<<<<<<< HEAD
#if canImport(SwiftBuild)
import enum SwiftBuild.ProjectModel
#endif
=======
import enum SwiftBuild.ProjectModel
>>>>>>> ba10e8a9

/// The parameters required by `PIFBuilder`.
struct PIFBuilderParameters {
    let triple: Basics.Triple

    /// Whether the toolchain supports `-package-name` option.
    let isPackageAccessModifierSupported: Bool

    /// Whether or not build for testability is enabled.
    let enableTestability: Bool

    /// Whether to create dylibs for dynamic library products.
    let shouldCreateDylibForDynamicProducts: Bool

    /// The path to the library directory of the active toolchain.
    let toolchainLibDir: AbsolutePath

    /// An array of paths to search for pkg-config `.pc` files.
    let pkgConfigDirectories: [AbsolutePath]

    /// The toolchain's SDK root path.
    let sdkRootPath: AbsolutePath?

    /// The Swift language versions supported by the SwiftBuild being used for the build.
    let supportedSwiftVersions: [SwiftLanguageVersion]
}

/// PIF object builder for a package graph.
public final class PIFBuilder {
    /// Name of the PIF target aggregating all targets (*excluding* tests).
    public static let allExcludingTestsTargetName = "AllExcludingTests"

    /// Name of the PIF target aggregating all targets (*including* tests).
    public static let allIncludingTestsTargetName = "AllIncludingTests"

    /// The package graph to build from.
    let graph: ModulesGraph

    /// The parameters used to configure the PIF.
    let parameters: PIFBuilderParameters

    /// The ObservabilityScope to emit diagnostics to.
    let observabilityScope: ObservabilityScope

    /// The file system to read from.
    let fileSystem: FileSystem

    /// Creates a `PIFBuilder` instance.
    /// - Parameters:
    ///   - graph: The package graph to build from.
    ///   - parameters: The parameters used to configure the PIF.
    ///   - fileSystem: The file system to read from.
    ///   - observabilityScope: The ObservabilityScope to emit diagnostics to.
    init(
        graph: ModulesGraph,
        parameters: PIFBuilderParameters,
        fileSystem: FileSystem,
        observabilityScope: ObservabilityScope
    ) {
        self.graph = graph
        self.parameters = parameters
        self.fileSystem = fileSystem
        self.observabilityScope = observabilityScope.makeChildScope(description: "PIF Builder")
    }

    /// Generates the PIF representation.
    /// - Parameters:
    ///   - prettyPrint: Whether to return a formatted JSON.
    ///   - preservePIFModelStructure: Whether to preserve model structure.
    /// - Returns: The package graph in the JSON PIF format.
    func generatePIF(
        prettyPrint: Bool = true,
        preservePIFModelStructure: Bool = false,
        printPIFManifestGraphviz: Bool = false,
        buildParameters: BuildParameters
    ) throws -> String {
        #if canImport(SwiftBuild)
        let encoder = prettyPrint ? JSONEncoder.makeWithDefaults() : JSONEncoder()

        if !preservePIFModelStructure {
            encoder.userInfo[.encodeForSwiftBuild] = true
        }

        let topLevelObject = try self.constructPIF(buildParameters: buildParameters)

        // Sign the PIF objects before encoding it for Swift Build.
        try PIF.sign(workspace: topLevelObject.workspace)

        let pifData = try encoder.encode(topLevelObject)
        let pifString = String(decoding: pifData, as: UTF8.self)

        if printPIFManifestGraphviz {
            // Print dot graph to stdout.
            writePIF(topLevelObject.workspace, toDOT: stdoutStream)
            stdoutStream.flush()

            // Abort the build process, ensuring we don't add
            // further noise to stdout (and break `dot` graph parsing).
            throw PIFGenerationError.printedPIFManifestGraphviz
        }

        return pifString
<<<<<<< HEAD
        #else
        fatalError("Swift Build support is not linked in.")
        #endif
=======
>>>>>>> ba10e8a9
    }
    
    #if canImport(SwiftBuild)
    
    private var cachedPIF: PIF.TopLevelObject?

    private var cachedPIF: PIF.TopLevelObject?

    /// Constructs a `PIF.TopLevelObject` representing the package graph.
    private func constructPIF(buildParameters: BuildParameters) throws -> PIF.TopLevelObject {
        try memoize(to: &self.cachedPIF) {
            guard let rootPackage = self.graph.rootPackages.only else {
                if self.graph.rootPackages.isEmpty {
                    throw PIFGenerationError.rootPackageNotFound
                } else {
                    throw PIFGenerationError.multipleRootPackagesFound
                }
            }

            let sortedPackages = self.graph.packages
                .sorted { $0.manifest.displayName < $1.manifest.displayName } // TODO: use identity instead?
            
            let packagesAndProjects: [(ResolvedPackage, ProjectModel.Project)] = try sortedPackages.map { package in
                let packagePIFBuilderDelegate = PackagePIFBuilderDelegate(
                    package: package
                )
                let packagePIFBuilder = PackagePIFBuilder(
                    modulesGraph: self.graph,
                    resolvedPackage: package,
                    packageManifest: package.manifest,
                    delegate: packagePIFBuilderDelegate,
                    buildToolPluginResultsByTargetName: [:],
                    createDylibForDynamicProducts: self.parameters.shouldCreateDylibForDynamicProducts,
                    packageDisplayVersion: package.manifest.displayName,
                    fileSystem: self.fileSystem,
                    observabilityScope: self.observabilityScope
                )
                
                try packagePIFBuilder.build()
                return (package, packagePIFBuilder.pifProject)
            }
            
            var projects = packagesAndProjects.map(\.1)
            projects.append(
                try buildAggregateProject(
                    packagesAndProjects: packagesAndProjects,
                    observabilityScope: observabilityScope,
                    modulesGraph: graph,
                    buildParameters: buildParameters
                )
            )

            let workspace = PIF.Workspace(
                id: "Workspace:\(rootPackage.path.pathString)",
                name: rootPackage.manifest.displayName, // TODO: use identity instead?
                path: rootPackage.path,
                projects: projects
            )

            return PIF.TopLevelObject(workspace: workspace)
        }
    }
    
    #endif

    // Convenience method for generating PIF.
    public static func generatePIF(
        buildParameters: BuildParameters,
        packageGraph: ModulesGraph,
        fileSystem: FileSystem,
        observabilityScope: ObservabilityScope,
        preservePIFModelStructure: Bool,
    ) throws -> String {
        let parameters = PIFBuilderParameters(buildParameters, supportedSwiftVersions: [])
        let builder = Self(
            graph: packageGraph,
            parameters: parameters,
            fileSystem: fileSystem,
            observabilityScope: observabilityScope
        )
        return try builder.generatePIF(preservePIFModelStructure: preservePIFModelStructure, buildParameters: buildParameters)
    }
}

<<<<<<< HEAD
#if canImport(SwiftBuild)

=======
>>>>>>> ba10e8a9
fileprivate final class PackagePIFBuilderDelegate: PackagePIFBuilder.BuildDelegate {
    let package: ResolvedPackage
    
    init(package: ResolvedPackage) {
        self.package = package
    }
    
    var isRootPackage: Bool {
        self.package.manifest.packageKind.isRoot
    }
    
    var hostsOnlyPackages: Bool {
        false
    }
    
    var isUserManaged: Bool {
        true
    }
    
    var isBranchOrRevisionBased: Bool {
        false
    }
    
    func customProductType(forExecutable product: PackageModel.Product) -> ProjectModel.Target.ProductType? {
        nil
    }
    
    func deviceFamilyIDs() -> Set<Int> {
        []
    }
    
    var shouldiOSPackagesBuildForARM64e: Bool {
        false
    }
    
    var isPluginExecutionSandboxingDisabled: Bool {
        false
    }
    
    func configureProjectBuildSettings(_ buildSettings: inout ProjectModel.BuildSettings) {
        /* empty */
    }
    
    func configureSourceModuleBuildSettings(sourceModule: ResolvedModule, settings: inout ProjectModel.BuildSettings) {
        /* empty */
    }
    
    func customInstallPath(product: PackageModel.Product) -> String? {
        nil
    }
    
    func customExecutableName(product: PackageModel.Product) -> String? {
        nil
    }
    
    func customLibraryType(product: PackageModel.Product) -> PackageModel.ProductType.LibraryType? {
        nil
    }
    
    func customSDKOptions(forPlatform: PackageModel.Platform) -> [String] {
        []
    }
    
<<<<<<< HEAD
    func addCustomTargets(pifProject: SwiftBuild.ProjectModel.Project) throws -> [PackagePIFBuilder.ModuleOrProduct] {
=======
    func addCustomTargets(pifProject: inout SwiftBuild.ProjectModel.Project) throws -> [PackagePIFBuilder.ModuleOrProduct] {
>>>>>>> ba10e8a9
        return []
    }
    
    func shouldSuppressProductDependency(product: PackageModel.Product, buildSettings: inout SwiftBuild.ProjectModel.BuildSettings) -> Bool {
        false
    }
    
    func shouldSetInstallPathForDynamicLib(productName: String) -> Bool {
        false
    }
    
    func configureLibraryProduct(
        product: PackageModel.Product,
<<<<<<< HEAD
=======
        project: inout ProjectModel.Project,
>>>>>>> ba10e8a9
        target: WritableKeyPath<ProjectModel.Project, ProjectModel.Target>,
        additionalFiles: WritableKeyPath<ProjectModel.Group, ProjectModel.Group>
    ) {
        /* empty */
    }
    
    func suggestAlignedPlatformVersionGiveniOSVersion(platform: PackageModel.Platform, iOSVersion: PackageModel.PlatformVersion) -> String? {
        nil
    }
    
    func validateMacroFingerprint(for macroModule: ResolvedModule) -> Bool {
        true
    }
}

fileprivate func buildAggregateProject(
    packagesAndProjects: [(package: ResolvedPackage, project: ProjectModel.Project)],
    observabilityScope: ObservabilityScope,
    modulesGraph: ModulesGraph,
    buildParameters: BuildParameters
) throws -> ProjectModel.Project {
    precondition(!packagesAndProjects.isEmpty)
    
    var aggregateProject = ProjectModel.Project(
        id: "AGGREGATE",
        path: packagesAndProjects[0].project.path,
        projectDir: packagesAndProjects[0].project.projectDir,
        name: "Aggregate",
        developmentRegion: "en"
    )
    observabilityScope.logPIF(.debug, "Created project '\(aggregateProject.id)' with name '\(aggregateProject.name)'")
    
    var settings = ProjectModel.BuildSettings()
    settings[.PRODUCT_NAME] = "$(TARGET_NAME)"
    settings[.SUPPORTED_PLATFORMS] = ["$(AVAILABLE_PLATFORMS)"]
    settings[.SDKROOT] = "auto"
    settings[.SDK_VARIANT] = "auto"
    settings[.SKIP_INSTALL] = "YES"
    
    aggregateProject.addBuildConfig { id in BuildConfig(id: id, name: "Debug", settings: settings) }
    aggregateProject.addBuildConfig { id in BuildConfig(id: id, name: "Release", settings: settings) }
    
    func addEmptyBuildConfig(
        to targetKeyPath: WritableKeyPath<ProjectModel.Project, ProjectModel.AggregateTarget>,
        name: String
    ) {
        let emptySettings = BuildSettings()
        aggregateProject[keyPath: targetKeyPath].common.addBuildConfig { id in
            BuildConfig(id: id, name: name, settings: emptySettings)
        }
    }
    
    let allIncludingTestsTargetKeyPath = try aggregateProject.addAggregateTarget { _ in
        ProjectModel.AggregateTarget(
            id: "ALL-INCLUDING-TESTS",
            name: PIFBuilder.allIncludingTestsTargetName
        )
    }
    addEmptyBuildConfig(to: allIncludingTestsTargetKeyPath, name: "Debug")
    addEmptyBuildConfig(to: allIncludingTestsTargetKeyPath, name: "Release")
    
    let allExcludingTestsTargetKeyPath = try aggregateProject.addAggregateTarget { _ in
        ProjectModel.AggregateTarget(
            id: "ALL-EXCLUDING-TESTS",
            name: PIFBuilder.allExcludingTestsTargetName
<<<<<<< HEAD
        )
    }
    addEmptyBuildConfig(to: allExcludingTestsTargetKeyPath, name: "Debug")
    addEmptyBuildConfig(to: allExcludingTestsTargetKeyPath, name: "Release")
    
    for (package, packageProject) in packagesAndProjects where package.manifest.packageKind.isRoot {
        for target in packageProject.targets {
            switch target {
            case .target(let target):
                guard !target.id.hasSuffix(.dynamic) else {
                    // Otherwise we hit a bunch of "Unknown multiple commands produce: ..." errors,
                    // as the build artifacts from "PACKAGE-TARGET:Foo"
                    // conflicts with those from "PACKAGE-TARGET:Foo-dynamic".
                    continue
                }

                if let resolvedModule = modulesGraph.module(for: target.name) {
                    guard modulesGraph.isInRootPackages(resolvedModule, satisfying: buildParameters.buildEnvironment) else {
                        // Disconnected target, possibly due to platform when condition that isn't satisfied
                        continue
                    }
                }
                
                aggregateProject[keyPath: allIncludingTestsTargetKeyPath].common.addDependency(
                    on: target.id,
                    platformFilters: [],
                    linkProduct: false
                )
                if target.productType != .unitTest {
                    aggregateProject[keyPath: allExcludingTestsTargetKeyPath].common.addDependency(
                        on: target.id,
                        platformFilters: [],
                        linkProduct: false
                    )
                }
            case .aggregate:
                break
            }
        }
    }
    
    do {
        let allIncludingTests = aggregateProject[keyPath: allIncludingTestsTargetKeyPath]
        let allExcludingTests = aggregateProject[keyPath: allExcludingTestsTargetKeyPath]
        
        observabilityScope.logPIF(
            .debug,
            indent: 1,
            "Created target '\(allIncludingTests.id)' with name '\(allIncludingTests.name)' " +
            "and \(allIncludingTests.common.dependencies.count) (unlinked) dependencies"
        )
        observabilityScope.logPIF(
            .debug,
            indent: 1,
            "Created target '\(allExcludingTests.id)' with name '\(allExcludingTests.name)' " +
            "and \(allExcludingTests.common.dependencies.count) (unlinked) dependencies"
        )
    }
=======
        )
    }
    addEmptyBuildConfig(to: allExcludingTestsTargetKeyPath, name: "Debug")
    addEmptyBuildConfig(to: allExcludingTestsTargetKeyPath, name: "Release")
    
    for (package, packageProject) in packagesAndProjects where package.manifest.packageKind.isRoot {
        for target in packageProject.targets {
            switch target {
            case .target(let target):
                guard !target.id.hasSuffix(.dynamic) else {
                    // Otherwise we hit a bunch of "Unknown multiple commands produce: ..." errors,
                    // as the build artifacts from "PACKAGE-TARGET:Foo"
                    // conflicts with those from "PACKAGE-TARGET:Foo-dynamic".
                    continue
                }

                if let resolvedModule = modulesGraph.module(for: target.name) {
                    guard modulesGraph.isInRootPackages(resolvedModule, satisfying: buildParameters.buildEnvironment) else {
                        // Disconnected target, possibly due to platform when condition that isn't satisfied
                        continue
                    }
                }
                
                aggregateProject[keyPath: allIncludingTestsTargetKeyPath].common.addDependency(
                    on: target.id,
                    platformFilters: [],
                    linkProduct: false
                )
                if target.productType != .unitTest {
                    aggregateProject[keyPath: allExcludingTestsTargetKeyPath].common.addDependency(
                        on: target.id,
                        platformFilters: [],
                        linkProduct: false
                    )
                }
            case .aggregate:
                break
            }
        }
    }
    
    do {
        let allIncludingTests = aggregateProject[keyPath: allIncludingTestsTargetKeyPath]
        let allExcludingTests = aggregateProject[keyPath: allExcludingTestsTargetKeyPath]
        
        observabilityScope.logPIF(
            .debug,
            indent: 1,
            "Created target '\(allIncludingTests.id)' with name '\(allIncludingTests.name)' " +
            "and \(allIncludingTests.common.dependencies.count) (unlinked) dependencies"
        )
        observabilityScope.logPIF(
            .debug,
            indent: 1,
            "Created target '\(allExcludingTests.id)' with name '\(allExcludingTests.name)' " +
            "and \(allExcludingTests.common.dependencies.count) (unlinked) dependencies"
        )
    }
>>>>>>> ba10e8a9
    
    return aggregateProject
}

<<<<<<< HEAD
#endif

=======
>>>>>>> ba10e8a9
public enum PIFGenerationError: Error {
    case rootPackageNotFound, multipleRootPackagesFound
    
    case unsupportedSwiftLanguageVersions(
        targetName: String,
        versions: [SwiftLanguageVersion],
        supportedVersions: [SwiftLanguageVersion]
    )

    /// Early build termination when using `--print-pif-manifest-graph`.
    case printedPIFManifestGraphviz
}

extension PIFGenerationError: CustomStringConvertible {
    public var description: String {
        switch self {
        case .rootPackageNotFound:
            "No root package was found"

        case .multipleRootPackagesFound:
            "Multiple root packages were found, making the PIF generation (root packages) ordering sensitive"

        case .unsupportedSwiftLanguageVersions(
            targetName: let target,
            versions: let given,
            supportedVersions: let supported
        ):
            "None of the Swift language versions used in target '\(target)' settings are supported." +
            " (given: \(given), supported: \(supported))"

        case .printedPIFManifestGraphviz:
            "Printed PIF manifest as graphviz"
        }
    }
}

// MARK: - Helpers

extension PIFBuilderParameters {
    init(_ buildParameters: BuildParameters, supportedSwiftVersions: [SwiftLanguageVersion]) {
        self.init(
            triple: buildParameters.triple,
            isPackageAccessModifierSupported: buildParameters.driverParameters.isPackageAccessModifierSupported,
            enableTestability: buildParameters.enableTestability,
            shouldCreateDylibForDynamicProducts: buildParameters.shouldCreateDylibForDynamicProducts,
            toolchainLibDir: (try? buildParameters.toolchain.toolchainLibDir) ?? .root,
            pkgConfigDirectories: buildParameters.pkgConfigDirectories,
            sdkRootPath: buildParameters.toolchain.sdkRootPath,
            supportedSwiftVersions: supportedSwiftVersions
        )
    }
}<|MERGE_RESOLUTION|>--- conflicted
+++ resolved
@@ -24,13 +24,7 @@
 import func TSCBasic.topologicalSort
 import var TSCBasic.stdoutStream
 
-<<<<<<< HEAD
-#if canImport(SwiftBuild)
 import enum SwiftBuild.ProjectModel
-#endif
-=======
-import enum SwiftBuild.ProjectModel
->>>>>>> ba10e8a9
 
 /// The parameters required by `PIFBuilder`.
 struct PIFBuilderParameters {
@@ -133,12 +127,6 @@
         }
 
         return pifString
-<<<<<<< HEAD
-        #else
-        fatalError("Swift Build support is not linked in.")
-        #endif
-=======
->>>>>>> ba10e8a9
     }
     
     #if canImport(SwiftBuild)
@@ -223,11 +211,6 @@
     }
 }
 
-<<<<<<< HEAD
-#if canImport(SwiftBuild)
-
-=======
->>>>>>> ba10e8a9
 fileprivate final class PackagePIFBuilderDelegate: PackagePIFBuilder.BuildDelegate {
     let package: ResolvedPackage
     
@@ -291,11 +274,7 @@
         []
     }
     
-<<<<<<< HEAD
-    func addCustomTargets(pifProject: SwiftBuild.ProjectModel.Project) throws -> [PackagePIFBuilder.ModuleOrProduct] {
-=======
     func addCustomTargets(pifProject: inout SwiftBuild.ProjectModel.Project) throws -> [PackagePIFBuilder.ModuleOrProduct] {
->>>>>>> ba10e8a9
         return []
     }
     
@@ -309,10 +288,7 @@
     
     func configureLibraryProduct(
         product: PackageModel.Product,
-<<<<<<< HEAD
-=======
         project: inout ProjectModel.Project,
->>>>>>> ba10e8a9
         target: WritableKeyPath<ProjectModel.Project, ProjectModel.Target>,
         additionalFiles: WritableKeyPath<ProjectModel.Group, ProjectModel.Group>
     ) {
@@ -378,7 +354,6 @@
         ProjectModel.AggregateTarget(
             id: "ALL-EXCLUDING-TESTS",
             name: PIFBuilder.allExcludingTestsTargetName
-<<<<<<< HEAD
         )
     }
     addEmptyBuildConfig(to: allExcludingTestsTargetKeyPath, name: "Debug")
@@ -437,75 +412,10 @@
             "and \(allExcludingTests.common.dependencies.count) (unlinked) dependencies"
         )
     }
-=======
-        )
-    }
-    addEmptyBuildConfig(to: allExcludingTestsTargetKeyPath, name: "Debug")
-    addEmptyBuildConfig(to: allExcludingTestsTargetKeyPath, name: "Release")
-    
-    for (package, packageProject) in packagesAndProjects where package.manifest.packageKind.isRoot {
-        for target in packageProject.targets {
-            switch target {
-            case .target(let target):
-                guard !target.id.hasSuffix(.dynamic) else {
-                    // Otherwise we hit a bunch of "Unknown multiple commands produce: ..." errors,
-                    // as the build artifacts from "PACKAGE-TARGET:Foo"
-                    // conflicts with those from "PACKAGE-TARGET:Foo-dynamic".
-                    continue
-                }
-
-                if let resolvedModule = modulesGraph.module(for: target.name) {
-                    guard modulesGraph.isInRootPackages(resolvedModule, satisfying: buildParameters.buildEnvironment) else {
-                        // Disconnected target, possibly due to platform when condition that isn't satisfied
-                        continue
-                    }
-                }
-                
-                aggregateProject[keyPath: allIncludingTestsTargetKeyPath].common.addDependency(
-                    on: target.id,
-                    platformFilters: [],
-                    linkProduct: false
-                )
-                if target.productType != .unitTest {
-                    aggregateProject[keyPath: allExcludingTestsTargetKeyPath].common.addDependency(
-                        on: target.id,
-                        platformFilters: [],
-                        linkProduct: false
-                    )
-                }
-            case .aggregate:
-                break
-            }
-        }
-    }
-    
-    do {
-        let allIncludingTests = aggregateProject[keyPath: allIncludingTestsTargetKeyPath]
-        let allExcludingTests = aggregateProject[keyPath: allExcludingTestsTargetKeyPath]
-        
-        observabilityScope.logPIF(
-            .debug,
-            indent: 1,
-            "Created target '\(allIncludingTests.id)' with name '\(allIncludingTests.name)' " +
-            "and \(allIncludingTests.common.dependencies.count) (unlinked) dependencies"
-        )
-        observabilityScope.logPIF(
-            .debug,
-            indent: 1,
-            "Created target '\(allExcludingTests.id)' with name '\(allExcludingTests.name)' " +
-            "and \(allExcludingTests.common.dependencies.count) (unlinked) dependencies"
-        )
-    }
->>>>>>> ba10e8a9
     
     return aggregateProject
 }
 
-<<<<<<< HEAD
-#endif
-
-=======
->>>>>>> ba10e8a9
 public enum PIFGenerationError: Error {
     case rootPackageNotFound, multipleRootPackagesFound
     
