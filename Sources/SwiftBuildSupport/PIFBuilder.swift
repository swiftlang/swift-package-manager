--- conflicted
+++ resolved
@@ -100,12 +100,8 @@
     func generatePIF(
         prettyPrint: Bool = true,
         preservePIFModelStructure: Bool = false,
-<<<<<<< HEAD
-        printPIFManifestGraphviz: Bool = false
-=======
         printPIFManifestGraphviz: Bool = false,
         buildParameters: BuildParameters
->>>>>>> 244f99cc
     ) throws -> String {
         #if canImport(SwiftBuild)
         let encoder = prettyPrint ? JSONEncoder.makeWithDefaults() : JSONEncoder()
@@ -143,11 +139,7 @@
     private var cachedPIF: PIF.TopLevelObject?
 
     /// Constructs a `PIF.TopLevelObject` representing the package graph.
-<<<<<<< HEAD
-    private func construct() throws -> PIF.TopLevelObject {
-=======
     private func constructPIF(buildParameters: BuildParameters) throws -> PIF.TopLevelObject {
->>>>>>> 244f99cc
         try memoize(to: &self.cachedPIF) {
             guard let rootPackage = self.graph.rootPackages.only else {
                 if self.graph.rootPackages.isEmpty {
@@ -172,10 +164,7 @@
                     buildToolPluginResultsByTargetName: [:],
                     createDylibForDynamicProducts: self.parameters.shouldCreateDylibForDynamicProducts,
                     packageDisplayVersion: package.manifest.displayName,
-<<<<<<< HEAD
-=======
                     fileSystem: self.fileSystem,
->>>>>>> 244f99cc
                     observabilityScope: self.observabilityScope
                 )
                 
@@ -187,13 +176,9 @@
             projects.append(
                 try buildAggregateProject(
                     packagesAndProjects: packagesAndProjects,
-<<<<<<< HEAD
-                    observabilityScope: observabilityScope
-=======
                     observabilityScope: observabilityScope,
                     modulesGraph: graph,
                     buildParameters: buildParameters
->>>>>>> 244f99cc
                 )
             )
 
@@ -325,13 +310,9 @@
 
 fileprivate func buildAggregateProject(
     packagesAndProjects: [(package: ResolvedPackage, project: ProjectModel.Project)],
-<<<<<<< HEAD
-    observabilityScope: ObservabilityScope
-=======
     observabilityScope: ObservabilityScope,
     modulesGraph: ModulesGraph,
     buildParameters: BuildParameters
->>>>>>> 244f99cc
 ) throws -> ProjectModel.Project {
     precondition(!packagesAndProjects.isEmpty)
     
@@ -392,8 +373,6 @@
                     // conflicts with those from "PACKAGE-TARGET:Foo-dynamic".
                     continue
                 }
-<<<<<<< HEAD
-=======
 
                 if let resolvedModule = modulesGraph.module(for: target.name) {
                     guard modulesGraph.isInRootPackages(resolvedModule, satisfying: buildParameters.buildEnvironment) else {
@@ -401,7 +380,6 @@
                         continue
                     }
                 }
->>>>>>> 244f99cc
                 
                 aggregateProject[keyPath: allIncludingTestsTargetKeyPath].common.addDependency(
                     on: target.id,
@@ -443,7 +421,6 @@
 }
 
 #endif
-<<<<<<< HEAD
 
 public enum PIFGenerationError: Error {
     case rootPackageNotFound, multipleRootPackagesFound
@@ -467,31 +444,6 @@
         case .multipleRootPackagesFound:
             "Multiple root packages were found, making the PIF generation (root packages) ordering sensitive"
 
-=======
-
-public enum PIFGenerationError: Error {
-    case rootPackageNotFound, multipleRootPackagesFound
-    
-    case unsupportedSwiftLanguageVersions(
-        targetName: String,
-        versions: [SwiftLanguageVersion],
-        supportedVersions: [SwiftLanguageVersion]
-    )
-
-    /// Early build termination when using `--print-pif-manifest-graph`.
-    case printedPIFManifestGraphviz
-}
-
-extension PIFGenerationError: CustomStringConvertible {
-    public var description: String {
-        switch self {
-        case .rootPackageNotFound:
-            "No root package was found"
-
-        case .multipleRootPackagesFound:
-            "Multiple root packages were found, making the PIF generation (root packages) ordering sensitive"
-
->>>>>>> 244f99cc
         case .unsupportedSwiftLanguageVersions(
             targetName: let target,
             versions: let given,
