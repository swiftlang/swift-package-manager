--- conflicted
+++ resolved
@@ -98,8 +98,7 @@
         body(ResolvedTargetResult(target))
     }
 
-<<<<<<< HEAD
-    public func checkTargets(
+    package func checkTargets(
         _ name: String,
         file: StaticString = #file,
         line: UInt = #line,
@@ -108,10 +107,7 @@
         body(graph.allTargets.filter { $0.name == name }.map(ResolvedTargetResult.init))
     }
 
-    public func checkProduct(
-=======
     package func checkProduct(
->>>>>>> b49a2278
         _ name: String,
         file: StaticString = #file,
         line: UInt = #line,
@@ -161,13 +157,8 @@
     }
 }
 
-<<<<<<< HEAD
-public final class ResolvedTargetResult {
+package final class ResolvedTargetResult {
     let target: ResolvedTarget
-=======
-package final class ResolvedTargetResult {
-    private let target: ResolvedTarget
->>>>>>> b49a2278
 
     init(_ target: ResolvedTarget) {
         self.target = target
@@ -193,15 +184,10 @@
         XCTAssertEqual(type, target.type, file: file, line: line)
     }
 
-<<<<<<< HEAD
-    public func checkDeclaredPlatforms(_ platforms: [String: String], file: StaticString = #file, line: UInt = #line) {
+    package func checkDeclaredPlatforms(_ platforms: [String: String], file: StaticString = #file, line: UInt = #line) {
         let targetPlatforms = Dictionary(
             uniqueKeysWithValues: target.supportedPlatforms.map { ($0.platform.name, $0.version.versionString) }
         )
-=======
-    package func checkDeclaredPlatforms(_ platforms: [String: String], file: StaticString = #file, line: UInt = #line) {
-        let targetPlatforms = Dictionary(uniqueKeysWithValues: target.supportedPlatforms.map({ ($0.platform.name, $0.version.versionString) }))
->>>>>>> b49a2278
         XCTAssertEqual(platforms, targetPlatforms, file: file, line: line)
     }
 
@@ -217,18 +203,13 @@
         XCTAssertEqual(platforms, targetPlatforms, file: file, line: line)
     }
 
-<<<<<<< HEAD
-    public func checkDerivedPlatformOptions(
+    package func checkDerivedPlatformOptions(
         _ platform: PackageModel.Platform,
         options: [String],
         file: StaticString = #file,
         line: UInt = #line
     ) {
         let platform = self.target.getSupportedPlatform(for: platform, usingXCTest: target.type == .test)
-=======
-    package func checkDerivedPlatformOptions(_ platform: PackageModel.Platform, options: [String], file: StaticString = #file, line: UInt = #line) {
-        let platform = target.getSupportedPlatform(for: platform, usingXCTest: target.type == .test)
->>>>>>> b49a2278
         XCTAssertEqual(platform.options, options, file: file, line: line)
     }
 
