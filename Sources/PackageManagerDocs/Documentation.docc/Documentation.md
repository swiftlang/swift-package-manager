--- conflicted
+++ resolved
@@ -24,11 +24,8 @@
 - <doc:ResolvingPackageVersions>
 - <doc:CreatingCLanguageTargets>
 - <doc:SwiftPMAsALibrary>
-<<<<<<< HEAD
+- <doc:ModuleAliasing>
 - <doc:PackageCollections>
-=======
-- <doc:ModuleAliasing>
->>>>>>> f2cbf109
 
 <!-- ### Command Plugins -->
 <!-- placeholder for content about swift package manager extensions - command plugins -->
