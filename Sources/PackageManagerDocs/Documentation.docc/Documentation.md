--- conflicted
+++ resolved
@@ -23,11 +23,8 @@
 - <doc:AddingDependencies>
 - <doc:ResolvingPackageVersions>
 - <doc:CreatingCLanguageTargets>
-<<<<<<< HEAD
+- <doc:SwiftPMAsALibrary>
 - <doc:PackageCollections>
-=======
-- <doc:SwiftPMAsALibrary>
->>>>>>> fa5fcdb8
 
 <!-- ### Command Plugins -->
 <!-- placeholder for content about swift package manager extensions - command plugins -->
