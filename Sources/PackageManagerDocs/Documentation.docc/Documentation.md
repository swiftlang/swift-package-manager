# ``PackageManagerDocs``

@Metadata {
    @DisplayName("Swift Package Manager")
}

Organize, manage, and edit Swift packages.

## Overview

The Swift Package Manager lets you share your code as a package, depend on and use other share packages, as well as build, test, document, and run your code.

## Topics

### Essentials

- <doc:GettingStarted>      <!-- tutorial or article based walk through -->
- <doc:IntroducingPackages>
- <doc:PackageSecurity>

### Guides

- <doc:CreatingSwiftPackage>
- <doc:SettingSwiftToolsVersion>
- <doc:AddingDependencies>
- <doc:ResolvingPackageVersions>
- <doc:CreatingCLanguageTargets>
- <doc:UsingBuildConfigurations>
- <doc:SwiftVersionSpecificPackaging>
- <doc:BundlingResources>
- <doc:ReleasingPublishingAPackage>
- <doc:UsingShellCompletion>
- <doc:SwiftPMAsALibrary>
- <doc:ModuleAliasing>
<<<<<<< HEAD
- <doc:UsingSwiftPackageRegistry>
=======
- <doc:PackageCollections>
>>>>>>> 893282e3

<!-- ### Command Plugins -->
<!-- placeholder for content about swift package manager extensions - command plugins -->
<!-- - <doc:swift-format> -->
<!-- - <doc:swift-docc-plugin> -->
<!-- - <doc:swift-container-plugin> -->

 ### Reference
- <doc:PackageDescription> <!-- redirect page to PackageDescription API reference docc -->
<!-- link to Command API reference docc - the DocC Plugin API (PackagePlugin) -->

<!-- reference content for the CLI commands `swift ...` -->
### Swift Commands

- <doc:SwiftBuild>
- <doc:SwiftTest>
- <doc:SwiftPackageCommands>
- <doc:SwiftSDKCommands>
- <doc:SwiftPackageRegistryCommands>
- <doc:SwiftPackageCollectionCommands>
<<<<<<< HEAD
- <doc:SwiftRun>

### Design

- <doc:RegistryServerSpecification>
=======
- <doc:SwiftRun>
>>>>>>> 893282e3
<|MERGE_RESOLUTION|>--- conflicted
+++ resolved
@@ -32,11 +32,8 @@
 - <doc:UsingShellCompletion>
 - <doc:SwiftPMAsALibrary>
 - <doc:ModuleAliasing>
-<<<<<<< HEAD
 - <doc:UsingSwiftPackageRegistry>
-=======
 - <doc:PackageCollections>
->>>>>>> 893282e3
 
 <!-- ### Command Plugins -->
 <!-- placeholder for content about swift package manager extensions - command plugins -->
@@ -57,12 +54,8 @@
 - <doc:SwiftSDKCommands>
 - <doc:SwiftPackageRegistryCommands>
 - <doc:SwiftPackageCollectionCommands>
-<<<<<<< HEAD
 - <doc:SwiftRun>
 
 ### Design
 
-- <doc:RegistryServerSpecification>
-=======
-- <doc:SwiftRun>
->>>>>>> 893282e3
+- <doc:RegistryServerSpecification>