/*
 This source file is part of the Swift.org open source project

 Copyright 2015 Apple Inc. and the Swift project authors
 Licensed under Apache License v2.0 with Runtime Library Exception

 See http://swift.org/LICENSE.txt for license information
 See http://swift.org/CONTRIBUTORS.txt for Swift project authors
*/

import dep
import POSIX
import sys


// Initialize the resource support.
public var globalSymbolInMainBinary = 0
Resources.initialize(&globalSymbolInMainBinary)

do {
    let args = Array(Process.arguments.dropFirst())
    let (mode, chdir, verbosity) = try parse(commandLineArguments: args)

    sys.verbosity = Verbosity(rawValue: verbosity)

    if let dir = chdir {
        try POSIX.chdir(dir)
    }

    // keep the working directory around for the duration of our process
    try opendir(".")

    switch mode {
    case .Usage:
        usage()

    case .Clean:
        try rmtree(try findSourceRoot(), ".build")

    case .Build(let configuration):
        let rootd = try findSourceRoot()
        let manifest = try Manifest(path: "\(rootd)/Package.swift", baseURL: rootd)
        let pkgname = manifest.package.name ?? rootd.basename
        let excludedirs = manifest.package.exclude.map { Path.join(rootd, $0) }

        let depsdir = Path.join(rootd, "Packages")
        let computedTargets = try determineTargets(packageName: pkgname, prefix: rootd, ignore: [depsdir] + excludedirs)

        let targets = try manifest.configureTargets(computedTargets)
        let dependencies = try get(manifest.package.dependencies, prefix: depsdir)
        let builddir = Path.join(getenv("SWIFT_BUILD_PATH") ?? Path.join(rootd, ".build"), configuration.dirname)

        // build dependencies
        for pkg in dependencies {
<<<<<<< HEAD
            try llbuild(srcroot: pkg.path, targets: try pkg.targets(), dependencies: dependencies, prefix: builddir, tmpdir: Path.join(builddir, "\(pkg.name).o"), configuration: configuration, compilerExtraArgs:manifest.package.otherCompilerOptions, linkerExtraArgs:manifest.package.otherLinkerOptions)
=======
            // pass only the dependencies of this package
            // we have to map them from PackageDescription.Package to dep.Package
            let manifest = try Manifest(path: Path.join(pkg.path, "Package.swift"), baseURL: pkg.url)  //TODO cache
            let dependencies = manifest.package.dependencies.map { dd -> Package in
                for d in dependencies where d.url == dd.url { return d }
                fatalError("Could not find dependency for \(dd)")
            }
            try llbuild(srcroot: pkg.path, targets: try pkg.targets(), dependencies: dependencies, prefix: builddir, tmpdir: Path.join(builddir, "\(pkg.name).o"), configuration: configuration)
>>>>>>> a749d27d
        }

        do {
            // build the current directory
            try llbuild(srcroot: rootd, targets: targets, dependencies: dependencies, prefix: builddir, tmpdir: Path.join(builddir, "\(pkgname).o"), configuration: configuration, compilerExtraArgs:manifest.package.otherCompilerOptions, linkerExtraArgs:manifest.package.otherLinkerOptions)
        } catch POSIX.Error.ExitStatus(let foo) {
#if os(Linux)
            // it is a common error on Linux for clang++ to not be installed, but
            // we need it for linking. swiftc itself gives a non-useful error, so
            // we try to help here.

            //TODO really we should figure out if clang++ is installed in a better way
            // however, since this is an error path, the performance implications are
            // less severe, so it will do for now.

            if (try? popen(["clang++", "--version"], redirectStandardError: true)) == nil {
                print("warning: clang++ not found: this will cause build failure", toStream: &stderr)
            }
#endif
            throw POSIX.Error.ExitStatus(foo)
        }


    case .Version:
        print("Apple Swift Package Manager 0.1")
    }

} catch CommandLineError.InvalidUsage(let hint, let mode) {

    print("Invalid usage: \(hint)", toStream: &stderr)

    if attachedToTerminal() {
        switch mode {
        case .Imply:
            print("Enter `swift build --help` for usage information.", toStream: &stderr)
        case .Print:
            print("", toStream: &stderr)
            usage { print($0, toStream: &stderr) }
        }
    }

    exit(1)

} catch {
    print("swift-build:", error, toStream: &stderr)
    exit(1)
}<|MERGE_RESOLUTION|>--- conflicted
+++ resolved
@@ -52,9 +52,6 @@
 
         // build dependencies
         for pkg in dependencies {
-<<<<<<< HEAD
-            try llbuild(srcroot: pkg.path, targets: try pkg.targets(), dependencies: dependencies, prefix: builddir, tmpdir: Path.join(builddir, "\(pkg.name).o"), configuration: configuration, compilerExtraArgs:manifest.package.otherCompilerOptions, linkerExtraArgs:manifest.package.otherLinkerOptions)
-=======
             // pass only the dependencies of this package
             // we have to map them from PackageDescription.Package to dep.Package
             let manifest = try Manifest(path: Path.join(pkg.path, "Package.swift"), baseURL: pkg.url)  //TODO cache
@@ -62,8 +59,10 @@
                 for d in dependencies where d.url == dd.url { return d }
                 fatalError("Could not find dependency for \(dd)")
             }
-            try llbuild(srcroot: pkg.path, targets: try pkg.targets(), dependencies: dependencies, prefix: builddir, tmpdir: Path.join(builddir, "\(pkg.name).o"), configuration: configuration)
->>>>>>> a749d27d
+            try llbuild(srcroot: pkg.path, targets: try pkg.targets(), dependencies: dependencies, prefix: builddir,
+            tmpdir: Path.join(builddir, "\(pkg.name).o"),
+            configuration: configuration,
+            compilerExtraArgs:manifest.package.otherCompilerOptions, linkerExtraArgs:manifest.package.otherLinkerOptions)
         }
 
         do {
