--- conflicted
+++ resolved
@@ -409,13 +409,8 @@
     }
 
     /// Open a working copy checkout at a path
-<<<<<<< HEAD
-    public func openWorkingCopy(at path: Basics.AbsolutePath) throws -> WorkingCheckout {
-        try self.provider.openWorkingCopy(at: path)
-=======
     public func openWorkingCopy(at path: Basics.AbsolutePath) async throws -> WorkingCheckout {
         try await self.provider.openWorkingCopy(at: path)
->>>>>>> 4dce9893
     }
 
     /// Validate a working copy check is aligned with its repository setup
@@ -553,13 +548,8 @@
         ///           expected to be non-existent when called.
         ///
         ///   - editable: The clone is expected to be edited by user.
-<<<<<<< HEAD
-        public func createWorkingCopy(at path: Basics.AbsolutePath, editable: Bool) throws -> WorkingCheckout {
-            return try self.manager.createWorkingCopy(self, at: path, editable: editable)
-=======
         public func createWorkingCopy(at path: Basics.AbsolutePath, editable: Bool) async throws -> WorkingCheckout {
             return try await self.manager.createWorkingCopy(self, at: path, editable: editable)
->>>>>>> 4dce9893
         }
     }
 }
