--- conflicted
+++ resolved
@@ -92,12 +92,8 @@
 
             let process = AsyncProcess(
                 arguments: [self.tarCommand, "acf", destinationPath.pathString, directory.basename],
-<<<<<<< HEAD
+                environment: .current,
                 workingDirectory: directory.parentDirectory
-=======
-                environment: .current,
-                workingDirectory: directory.parentDirectory.underlying
->>>>>>> 74aea87f
             )
 
             guard let registrationKey = self.cancellator.register(process) else {
