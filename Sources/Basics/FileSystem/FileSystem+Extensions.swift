//===----------------------------------------------------------------------===//
//
// This source file is part of the Swift open source project
//
// Copyright (c) 2020-2021 Apple Inc. and the Swift project authors
// Licensed under Apache License v2.0 with Runtime Library Exception
//
// See http://swift.org/LICENSE.txt for license information
// See http://swift.org/CONTRIBUTORS.txt for the list of Swift project authors
//
//===----------------------------------------------------------------------===//

import struct Foundation.Data
import class Foundation.FileManager
import struct Foundation.UUID
import SystemPackage

import struct TSCBasic.ByteString
import struct TSCBasic.FileInfo
import class TSCBasic.FileLock
import enum TSCBasic.FileMode
import protocol TSCBasic.FileSystem
import enum TSCBasic.FileSystemAttribute
import var TSCBasic.localFileSystem
import protocol TSCBasic.WritableByteStream

public typealias FileSystem = TSCBasic.FileSystem
public var localFileSystem = TSCBasic.localFileSystem

// MARK: - Custom path

extension FileSystem {
    /// Check whether the given path exists and is accessible.
    public func exists(_ path: AbsolutePath, followSymlink: Bool) -> Bool {
        self.exists(path.underlying, followSymlink: followSymlink)
    }

    /// exists override with default value.
    public func exists(_ path: AbsolutePath) -> Bool {
        self.exists(path.underlying)
    }

    /// Check whether the given path is accessible and a directory.
    public func isDirectory(_ path: AbsolutePath) -> Bool {
        self.isDirectory(path.underlying)
    }

    /// Check whether the given path is accessible and a file.
    public func isFile(_ path: AbsolutePath) -> Bool {
        self.isFile(path.underlying)
    }

    /// Check whether the given path is an accessible and executable file.
    public func isExecutableFile(_ path: AbsolutePath) -> Bool {
        self.isExecutableFile(path.underlying)
    }

    /// Check whether the given path is accessible and is a symbolic link.
    public func isSymlink(_ path: AbsolutePath) -> Bool {
        self.isSymlink(path.underlying)
    }

    /// Check whether the given path is accessible and readable.
    public func isReadable(_ path: AbsolutePath) -> Bool {
        self.isReadable(path.underlying)
    }

    /// Check whether the given path is accessible and writable.
    public func isWritable(_ path: AbsolutePath) -> Bool {
        self.isWritable(path.underlying)
    }

    /// Returns `true` if a given path has a quarantine attribute applied if when file system supports this attribute.
    /// Returns `false` if such attribute is not applied or it isn't supported.
    public func hasAttribute(_ name: FileSystemAttribute, _ path: AbsolutePath) -> Bool {
        self.hasAttribute(name, path.underlying)
    }

    /// Get the contents of the given directory, in an undefined order.
    public func getDirectoryContents(_ path: AbsolutePath) throws -> [String] {
        try self.getDirectoryContents(path.underlying)
    }

    /// Get the current working directory (similar to `getcwd(3)`), which can be
    /// different for different (virtualized) implementations of a FileSystem.
    /// The current working directory can be empty if e.g. the directory became
    /// unavailable while the current process was still working in it.
    /// This follows the POSIX `getcwd(3)` semantics.
    public var currentWorkingDirectory: AbsolutePath? {
        self.currentWorkingDirectory.flatMap { AbsolutePath($0) }
    }

    /// Change the current working directory.
    /// - Parameters:
    ///   - path: The path to the directory to change the current working directory to.
    public func changeCurrentWorkingDirectory(to path: AbsolutePath) throws {
        try self.changeCurrentWorkingDirectory(to: path.underlying)
    }

    /// Get the home directory of current user
    public var homeDirectory: AbsolutePath {
        get throws {
            try AbsolutePath(self.homeDirectory)
        }
    }

    /// Get the caches directory of current user
    public var cachesDirectory: AbsolutePath? {
        self.cachesDirectory.flatMap { AbsolutePath($0) }
    }

    /// Get the temp directory
    public var tempDirectory: AbsolutePath {
        get throws {
            try AbsolutePath(self.tempDirectory)
        }
    }

    /// Create the given directory.
    public func createDirectory(_ path: AbsolutePath) throws {
        try self.createDirectory(path.underlying)
    }

    /// Create the given directory.
    ///
    /// - recursive: If true, create missing parent directories if possible.
    public func createDirectory(_ path: AbsolutePath, recursive: Bool) throws {
        try self.createDirectory(path.underlying, recursive: recursive)
    }

    /// Creates a symbolic link of the source path at the target path
    /// - Parameters:
    ///   - path: The path at which to create the link.
    ///   - destination: The path to which the link points to.
    ///   - relative: If `relative` is true, the symlink contents will be a relative path, otherwise it will be
    /// absolute.
    public func createSymbolicLink(_ path: AbsolutePath, pointingAt destination: AbsolutePath, relative: Bool) throws {
        try self.createSymbolicLink(path.underlying, pointingAt: destination.underlying, relative: relative)
    }

    /// Get the contents of a file.
    ///
    /// - Returns: The file contents as bytes, or nil if missing.
    public func readFileContents(_ path: AbsolutePath) throws -> ByteString {
        try self.readFileContents(path.underlying)
    }

    /// Write the contents of a file.
    public func writeFileContents(_ path: AbsolutePath, bytes: ByteString) throws {
        try self.writeFileContents(path.underlying, bytes: bytes)
    }

    /// Write the contents of a file.
    public func writeFileContents(_ path: AbsolutePath, bytes: ByteString, atomically: Bool) throws {
        try self.writeFileContents(path.underlying, bytes: bytes, atomically: atomically)
    }

    /// Write to a file from a stream producer.
    public func writeFileContents(_ path: AbsolutePath, body: (WritableByteStream) -> Void) throws {
        try self.writeFileContents(path.underlying, body: body)
    }

    /// Recursively deletes the file system entity at `path`.
    ///
    /// If there is no file system entity at `path`, this function does nothing (in particular, this is not considered
    /// to be an error).
    public func removeFileTree(_ path: AbsolutePath) throws {
        try self.removeFileTree(path.underlying)
    }

    /// Change file mode.
    public func chmod(_ mode: FileMode, path: AbsolutePath, options: Set<FileMode.Option>) throws {
        try self.chmod(mode, path: path.underlying, options: options)
    }

    // Change file mode.
    public func chmod(_ mode: FileMode, path: AbsolutePath) throws {
        try self.chmod(mode, path: path.underlying)
    }

    /// Returns the file info of the given path.
    ///
    /// The method throws if the underlying stat call fails.
    public func getFileInfo(_ path: AbsolutePath) throws -> FileInfo {
        try self.getFileInfo(path.underlying)
    }

    /// Copy a file or directory.
    public func copy(from source: AbsolutePath, to destination: AbsolutePath) throws {
        try self.copy(from: source.underlying, to: destination.underlying)
    }

    /// Move a file or directory.
    public func move(from source: AbsolutePath, to destination: AbsolutePath) throws {
        try self.move(from: source.underlying, to: destination.underlying)
    }

    /// Execute the given block while holding the lock.
    public func withLock<T>(on path: AbsolutePath, type: FileLock.LockType, blocking: Bool = true, _ body: () throws -> T) throws -> T {
        try self.withLock(on: path.underlying, type: type, blocking: blocking, body)
    }

    /// Returns any known item replacement directories for a given path. These may be used by platform-specific
    /// libraries to handle atomic file system operations, such as deletion.
    func itemReplacementDirectories(for path: AbsolutePath) throws -> [AbsolutePath] {
        return try self.itemReplacementDirectories(for: path.underlying).compactMap { AbsolutePath($0) }
    }
}

// MARK: - user level

extension FileSystem {
    /// SwiftPM directory under user's home directory (~/.swiftpm)
    public var dotSwiftPM: AbsolutePath {
        get throws {
            try self.homeDirectory.appending(".swiftpm")
        }
    }

    private var idiomaticSwiftPMDirectory: AbsolutePath? {
        get throws {
            try FileManager.default.urls(for: .libraryDirectory, in: .userDomainMask).first
                .flatMap { try AbsolutePath(validating: $0.path) }?.appending("org.swift.swiftpm")
        }
    }
}

// MARK: - cache

extension FileSystem {
    private var idiomaticUserCacheDirectory: AbsolutePath? {
        // in TSC: FileManager.default.urls(for: .cachesDirectory, in: .userDomainMask)
        self.cachesDirectory
    }

    /// SwiftPM cache directory under user's caches directory (if exists)
    public var swiftPMCacheDirectory: AbsolutePath {
        get throws {
            if let path = self.idiomaticUserCacheDirectory {
                return path.appending("org.swift.swiftpm")
            } else {
                return try self.dotSwiftPMCachesDirectory
            }
        }
    }

    private var dotSwiftPMCachesDirectory: AbsolutePath {
        get throws {
            try self.dotSwiftPM.appending("cache")
        }
    }
}

extension FileSystem {
    public func getOrCreateSwiftPMCacheDirectory() throws -> AbsolutePath {
        let idiomaticCacheDirectory = try self.swiftPMCacheDirectory
        // Create idiomatic if necessary
        if !self.exists(idiomaticCacheDirectory) {
            try self.createDirectory(idiomaticCacheDirectory, recursive: true)
        }
        // Create ~/.swiftpm if necessary
        if !self.exists(try self.dotSwiftPM) {
            try self.createDirectory(self.dotSwiftPM, recursive: true)
        }
        // Create ~/.swiftpm/cache symlink if necessary
        // locking ~/.swiftpm to protect from concurrent access
        try self.withLock(on: self.dotSwiftPM, type: .exclusive) {
            if !self.exists(try self.dotSwiftPMCachesDirectory, followSymlink: false) {
                try self.createSymbolicLink(
                    dotSwiftPMCachesDirectory,
                    pointingAt: idiomaticCacheDirectory,
                    relative: false
                )
            }
        }
        return idiomaticCacheDirectory
    }
}

extension FileSystem {
    private var dotSwiftPMInstalledBinsDir: AbsolutePath {
        get throws {
            try self.dotSwiftPM.appending("bin")
        }
    }

    public func getOrCreateSwiftPMInstalledBinariesDirectory() throws -> AbsolutePath {
        let idiomaticInstalledBinariesDirectory = try self.dotSwiftPMInstalledBinsDir
        // Create idiomatic if necessary
        if !self.exists(idiomaticInstalledBinariesDirectory) {
            try self.createDirectory(idiomaticInstalledBinariesDirectory, recursive: true)
        }
        // Create ~/.swiftpm if necessary
        if !self.exists(try self.dotSwiftPM) {
            try self.createDirectory(self.dotSwiftPM, recursive: true)
        }
        // Create ~/.swiftpm/bin symlink if necessary
        // locking ~/.swiftpm to protect from concurrent access
        try self.withLock(on: self.dotSwiftPM, type: .exclusive) {
            if !self.exists(try self.dotSwiftPMInstalledBinsDir, followSymlink: false) {
                try self.createSymbolicLink(
                    self.dotSwiftPMInstalledBinsDir,
                    pointingAt: idiomaticInstalledBinariesDirectory,
                    relative: false
                )
            }
        }
        return idiomaticInstalledBinariesDirectory
    }
}

// MARK: - configuration

extension FileSystem {
    /// SwiftPM config directory under user's config directory (if exists)
    public var swiftPMConfigurationDirectory: AbsolutePath {
        get throws {
            if let path = try self.idiomaticSwiftPMDirectory {
                return path.appending("configuration")
            } else {
                return try self.dotSwiftPMConfigurationDirectory
            }
        }
    }

    private var dotSwiftPMConfigurationDirectory: AbsolutePath {
        get throws {
            try self.dotSwiftPM.appending("configuration")
        }
    }
}

extension FileSystem {
    public func getOrCreateSwiftPMConfigurationDirectory(warningHandler: @escaping (String) -> Void) throws
        -> AbsolutePath
    {
        let idiomaticConfigurationDirectory = try self.swiftPMConfigurationDirectory

        // temporary 5.6, remove on next version: transition from previous configuration location
        if !self.exists(idiomaticConfigurationDirectory) {
            try self.createDirectory(idiomaticConfigurationDirectory, recursive: true)
        }

        let handleExistingFiles = { (configurationFiles: [AbsolutePath]) in
            for file in configurationFiles {
                let destination = idiomaticConfigurationDirectory.appending(component: file.basename)
                if !self.exists(destination) {
                    try self.copy(from: file, to: destination)
                } else {
                    // Only emit a warning if source and destination file differ in their contents.
                    let srcContents = try? self.readFileContents(file)
                    let dstContents = try? self.readFileContents(destination)
                    if srcContents != dstContents {
                        warningHandler(
                            "Usage of \(file) has been deprecated. Please delete it and use the new \(destination) instead."
                        )
                    }
                }
            }
        }

        // in the case where ~/.swiftpm/configuration is not the idiomatic location (eg on macOS where its
        // /Users/<user>/Library/org.swift.swiftpm/configuration)
        if try idiomaticConfigurationDirectory != self.dotSwiftPMConfigurationDirectory {
            // copy the configuration files from old location (eg /Users/<user>/Library/org.swift.swiftpm) to new one
            // (eg /Users/<user>/Library/org.swift.swiftpm/configuration)
            // but leave them there for backwards compatibility (eg older xcode)
            let oldConfigDirectory = idiomaticConfigurationDirectory.parentDirectory
            if self.exists(oldConfigDirectory, followSymlink: false) && self.isDirectory(oldConfigDirectory) {
                let configurationFiles = try self.getDirectoryContents(oldConfigDirectory)
                    .map { oldConfigDirectory.appending(component: $0) }
                    .filter {
                        self.isFile($0) && !self.isSymlink($0) && $0
                            .extension != "lock" && ((try? self.readFileContents($0)) ?? []).count > 0
                    }
                try handleExistingFiles(configurationFiles)
            }
            // in the case where ~/.swiftpm/configuration is the idiomatic location (eg on Linux)
        } else {
            // copy the configuration files from old location (~/.swiftpm/config) to new one (~/.swiftpm/configuration)
            // but leave them there for backwards compatibility (eg older toolchain)
            let oldConfigDirectory = try self.dotSwiftPM.appending("config")
            if self.exists(oldConfigDirectory, followSymlink: false) && self.isDirectory(oldConfigDirectory) {
                let configurationFiles = try self.getDirectoryContents(oldConfigDirectory)
                    .map { oldConfigDirectory.appending(component: $0) }
                    .filter {
                        self.isFile($0) && !self.isSymlink($0) && $0
                            .extension != "lock" && ((try? self.readFileContents($0)) ?? []).count > 0
                    }
                try handleExistingFiles(configurationFiles)
            }
        }
        // ~temporary 5.6 migration

        // Create idiomatic if necessary
        if !self.exists(idiomaticConfigurationDirectory) {
            try self.createDirectory(idiomaticConfigurationDirectory, recursive: true)
        }
        // Create ~/.swiftpm if necessary
        if !self.exists(try self.dotSwiftPM) {
            try self.createDirectory(self.dotSwiftPM, recursive: true)
        }
        // Create ~/.swiftpm/configuration symlink if necessary
        // locking ~/.swiftpm to protect from concurrent access
        try self.withLock(on: self.dotSwiftPM, type: .exclusive) {
            if !self.exists(try self.dotSwiftPMConfigurationDirectory, followSymlink: false) {
                try self.createSymbolicLink(
                    dotSwiftPMConfigurationDirectory,
                    pointingAt: idiomaticConfigurationDirectory,
                    relative: false
                )
            }
        }

        return idiomaticConfigurationDirectory
    }
}

// MARK: - security

extension FileSystem {
    /// SwiftPM security directory under user's security directory (if exists)
    public var swiftPMSecurityDirectory: AbsolutePath {
        get throws {
            if let path = try self.idiomaticSwiftPMDirectory {
                return path.appending("security")
            } else {
                return try self.dotSwiftPMSecurityDirectory
            }
        }
    }

    private var dotSwiftPMSecurityDirectory: AbsolutePath {
        get throws {
            try self.dotSwiftPM.appending("security")
        }
    }
}

extension FileSystem {
    public func getOrCreateSwiftPMSecurityDirectory() throws -> AbsolutePath {
        let idiomaticSecurityDirectory = try self.swiftPMSecurityDirectory

        // temporary 5.6, remove on next version: transition from ~/.swiftpm/security to idiomatic location + symbolic
        // link
        if try idiomaticSecurityDirectory != self.dotSwiftPMSecurityDirectory &&
            self.exists(try self.dotSwiftPMSecurityDirectory) &&
            self.isDirectory(try self.dotSwiftPMSecurityDirectory)
        {
            try self.removeFileTree(self.dotSwiftPMSecurityDirectory)
        }
        // ~temporary 5.6 migration

        // Create idiomatic if necessary
        if !self.exists(idiomaticSecurityDirectory) {
            try self.createDirectory(idiomaticSecurityDirectory, recursive: true)
        }
        // Create ~/.swiftpm if necessary
        if !self.exists(try self.dotSwiftPM) {
            try self.createDirectory(self.dotSwiftPM, recursive: true)
        }
        // Create ~/.swiftpm/security symlink if necessary
        // locking ~/.swiftpm to protect from concurrent access
        try self.withLock(on: self.dotSwiftPM, type: .exclusive) {
            if !self.exists(try self.dotSwiftPMSecurityDirectory, followSymlink: false) {
                try self.createSymbolicLink(
                    dotSwiftPMSecurityDirectory,
                    pointingAt: idiomaticSecurityDirectory,
                    relative: false
                )
            }
        }
        return idiomaticSecurityDirectory
    }
}

// MARK: - Swift SDKs

private let swiftSDKsDirectoryName = "swift-sdks"

extension FileSystem {
    /// Path to Swift SDKs directory (if exists)
    public var swiftSDKsDirectory: AbsolutePath {
        get throws {
            if let path = try idiomaticSwiftPMDirectory {
                return path.appending(component: swiftSDKsDirectoryName)
            } else {
                return try dotSwiftPMSwiftSDKsDirectory
            }
        }
    }

    private var dotSwiftPMSwiftSDKsDirectory: AbsolutePath {
        get throws {
            try dotSwiftPM.appending(component: swiftSDKsDirectoryName)
        }
    }

    public func getSharedSwiftSDKsDirectory(explicitDirectory: AbsolutePath?) throws -> AbsolutePath {
        if let explicitDirectory {
            // Create the explicit SDKs path if necessary
            if !exists(explicitDirectory) {
                try createDirectory(explicitDirectory, recursive: true)
            }
            return explicitDirectory
        } else {
            return try swiftSDKsDirectory
        }
    }

    public func getOrCreateSwiftPMSwiftSDKsDirectory() throws -> AbsolutePath {
        let idiomaticSwiftSDKDirectory = try swiftSDKsDirectory

        // Create idiomatic if necessary
        if !exists(idiomaticSwiftSDKDirectory) {
            try createDirectory(idiomaticSwiftSDKDirectory, recursive: true)
        }
        // Create ~/.swiftpm if necessary
        if !exists(try dotSwiftPM) {
            try createDirectory(dotSwiftPM, recursive: true)
        }
        // Create ~/.swiftpm/swift-sdks symlink if necessary
        // locking ~/.swiftpm to protect from concurrent access
        try withLock(on: dotSwiftPM, type: .exclusive) {
            if !exists(try dotSwiftPMSwiftSDKsDirectory, followSymlink: false) {
                try createSymbolicLink(
                    dotSwiftPMSwiftSDKsDirectory,
                    pointingAt: idiomaticSwiftSDKDirectory,
                    relative: false
                )
            }
        }
        return idiomaticSwiftSDKDirectory
    }
}

// MARK: - Utilities

extension FileSystem {
    @_disfavoredOverload
    public func readFileContents(_ path: AbsolutePath) throws -> Data {
        try Data(self.readFileContents(path).contents)
    }

    @_disfavoredOverload
    public func readFileContents(_ path: AbsolutePath) throws -> String {
        try String(decoding: self.readFileContents(path), as: UTF8.self)
    }

    public func writeFileContents(_ path: AbsolutePath, data: Data) throws {
        try self._writeFileContents(path, bytes: .init(data))
    }

    public func writeFileContents(_ path: AbsolutePath, string: String) throws {
        try self._writeFileContents(path, bytes: .init(encodingAsUTF8: string))
    }

    private func _writeFileContents(_ path: AbsolutePath, bytes: ByteString) throws {
        // using the "body" variant since it creates the directory first
        // we should probably fix TSC to be consistent about this behavior
        try self.writeFileContents(path, body: { $0.send(bytes) })
    }
}

extension FileSystem {
    /// Write bytes to the path if the given contents are different.
    public func writeIfChanged(path: AbsolutePath, string: String) throws {
        try writeIfChanged(path: path, bytes: .init(encodingAsUTF8: string))
    }

    public func writeIfChanged(path: AbsolutePath, data: Data) throws {
        try writeIfChanged(path: path, bytes: .init(data))
    }

    /// Write bytes to the path if the given contents are different.
    public func writeIfChanged(path: AbsolutePath, bytes: ByteString) throws {
        try createDirectory(path.parentDirectory, recursive: true)

        // Return if the contents are same.
        if isFile(path), try readFileContents(path) == bytes {
            return
        }

        try writeFileContents(path, bytes: bytes)
    }
}

extension FileSystem {
    public func forceCreateDirectory(at path: AbsolutePath) throws {
        try self.createDirectory(path.parentDirectory, recursive: true)
        if self.exists(path) {
            try self.removeFileTree(path)
        }
        try self.createDirectory(path, recursive: true)
    }
}

extension FileSystem {
    public func stripFirstLevel(of path: AbsolutePath) throws {
        let topLevelDirectories = try self.getDirectoryContents(path)
            .map { path.appending(component: $0) }
            .filter { self.isDirectory($0) }

        guard topLevelDirectories.count == 1, let rootDirectory = topLevelDirectories.first else {
            throw StringError("stripFirstLevel requires single top level directory")
        }

        let tempDirectory = path.parentDirectory.appending(component: UUID().uuidString)
        try self.move(from: rootDirectory, to: tempDirectory)

        let rootContents = try self.getDirectoryContents(tempDirectory)
        for entry in rootContents {
            try self.move(from: tempDirectory.appending(component: entry), to: path.appending(component: entry))
        }

        try self.removeFileTree(tempDirectory)
    }
}

<<<<<<< HEAD
extension FileSystem {
    /// Writes the given string to the given path. If the file at the given path already exists with the given
    /// string, nothing is done.
    /// - Parameters:
    ///   - path: The given path to write to.
    ///   - string: The given string to write.
    /// - Note: If the given path's parent directory does not exist, the file system will recursively create
    /// intermediate directories so the given path can be resolved.
    public func writeFileContentsIfNeeded(_ path: AbsolutePath, string: String) throws {
        try createDirectory(path.parentDirectory, recursive: true)

        // If the file exists with the identical contents, there is no need to
        // rewrite it.
      if let contents: String = try? readFileContents(path), contents == string {
            return
        }
        try writeFileContents(path, string: string)
=======
// MARK: - Locking

extension FileLock {
    public static func prepareLock(
        fileToLock: AbsolutePath,
        at lockFilesDirectory: AbsolutePath? = nil
    ) throws -> FileLock {
        return try Self.prepareLock(fileToLock: fileToLock.underlying, at: lockFilesDirectory?.underlying)
>>>>>>> 68b62365
    }
}<|MERGE_RESOLUTION|>--- conflicted
+++ resolved
@@ -617,7 +617,6 @@
     }
 }
 
-<<<<<<< HEAD
 extension FileSystem {
     /// Writes the given string to the given path. If the file at the given path already exists with the given
     /// string, nothing is done.
@@ -631,11 +630,13 @@
 
         // If the file exists with the identical contents, there is no need to
         // rewrite it.
-      if let contents: String = try? readFileContents(path), contents == string {
+        if let contents: String = try? readFileContents(path), contents == string {
             return
         }
         try writeFileContents(path, string: string)
-=======
+    }
+}
+
 // MARK: - Locking
 
 extension FileLock {
@@ -644,6 +645,5 @@
         at lockFilesDirectory: AbsolutePath? = nil
     ) throws -> FileLock {
         return try Self.prepareLock(fileToLock: fileToLock.underlying, at: lockFilesDirectory?.underlying)
->>>>>>> 68b62365
     }
 }