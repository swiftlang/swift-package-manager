# This source file is part of the Swift open source project
#
# Copyright (c) 2014 - 2022 Apple Inc. and the Swift project authors
# Licensed under Apache License v2.0 with Runtime Library Exception
#
# See http://swift.org/LICENSE.txt for license information
# See http://swift.org/CONTRIBUTORS.txt for Swift project authors

add_library(Basics
<<<<<<< HEAD
  Archiver/Archiver.swift
  Archiver/TarArchiver.swift
  Archiver/ZipArchiver.swift
  Archiver/UniversalArchiver.swift
=======
  Archiver.swift
  Archiver+Tar.swift
  Archiver+Zip.swift
>>>>>>> addc8d27
  AuthorizationProvider.swift
  ByteString+Extensions.swift
  Cancellator.swift
  Concurrency/ConcurrencyHelpers.swift
  Concurrency/NSLock+Extensions.swift
  Concurrency/SendableBox.swift
  Concurrency/ThreadSafeArrayStore.swift
  Concurrency/ThreadSafeBox.swift
  Concurrency/ThreadSafeKeyValueStore.swift
  Concurrency/TokenBucket.swift
  Dictionary+Extensions.swift
  DispatchTimeInterval+Extensions.swift
  EnvironmentVariables.swift
  Errors.swift
  FileSystem/AsyncFileSystem.swift
  FileSystem/FileSystem+Extensions.swift
  FileSystem/Path+Extensions.swift
  FileSystem/TemporaryFile.swift
  FileSystem/VFSOverlay.swift
  HTTPClient/HTTPClient.swift
  HTTPClient/HTTPClientConfiguration.swift
  HTTPClient/HTTPClientError.swift
  HTTPClient/HTTPClientHeaders.swift
  HTTPClient/HTTPClientRequest.swift
  HTTPClient/HTTPClientResponse.swift
  HTTPClient/HTTPMethod.swift
  HTTPClient/LegacyHTTPClient.swift
  HTTPClient/LegacyHTTPClientRequest.swift
  HTTPClient/URLSessionHTTPClient.swift
  ImportScanning.swift
  JSON+Extensions.swift
  JSONDecoder+Extensions.swift
  Netrc.swift
  Observability.swift
  SQLite.swift
  Sandbox.swift
  SendableTimeInterval.swift
  String+Extensions.swift
  SwiftVersion.swift
  SQLiteBackedCache.swift
  Triple.swift
  Version+Extensions.swift
  WritableByteStream+Extensions.swift)
target_link_libraries(Basics PUBLIC
  SwiftCollections::DequeModule
  SwiftCollections::OrderedCollections
  SwiftSystem::SystemPackage
  TSCBasic
  TSCUtility)
target_link_libraries(Basics PRIVATE
  SPMSQLite3
  TSCclibc)
# NOTE(compnerd) workaround for CMake not setting up include flags yet
set_target_properties(Basics PROPERTIES
  INTERFACE_INCLUDE_DIRECTORIES ${CMAKE_Swift_MODULE_DIRECTORY})
target_link_options(Basics PRIVATE
    "$<$<PLATFORM_ID:Darwin>:SHELL:-Xlinker -framework -Xlinker Security>")

if(USE_CMAKE_INSTALL)
install(TARGETS Basics
  ARCHIVE DESTINATION lib
  LIBRARY DESTINATION lib
  RUNTIME DESTINATION bin)
endif()
set_property(GLOBAL APPEND PROPERTY SwiftPM_EXPORTS Basics)<|MERGE_RESOLUTION|>--- conflicted
+++ resolved
@@ -7,16 +7,10 @@
 # See http://swift.org/CONTRIBUTORS.txt for Swift project authors
 
 add_library(Basics
-<<<<<<< HEAD
   Archiver/Archiver.swift
   Archiver/TarArchiver.swift
   Archiver/ZipArchiver.swift
   Archiver/UniversalArchiver.swift
-=======
-  Archiver.swift
-  Archiver+Tar.swift
-  Archiver+Zip.swift
->>>>>>> addc8d27
   AuthorizationProvider.swift
   ByteString+Extensions.swift
   Cancellator.swift
