//===----------------------------------------------------------------------===//
//
// This source file is part of the Swift open source project
//
// Copyright (c) 2014-2024 Apple Inc. and the Swift project authors
// Licensed under Apache License v2.0 with Runtime Library Exception
//
// See http://swift.org/LICENSE.txt for license information
// See http://swift.org/CONTRIBUTORS.txt for the list of Swift project authors
//
//===----------------------------------------------------------------------===//

import _Concurrency
import ArgumentParser
import Basics
import Dispatch
import class Foundation.NSLock
import class Foundation.ProcessInfo
import PackageGraph
import PackageLoading
@_spi(SwiftPMInternal)
import PackageModel
import SPMBuildCore
import Workspace

#if USE_IMPL_ONLY_IMPORTS
@_implementationOnly
@_spi(SwiftPMInternal)
import DriverSupport
#else
@_spi(SwiftPMInternal)
import DriverSupport
#endif

#if canImport(WinSDK)
import WinSDK
#elseif canImport(Darwin)
import Darwin
#elseif canImport(Glibc)
import Glibc
#elseif canImport(Musl)
import Musl
#elseif canImport(Bionic)
import Bionic
#endif

import class Basics.AsyncProcess
import func TSCBasic.exec
import class TSCBasic.FileLock
import protocol TSCBasic.OutputByteStream
import enum TSCBasic.ProcessEnv
import enum TSCBasic.ProcessLockError
import var TSCBasic.stderrStream
import class TSCBasic.TerminalController
import class TSCBasic.ThreadSafeOutputByteStream

import var TSCUtility.verbosity

typealias Diagnostic = Basics.Diagnostic

public struct ToolWorkspaceConfiguration {
    let shouldInstallSignalHandlers: Bool
    let wantsMultipleTestProducts: Bool
    let wantsREPLProduct: Bool

    public init(
        shouldInstallSignalHandlers: Bool = true,
        wantsMultipleTestProducts: Bool = false,
        wantsREPLProduct: Bool = false
    ) {
        self.shouldInstallSignalHandlers = shouldInstallSignalHandlers
        self.wantsMultipleTestProducts = wantsMultipleTestProducts
        self.wantsREPLProduct = wantsREPLProduct
    }
}

public typealias WorkspaceDelegateProvider = (
    _ observabilityScope: ObservabilityScope,
    _ outputHandler: @escaping (String, Bool) -> Void,
    _ progressHandler: @escaping (Int64, Int64, String?) -> Void,
    _ inputHandler: @escaping (String, (String?) -> Void) -> Void
) -> WorkspaceDelegate

public typealias WorkspaceLoaderProvider = (_ fileSystem: FileSystem, _ observabilityScope: ObservabilityScope)
    -> WorkspaceLoader

public protocol _SwiftCommand {
    var globalOptions: GlobalOptions { get }
    var toolWorkspaceConfiguration: ToolWorkspaceConfiguration { get }
    var workspaceDelegateProvider: WorkspaceDelegateProvider { get }
    var workspaceLoaderProvider: WorkspaceLoaderProvider { get }
    func buildSystemProvider(_ swiftCommandState: SwiftCommandState) throws -> BuildSystemProvider
}

extension _SwiftCommand {
    public var toolWorkspaceConfiguration: ToolWorkspaceConfiguration {
        .init()
    }
}

public protocol SwiftCommand: ParsableCommand, _SwiftCommand {
    func run(_ swiftCommandState: SwiftCommandState) throws
}

extension SwiftCommand {
    public static var _errorLabel: String { "error" }

    public func run() throws {
        let swiftCommandState = try SwiftCommandState(
            options: globalOptions,
            toolWorkspaceConfiguration: self.toolWorkspaceConfiguration,
            workspaceDelegateProvider: self.workspaceDelegateProvider,
            workspaceLoaderProvider: self.workspaceLoaderProvider
        )

        // We use this to attempt to catch misuse of the locking APIs since we only release the lock from here.
        swiftCommandState.setNeedsLocking()

        swiftCommandState.buildSystemProvider = try buildSystemProvider(swiftCommandState)
        var toolError: Error? = .none
        do {
            try self.run(swiftCommandState)
            if swiftCommandState.observabilityScope.errorsReported || swiftCommandState.executionStatus == .failure {
                throw ExitCode.failure
            }
        } catch {
            toolError = error
        }

        swiftCommandState.releaseLockIfNeeded()

        // wait for all observability items to process
        swiftCommandState.waitForObservabilityEvents(timeout: .now() + 5)

        if let toolError {
            throw toolError
        }
    }
}

public protocol AsyncSwiftCommand: AsyncParsableCommand, _SwiftCommand {
    func run(_ swiftCommandState: SwiftCommandState) async throws
}

extension AsyncSwiftCommand {
    public static var _errorLabel: String { "error" }

    // FIXME: It doesn't seem great to have this be duplicated with `SwiftCommand`.
    public func run() async throws {
        let swiftCommandState = try SwiftCommandState(
            options: globalOptions,
            toolWorkspaceConfiguration: self.toolWorkspaceConfiguration,
            workspaceDelegateProvider: self.workspaceDelegateProvider,
            workspaceLoaderProvider: self.workspaceLoaderProvider
        )

        // We use this to attempt to catch misuse of the locking APIs since we only release the lock from here.
        swiftCommandState.setNeedsLocking()

        swiftCommandState.buildSystemProvider = try buildSystemProvider(swiftCommandState)
        var toolError: Error? = .none
        do {
            try await self.run(swiftCommandState)
            if swiftCommandState.observabilityScope.errorsReported || swiftCommandState.executionStatus == .failure {
                throw ExitCode.failure
            }
        } catch {
            toolError = error
        }

        swiftCommandState.releaseLockIfNeeded()

        // wait for all observability items to process
        swiftCommandState.waitForObservabilityEvents(timeout: .now() + 5)

        if let toolError {
            throw toolError
        }
    }
}

public final class SwiftCommandState {
    #if os(Windows)
    // unfortunately this is needed for C callback handlers used by Windows shutdown handler
    static var cancellator: Cancellator?
    #endif

    /// The original working directory.
    public let originalWorkingDirectory: AbsolutePath

    /// The options of this tool.
    public let options: GlobalOptions

    /// Path to the root package directory, nil if manifest is not found.
    private let packageRoot: AbsolutePath?

    /// Helper function to get package root or throw error if it is not found.
    public func getPackageRoot() throws -> AbsolutePath {
        guard let packageRoot else {
            throw StringError("Could not find \(Manifest.filename) in this directory or any of its parent directories.")
        }
        return packageRoot
    }

    /// Get the current workspace root object.
    public func getWorkspaceRoot(traitConfiguration: TraitConfiguration? = nil) throws -> PackageGraphRootInput {
        let packages: [AbsolutePath] = if let workspace = options.locations.multirootPackageDataFile {
            try self.workspaceLoaderProvider(self.fileSystem, self.observabilityScope)
                .load(workspace: workspace)
        } else {
            try [self.getPackageRoot()]
        }

        return PackageGraphRootInput(packages: packages, traitConfiguration: traitConfiguration)
    }

    /// Scratch space (.build) directory.
    public let scratchDirectory: AbsolutePath

    /// Path to the shared security directory
    public let sharedSecurityDirectory: AbsolutePath

    /// Path to the shared cache directory
    public let sharedCacheDirectory: AbsolutePath

    /// Path to the shared configuration directory
    public let sharedConfigurationDirectory: AbsolutePath
<<<<<<< HEAD

    /// Path to the package manager's own resources directory.
    public let packageManagerResourcesDirectory: AbsolutePath?
=======
>>>>>>> 6a2e45f2

    /// Path to the cross-compilation Swift SDKs directory.
    public let sharedSwiftSDKsDirectory: AbsolutePath

    /// Cancellator to handle cancellation of outstanding work when handling SIGINT
    public let cancellator: Cancellator

    /// The execution status of the tool.
    public var executionStatus: ExecutionStatus = .success

    /// Holds the currently active workspace.
    ///
    /// It is not initialized in init() because for some of the commands like `package init`, usage etc,
    /// a workspace is not needed. In fact it would be an error to ask for the workspace object
    /// for `package init` because the manifest file should *not* be present.
    private var _workspace: Workspace?
    private var _workspaceDelegate: WorkspaceDelegate?

    private let observabilityHandler: SwiftCommandObservabilityHandler

    /// The observability scope to emit diagnostics event on
    public let observabilityScope: ObservabilityScope

    /// The min severity at which to log diagnostics
    public let logLevel: Basics.Diagnostic.Severity

    // should use sandbox on external subcommands
    public var shouldDisableSandbox: Bool

    /// The file system in use
    public let fileSystem: FileSystem

    /// Provider which can create a `WorkspaceDelegate` if needed.
    private let workspaceDelegateProvider: WorkspaceDelegateProvider

    /// Provider which can create a `WorkspaceLoader` if needed.
    private let workspaceLoaderProvider: WorkspaceLoaderProvider

    private let toolWorkspaceConfiguration: ToolWorkspaceConfiguration

    fileprivate var buildSystemProvider: BuildSystemProvider?

    private let environment: Environment

    private let hostTriple: Basics.Triple?

    package var preferredBuildConfiguration = BuildConfiguration.debug

    /// Create an instance of this tool.
    ///
    /// - parameter options: The command line options to be passed to this tool.
    public convenience init(
        options: GlobalOptions,
        toolWorkspaceConfiguration: ToolWorkspaceConfiguration = .init(),
        workspaceDelegateProvider: @escaping WorkspaceDelegateProvider,
        workspaceLoaderProvider: @escaping WorkspaceLoaderProvider
    ) throws {
        // output from background activities goes to stderr, this includes diagnostics and output from build operations,
        // package resolution that take place as part of another action
        // CLI commands that have user facing output, use stdout directly to emit the final result
        // this means that the build output from "swift build" goes to stdout
        // but the build output from "swift test" goes to stderr, while the tests output go to stdout
        try self.init(
            outputStream: TSCBasic.stderrStream,
            options: options,
            toolWorkspaceConfiguration: toolWorkspaceConfiguration,
            workspaceDelegateProvider: workspaceDelegateProvider,
            workspaceLoaderProvider: workspaceLoaderProvider
        )
    }

    // marked internal for testing
    init(
        outputStream: OutputByteStream,
        options: GlobalOptions,
        toolWorkspaceConfiguration: ToolWorkspaceConfiguration,
        workspaceDelegateProvider: @escaping WorkspaceDelegateProvider,
        workspaceLoaderProvider: @escaping WorkspaceLoaderProvider,
        hostTriple: Basics.Triple? = nil,
        fileSystem: any FileSystem = localFileSystem,
        environment: Environment = .current
    ) throws {
        self.hostTriple = hostTriple
        self.fileSystem = fileSystem
        self.environment = environment
        // first, bootstrap the observability system
        self.logLevel = options.logging.logLevel
        self.observabilityHandler = SwiftCommandObservabilityHandler(
            outputStream: outputStream,
            logLevel: self.logLevel
        )
        let observabilitySystem = ObservabilitySystem(self.observabilityHandler)
        let observabilityScope = observabilitySystem.topScope
        self.observabilityScope = observabilityScope
        self.shouldDisableSandbox = options.security.shouldDisableSandbox
        self.toolWorkspaceConfiguration = toolWorkspaceConfiguration
        self.workspaceDelegateProvider = workspaceDelegateProvider
        self.workspaceLoaderProvider = workspaceLoaderProvider

        let cancellator = Cancellator(observabilityScope: self.observabilityScope)

        // Capture the original working directory ASAP.
        guard let cwd = self.fileSystem.currentWorkingDirectory else {
            self.observabilityScope.emit(error: "couldn't determine the current working directory")
            throw ExitCode.failure
        }
        self.originalWorkingDirectory = cwd

        do {
            try Self.postprocessArgParserResult(options: options, observabilityScope: self.observabilityScope)
            self.options = options

            // Honor package-path option is provided.
            if let packagePath = options.locations.packageDirectory {
                try ProcessEnv.chdir(packagePath)
            }

            if toolWorkspaceConfiguration.shouldInstallSignalHandlers {
                cancellator.installSignalHandlers()
            }
            self.cancellator = cancellator
        } catch {
            self.observabilityScope.emit(error)
            throw ExitCode.failure
        }

        // Create local variables to use while finding build path to avoid capture self before init error.
        let packageRoot = findPackageRoot(fileSystem: fileSystem)

        self.packageRoot = packageRoot
        self.scratchDirectory =
            try BuildSystemUtilities.getEnvBuildPath(workingDir: cwd) ??
            options.locations.scratchDirectory ??
            (packageRoot ?? cwd).appending(".build")

        // make sure common directories are created
        self.sharedSecurityDirectory = try getSharedSecurityDirectory(options: options, fileSystem: fileSystem)
        self.sharedConfigurationDirectory = try getSharedConfigurationDirectory(
            options: options,
            fileSystem: fileSystem
        )
        self.sharedCacheDirectory = try getSharedCacheDirectory(options: options, fileSystem: fileSystem)
        if options.locations.deprecatedSwiftSDKsDirectory != nil {
            self.observabilityScope.emit(
                warning: "`--experimental-swift-sdks-path` is deprecated and will be removed in a future version of SwiftPM. Use `--swift-sdks-path` instead."
            )
        }
<<<<<<< HEAD

        if let packageManagerResourcesDirectory = options.locations.packageManagerResourcesDirectory {
            self.packageManagerResourcesDirectory = packageManagerResourcesDirectory
        } else if let cwd = localFileSystem.currentWorkingDirectory {
            self.packageManagerResourcesDirectory = try? AbsolutePath(
                validating: CommandLine.arguments[0],
                relativeTo: cwd
            )
            .parentDirectory.parentDirectory.appending(components: ["share", "pm"])
        } else {
            self.packageManagerResourcesDirectory = try? AbsolutePath(validating: CommandLine.arguments[0])
                .parentDirectory.parentDirectory.appending(components: ["share", "pm"])
        }

=======
>>>>>>> 6a2e45f2
        self.sharedSwiftSDKsDirectory = try fileSystem.getSharedSwiftSDKsDirectory(
            explicitDirectory: options.locations.swiftSDKsDirectory ?? options.locations.deprecatedSwiftSDKsDirectory
        )

        // set global process logging handler
        AsyncProcess.loggingHandler = { self.observabilityScope.emit(debug: $0) }
    }

    static func postprocessArgParserResult(options: GlobalOptions, observabilityScope: ObservabilityScope) throws {
        if options.locations.multirootPackageDataFile != nil {
            observabilityScope.emit(.unsupportedFlag("--multiroot-data-file"))
        }

        if options.build.useExplicitModuleBuild && !options.build.useIntegratedSwiftDriver {
            observabilityScope
                .emit(error: "'--experimental-explicit-module-build' option requires '--use-integrated-swift-driver'")
        }

        if !options.build.architectures.isEmpty && options.build.customCompileTriple != nil {
            observabilityScope.emit(.mutuallyExclusiveArgumentsError(arguments: ["--arch", "--triple"]))
        }

        // --enable-test-discovery should never be called on darwin based platforms
        #if canImport(Darwin)
        if options.build.enableTestDiscovery {
            observabilityScope
                .emit(
                    warning: "'--enable-test-discovery' option is deprecated; tests are automatically discovered on all platforms"
                )
        }
        #endif

        if options.caching.shouldDisableManifestCaching {
            observabilityScope
                .emit(
                    warning: "'--disable-package-manifest-caching' option is deprecated; use '--manifest-caching' instead"
                )
        }

        if let _ = options.security.netrcFilePath, options.security.netrc == false {
            observabilityScope.emit(.mutuallyExclusiveArgumentsError(arguments: ["--disable-netrc", "--netrc-file"]))
        }

        if !options.build._deprecated_manifestFlags.isEmpty {
            observabilityScope.emit(warning: "'-Xmanifest' option is deprecated; use '-Xbuild-tools-swiftc' instead")
        }
    }

    func waitForObservabilityEvents(timeout: DispatchTime) {
        self.observabilityHandler.wait(timeout: timeout)
    }

    /// Returns the currently active workspace.
    public func getActiveWorkspace(
        emitDeprecatedConfigurationWarning: Bool = false,
        traitConfiguration: TraitConfiguration? = nil
    ) throws -> Workspace {
        if let workspace = _workspace {
            return workspace
        }

        // Before creating the workspace, we need to acquire a lock on the build directory.
        try self.acquireLockIfNeeded()

        if self.options.resolver.skipDependencyUpdate {
            self.observabilityScope
                .emit(warning: "'--skip-update' option is deprecated and will be removed in a future release")
        }

        let delegate = self.workspaceDelegateProvider(
            self.observabilityScope,
            self.observabilityHandler.print,
            self.observabilityHandler.progress,
            self.observabilityHandler.prompt
        )
        let workspace = try Workspace(
            fileSystem: self.fileSystem,
            location: .init(
                scratchDirectory: self.scratchDirectory,
                editsDirectory: self.getEditsDirectory(),
                resolvedVersionsFile: self.getResolvedVersionsFile(),
                localConfigurationDirectory: self.getLocalConfigurationDirectory(),
                sharedConfigurationDirectory: self.sharedConfigurationDirectory,
                sharedSecurityDirectory: self.sharedSecurityDirectory,
                sharedCacheDirectory: self.sharedCacheDirectory,
                emitDeprecatedConfigurationWarning: emitDeprecatedConfigurationWarning
            ),
            authorizationProvider: self.getAuthorizationProvider(),
            registryAuthorizationProvider: self.getRegistryAuthorizationProvider(),
            configuration: .init(
<<<<<<< HEAD
                skipDependenciesUpdates: self.options.resolver.skipDependencyUpdate,
                prefetchBasedOnResolvedFile: self.options.resolver.shouldEnableResolverPrefetching,
                shouldCreateMultipleTestProducts: self.toolWorkspaceConfiguration.wantsMultipleTestProducts || self
                    .options.build.buildSystem.usesXcodeBuildEngine,
                createREPLProduct: self.toolWorkspaceConfiguration.wantsREPLProduct,
                additionalFileRules: isXcodeBuildSystemEnabled ? FileRuleDescription
                    .xcbuildFileTypes : FileRuleDescription.swiftpmFileTypes,
=======
                skipDependenciesUpdates: options.resolver.skipDependencyUpdate,
                prefetchBasedOnResolvedFile: options.resolver.shouldEnableResolverPrefetching,
                shouldCreateMultipleTestProducts: toolWorkspaceConfiguration.wantsMultipleTestProducts || options.build.buildSystem.shouldCreateMultipleTestProducts,
                createREPLProduct: toolWorkspaceConfiguration.wantsREPLProduct,
                additionalFileRules: options.build.buildSystem.additionalFileRules,
>>>>>>> 6a2e45f2
                sharedDependenciesCacheEnabled: self.options.caching.useDependenciesCache,
                fingerprintCheckingMode: self.options.security.fingerprintCheckingMode,
                signingEntityCheckingMode: self.options.security.signingEntityCheckingMode,
                skipSignatureValidation: !self.options.security.signatureValidation,
                sourceControlToRegistryDependencyTransformation: self.options.resolver
                    .sourceControlToRegistryDependencyTransformation.workspaceConfiguration,
                defaultRegistry: self.options.resolver.defaultRegistryURL.flatMap {
                    // TODO: should supportsAvailability be a flag as well?
                    .init(url: $0, supportsAvailability: true)
                },
                manifestImportRestrictions: .none,
                usePrebuilts: self.options.caching.usePrebuilts,
                pruneDependencies: self.options.resolver.pruneDependencies,
                traitConfiguration: traitConfiguration
            ),
            cancellator: self.cancellator,
            initializationWarningHandler: { self.observabilityScope.emit(warning: $0) },
            customHostToolchain: self.getHostToolchain(),
            customManifestLoader: self.getManifestLoader(),
            delegate: delegate
        )
        self._workspace = workspace
        self._workspaceDelegate = delegate
        return workspace
    }

    public func getRootPackageInformation(traitConfiguration: TraitConfiguration? = nil) async throws
        -> (dependencies: [PackageIdentity: [PackageIdentity]], targets: [PackageIdentity: [String]])
    {
        let workspace = try self.getActiveWorkspace(traitConfiguration: traitConfiguration)
        let root = try self.getWorkspaceRoot(traitConfiguration: traitConfiguration)
        let rootManifests = try await workspace.loadRootManifests(
            packages: root.packages,
            observabilityScope: self.observabilityScope
        )

        var identities = [PackageIdentity: [PackageIdentity]]()
        var targets = [PackageIdentity: [String]]()

        for rootManifest in rootManifests {
            let identity = PackageIdentity(path: rootManifest.key)
            identities[identity] = rootManifest.value.dependencies.map(\.identity)
            targets[identity] = rootManifest.value.targets.map { $0.name.spm_mangledToC99ExtendedIdentifier() }
        }

        return (identities, targets)
    }

    private func getEditsDirectory() throws -> AbsolutePath {
        // TODO: replace multiroot-data-file with explicit overrides
        if let multiRootPackageDataFile = options.locations.multirootPackageDataFile {
            return multiRootPackageDataFile.appending("Packages")
        }
        return try Workspace.DefaultLocations.editsDirectory(forRootPackage: self.getPackageRoot())
    }

    private func getResolvedVersionsFile() throws -> AbsolutePath {
        // TODO: replace multiroot-data-file with explicit overrides
        if let multiRootPackageDataFile = options.locations.multirootPackageDataFile {
            return multiRootPackageDataFile.appending(
                components: "xcshareddata",
                "swiftpm",
                Workspace.DefaultLocations.resolvedFileName
            )
        }
        return try Workspace.DefaultLocations.resolvedVersionsFile(forRootPackage: self.getPackageRoot())
    }

    func getLocalConfigurationDirectory() throws -> AbsolutePath {
        // Otherwise, use the default path.
        // TODO: replace multiroot-data-file with explicit overrides
        if let multiRootPackageDataFile = options.locations.multirootPackageDataFile {
            // migrate from legacy location
            let legacyPath = multiRootPackageDataFile.appending(components: "xcshareddata", "swiftpm", "config")
            let newPath = Workspace.DefaultLocations
                .mirrorsConfigurationFile(
                    at: multiRootPackageDataFile
                        .appending(components: "xcshareddata", "swiftpm", "configuration")
                )
            return try Workspace.migrateMirrorsConfiguration(
                from: legacyPath,
                to: newPath,
                observabilityScope: self.observabilityScope
            )
        } else {
            // migrate from legacy location
            let legacyPath = try self.getPackageRoot().appending(components: ".swiftpm", "config")
            let newPath = try Workspace.DefaultLocations.mirrorsConfigurationFile(forRootPackage: self.getPackageRoot())
            return try Workspace.migrateMirrorsConfiguration(
                from: legacyPath,
                to: newPath,
                observabilityScope: self.observabilityScope
            )
        }
    }

    public func getAuthorizationProvider() throws -> AuthorizationProvider? {
        var authorization = Workspace.Configuration.Authorization.default
        if !self.options.security.netrc {
            authorization.netrc = .disabled
        } else if let configuredPath = options.security.netrcFilePath {
            authorization.netrc = .custom(configuredPath)
        } else {
            authorization.netrc = .user
        }

        #if canImport(Security)
        authorization.keychain = self.options.security.keychain ? .enabled : .disabled
        #endif

        return try authorization.makeAuthorizationProvider(
            fileSystem: self.fileSystem,
            observabilityScope: self.observabilityScope
        )
    }

    public func getRegistryAuthorizationProvider() throws -> AuthorizationProvider? {
        var authorization = Workspace.Configuration.Authorization.default
        if let configuredPath = options.security.netrcFilePath {
            authorization.netrc = .custom(configuredPath)
        } else {
            authorization.netrc = .user
        }

        // Don't use OS credential store if user wants netrc
        #if canImport(Security)
        authorization.keychain = self.options.security.forceNetrc ? .disabled : .enabled
        #endif

        return try authorization.makeRegistryAuthorizationProvider(
            fileSystem: self.fileSystem,
            observabilityScope: self.observabilityScope
        )
    }

    /// Resolve the dependencies.
    public func resolve(_ traitConfiguration: TraitConfiguration?) async throws {
        let workspace = try getActiveWorkspace(traitConfiguration: traitConfiguration)
        let root = try getWorkspaceRoot(traitConfiguration: traitConfiguration)

        try await workspace.resolve(
            root: root,
            forceResolution: false,
            forceResolvedVersions: self.options.resolver.forceResolvedVersions,
            observabilityScope: self.observabilityScope
        )

        // Throw if there were errors when loading the graph.
        // The actual errors will be printed before exiting.
        guard !self.observabilityScope.errorsReported else {
            throw ExitCode.failure
        }
    }

    /// Fetch and load the complete package graph.
    ///
    /// - Parameters:
    ///   - explicitProduct: The product specified on the command line to a “swift run” or “swift build” command. This
    /// allows executables from dependencies to be run directly without having to hook them up to any particular target.
    @discardableResult
    public func loadPackageGraph(
        explicitProduct: String? = nil,
        testEntryPointPath: AbsolutePath? = nil
    ) async throws -> ModulesGraph {
        try await self.loadPackageGraph(
            explicitProduct: explicitProduct,
            traitConfiguration: nil,
            testEntryPointPath: testEntryPointPath
        )
    }

    /// Fetch and load the complete package graph.
    ///
    /// - Parameters:
    ///   - explicitProduct: The product specified on the command line to a “swift run” or “swift build” command. This
    /// allows executables from dependencies to be run directly without having to hook them up to any particular target.
    @discardableResult
    package func loadPackageGraph(
        explicitProduct: String? = nil,
        traitConfiguration: TraitConfiguration? = nil,
        testEntryPointPath: AbsolutePath? = nil
    ) async throws -> ModulesGraph {
        do {
            let workspace = try getActiveWorkspace(traitConfiguration: traitConfiguration)

            // Fetch and load the package graph.
            let graph = try await workspace.loadPackageGraph(
                rootInput: self.getWorkspaceRoot(traitConfiguration: traitConfiguration),
                explicitProduct: explicitProduct,
                forceResolvedVersions: self.options.resolver.forceResolvedVersions,
                testEntryPointPath: testEntryPointPath,
                observabilityScope: self.observabilityScope
            )

            // Throw if there were errors when loading the graph.
            // The actual errors will be printed before exiting.
            guard !self.observabilityScope.errorsReported else {
                throw ExitCode.failure
            }
            return graph
        } catch {
            throw error
        }
    }

    public func getPluginScriptRunner(customPluginsDir: AbsolutePath? = .none) throws -> PluginScriptRunner {
        let pluginsDir = try customPluginsDir ?? self.getActiveWorkspace().location.pluginWorkingDirectory
        let cacheDir = pluginsDir.appending("cache")
        let pluginScriptRunner = try DefaultPluginScriptRunner(
            fileSystem: self.fileSystem,
            cacheDir: cacheDir,
            toolchain: self.getHostToolchain(),
            extraPluginSwiftCFlags: self.options.build.pluginSwiftCFlags,
            enableSandbox: !self.shouldDisableSandbox,
            verboseOutput: self.logLevel <= .info
        )
        // register the plugin runner system with the cancellation handler
        self.cancellator.register(name: "plugin runner", handler: pluginScriptRunner)
        return pluginScriptRunner
    }

    /// Returns the user toolchain to compile the actual product.
    public func getTargetToolchain() throws -> UserToolchain {
        try self._targetToolchain.get()
    }

    public func getHostToolchain() throws -> UserToolchain {
        try self._hostToolchain.get()
    }

    func getManifestLoader() throws -> ManifestLoader {
        try self._manifestLoader.get()
    }

    public func canUseCachedBuildManifest() async throws -> Bool {
        if !self.options.caching.cacheBuildManifest {
            return false
        }

        let buildParameters = try self.productsBuildParameters
        let haveBuildManifestAndDescription =
            self.fileSystem.exists(buildParameters.llbuildManifest) &&
            self.fileSystem.exists(buildParameters.buildDescriptionPath)

        if !haveBuildManifestAndDescription {
            return false
        }

        // Perform steps for build manifest caching if we can enabled it.
        //
        // FIXME: We don't add edited packages in the package structure command yet (SR-11254).
        let hasEditedPackages = try await self.getActiveWorkspace().state.dependencies.contains(where: \.isEdited)
        if hasEditedPackages {
            return false
        }

        return true
    }

    // note: do not customize the OutputStream unless absolutely necessary
    // "customOutputStream" is designed to support build output redirection
    // but it is only expected to be used when invoking builds from "swift build" command.
    // in all other cases, the build output should go to the default which is stderr
    public func createBuildSystem(
        explicitBuildSystem: BuildSystemProvider.Kind? = .none,
        explicitProduct: String? = .none,
        traitConfiguration: TraitConfiguration,
        cacheBuildManifest: Bool = true,
        shouldLinkStaticSwiftStdlib: Bool = false,
        productsBuildParameters: BuildParameters? = .none,
        toolsBuildParameters: BuildParameters? = .none,
        packageGraphLoader: (() async throws -> ModulesGraph)? = .none,
        outputStream: OutputByteStream? = .none,
        logLevel: Basics.Diagnostic.Severity? = nil,
        observabilityScope: ObservabilityScope? = .none
    ) async throws -> BuildSystem {
        guard let buildSystemProvider else {
            fatalError("build system provider not initialized")
        }

        var productsParameters = try productsBuildParameters ?? self.productsBuildParameters
        productsParameters.linkingParameters.shouldLinkStaticSwiftStdlib = shouldLinkStaticSwiftStdlib

        let buildSystem = try await buildSystemProvider.createBuildSystem(
            kind: explicitBuildSystem ?? self.options.build.buildSystem,
            explicitProduct: explicitProduct,
            traitConfiguration: traitConfiguration,
            cacheBuildManifest: cacheBuildManifest,
            productsBuildParameters: productsParameters,
            toolsBuildParameters: toolsBuildParameters,
            packageGraphLoader: packageGraphLoader,
            outputStream: outputStream,
            logLevel: logLevel ?? self.logLevel,
            observabilityScope: observabilityScope
        )

        // register the build system with the cancellation handler
        self.cancellator.register(name: "build system", handler: buildSystem.cancel)
        return buildSystem
    }

    static let entitlementsMacOSWarning = """
    `--disable-get-task-allow-entitlement` and `--disable-get-task-allow-entitlement` only have an effect \
    when building on macOS.
    """

    private func _buildParams(
        toolchain: UserToolchain,
        destination: BuildParameters.Destination,
        prepareForIndexing: Bool
    ) throws -> BuildParameters {
        let triple = toolchain.targetTriple

        let dataPath = self.scratchDirectory.appending(
            component: triple.platformBuildPathComponent(buildSystem: self.options.build.buildSystem)
        )

        if self.options.build.getTaskAllowEntitlement != nil && !triple.isMacOSX {
            self.observabilityScope.emit(warning: Self.entitlementsMacOSWarning)
        }

        let prepareForIndexingMode: BuildParameters.PrepareForIndexingMode =
            switch (prepareForIndexing, self.options.build.prepareForIndexingNoLazy) {
            case (false, _): .off
            case (true, false): .on
            case (true, true): .noLazy
            }

        return try BuildParameters(
            destination: destination,
            dataPath: dataPath,
            configuration: self.options.build.configuration ?? self.preferredBuildConfiguration,
            toolchain: toolchain,
            triple: triple,
<<<<<<< HEAD
            flags: self.options.build.buildFlags,
            pkgConfigDirectories: self.options.locations.pkgConfigDirectories,
            architectures: self.options.build.architectures,
            workers: self.options.build.jobs ?? UInt32(ProcessInfo.processInfo.activeProcessorCount),
            sanitizers: self.options.build.enabledSanitizers,
            indexStoreMode: self.options.build.indexStoreMode.buildParameter,
            isXcodeBuildSystemEnabled: self.options.build.buildSystem.usesXcodeBuildEngine,
=======
            flags: options.build.buildFlags,
            buildSystemKind: options.build.buildSystem,
            pkgConfigDirectories: options.locations.pkgConfigDirectories,
            architectures: options.build.architectures,
            workers: options.build.jobs ?? UInt32(ProcessInfo.processInfo.activeProcessorCount),
            sanitizers: options.build.enabledSanitizers,
            indexStoreMode: options.build.indexStoreMode.buildParameter,
>>>>>>> 6a2e45f2
            prepareForIndexing: prepareForIndexingMode,
            debuggingParameters: .init(
                debugInfoFormat: self.options.build.debugInfoFormat.buildParameter,
                triple: triple,
                shouldEnableDebuggingEntitlement:
                self.options.build
                    .getTaskAllowEntitlement ??
                    (self.options.build.configuration ?? self.preferredBuildConfiguration == .debug),
                omitFramePointers: self.options.build.omitFramePointers
            ),
            driverParameters: .init(
                canRenameEntrypointFunctionName: DriverSupport.checkSupportedFrontendFlags(
                    flags: ["entry-point-function-name"],
                    toolchain: toolchain,
                    fileSystem: self.fileSystem
                ),
                enableParseableModuleInterfaces: self.options.build.shouldEnableParseableModuleInterfaces,
                explicitTargetDependencyImportCheckingMode: self.options.build.explicitTargetDependencyImportCheck
                    .modeParameter,
                useIntegratedSwiftDriver: self.options.build.useIntegratedSwiftDriver,
                useExplicitModuleBuild: self.options.build.useExplicitModuleBuild,
                isPackageAccessModifierSupported: DriverSupport.isPackageNameSupported(
                    toolchain: toolchain,
                    fileSystem: self.fileSystem
                )
            ),
            linkingParameters: .init(
                linkerDeadStrip: self.options.linker.linkerDeadStrip,
                linkTimeOptimizationMode: self.options.build.linkTimeOptimizationMode?.buildParameter,
                shouldDisableLocalRpath: self.options.linker.shouldDisableLocalRpath
            ),
            outputParameters: .init(
                isVerbose: self.logLevel <= .info
            ),
            testingParameters: .init(
                forceTestDiscovery: self.options.build.enableTestDiscovery,
                // backwards compatibility, remove with --enable-test-discovery
                testEntryPointPath: self.options.build.testEntryPointPath
            )
        )
    }

    /// Return the build parameters for the host toolchain.
    public var toolsBuildParameters: BuildParameters {
        get throws {
            try self._toolsBuildParameters.get()
        }
    }

    private lazy var _toolsBuildParameters: Result<BuildParameters, Swift.Error> = Result(catching: {
        // Tools need to do a full build
        try self._buildParams(toolchain: self.getHostToolchain(), destination: .host, prepareForIndexing: false)
    })

    public var productsBuildParameters: BuildParameters {
        get throws {
            try self._productsBuildParameters.get()
        }
    }

    private lazy var _productsBuildParameters: Result<BuildParameters, Swift.Error> = Result(catching: {
        try self._buildParams(
            toolchain: self.getTargetToolchain(),
            destination: .target,
            prepareForIndexing: self.options.build.prepareForIndexing
        )
    })

    /// Lazily compute the target toolchain.z
    private lazy var _targetToolchain: Result<UserToolchain, Swift.Error> = {
        let swiftSDK: SwiftSDK
        let hostSwiftSDK: SwiftSDK
        let store = SwiftSDKBundleStore(
            swiftSDKsDirectory: self.sharedSwiftSDKsDirectory,
            fileSystem: self.fileSystem,
            observabilityScope: self.observabilityScope,
            outputHandler: { print($0.description) }
        )
        do {
            let hostToolchain = try _hostToolchain.get()
            hostSwiftSDK = hostToolchain.swiftSDK

            if self.options.build.deprecatedSwiftSDKSelector != nil {
                self.observabilityScope.emit(
                    warning: "`--experimental-swift-sdk` is deprecated and will be removed in a future version of SwiftPM. Use `--swift-sdk` instead."
                )
            }
            swiftSDK = try SwiftSDK.deriveTargetSwiftSDK(
                hostSwiftSDK: hostSwiftSDK,
                hostTriple: hostToolchain.targetTriple,
                customToolsets: self.options.locations.toolsetPaths,
                customCompileDestination: self.options.locations.customCompileDestination,
                customCompileTriple: self.options.build.customCompileTriple,
                customCompileToolchain: self.options.build.customCompileToolchain,
                customCompileSDK: self.options.build.customCompileSDK,
                swiftSDKSelector: self.options.build.swiftSDKSelector ?? self.options.build.deprecatedSwiftSDKSelector,
                architectures: self.options.build.architectures,
                store: store,
                observabilityScope: self.observabilityScope,
                fileSystem: self.fileSystem
            )
        } catch {
            return .failure(error)
        }
        // Check if we ended up with the host toolchain.
        if hostSwiftSDK == swiftSDK {
            return self._hostToolchain
        }

        return Result(catching: {
            try UserToolchain(swiftSDK: swiftSDK, environment: self.environment, fileSystem: self.fileSystem)
        })
    }()

    /// Lazily compute the host toolchain used to compile the package description.
    private lazy var _hostToolchain: Result<UserToolchain, Swift.Error> = Result(catching: {
        var hostSwiftSDK = try SwiftSDK.hostSwiftSDK(
            environment: self.environment,
            observabilityScope: self.observabilityScope
        )
        hostSwiftSDK.targetTriple = self.hostTriple

        return try UserToolchain(
            swiftSDK: hostSwiftSDK,
            environment: self.environment,
            fileSystem: self.fileSystem
        )
    })

    private lazy var _manifestLoader: Result<ManifestLoader, Swift.Error> = Result(catching: {
        let cachePath: AbsolutePath? = switch (
            self.options.caching.shouldDisableManifestCaching,
            self.options.caching.manifestCachingMode
        ) {
        case (true, _):
            // backwards compatibility
            .none
        case (false, .none):
            .none
        case (false, .local):
            self.scratchDirectory
        case (false, .shared):
            Workspace.DefaultLocations.manifestsDirectory(at: self.sharedCacheDirectory)
        }

        var extraManifestFlags = self.options.build.manifestFlags
        if self.logLevel <= .info {
            extraManifestFlags.append("-v")
        }

        return try ManifestLoader(
            // Always use the host toolchain's resources for parsing manifest.
            toolchain: self.getHostToolchain(),
            isManifestSandboxEnabled: !self.shouldDisableSandbox,
            cacheDir: cachePath,
            extraManifestFlags: extraManifestFlags,
            importRestrictions: .none,
            pruneDependencies: self.options.resolver.pruneDependencies
        )
    })

    /// An enum indicating the execution status of run commands.
    public enum ExecutionStatus {
        case success
        case failure
    }

    // MARK: - Locking

    // This is used to attempt to prevent accidental misuse of the locking APIs.
    private enum WorkspaceLockState {
        case unspecified
        case needsLocking
        case locked
        case unlocked
    }

    private var workspaceLockState: WorkspaceLockState = .unspecified
    private var workspaceLock: FileLock?

    fileprivate func setNeedsLocking() {
        assert(
            self.workspaceLockState == .unspecified,
            "attempting to `setNeedsLocking()` from unexpected state: \(self.workspaceLockState)"
        )
        self.workspaceLockState = .needsLocking
    }

    private func acquireLockIfNeeded() throws {
        guard self.packageRoot != nil else {
            return
        }
        assert(
            self.workspaceLockState == .needsLocking,
            "attempting to `acquireLockIfNeeded()` from unexpected state: \(self.workspaceLockState)"
        )
        guard workspaceLock == nil else {
            throw InternalError("acquireLockIfNeeded() called multiple times")
        }
        self.workspaceLockState = .locked

        let workspaceLock = try FileLock.prepareLock(fileToLock: self.scratchDirectory)

        // Try a non-blocking lock first so that we can inform the user about an already running SwiftPM.
        do {
            try workspaceLock.lock(type: .exclusive, blocking: false)
        } catch ProcessLockError.unableToAquireLock(let errno) {
            if errno == EWOULDBLOCK {
                if self.options.locations.ignoreLock {
                    self.outputStream
                        .write(
                            "Another instance of SwiftPM is already running using '\(self.scratchDirectory)', but this will be ignored since `--ignore-lock` has been passed"
                                .utf8
                        )
                    self.outputStream.flush()
                } else {
                    self.outputStream
                        .write(
                            "Another instance of SwiftPM is already running using '\(self.scratchDirectory)', waiting until that process has finished execution..."
                                .utf8
                        )
                    self.outputStream.flush()

                    // Only if we fail because there's an existing lock we need to acquire again as blocking.
                    try workspaceLock.lock(type: .exclusive, blocking: true)
                }
            }
        }

        self.workspaceLock = workspaceLock
    }

    fileprivate func releaseLockIfNeeded() {
        // Never having acquired the lock is not an error case.
        assert(
            self.workspaceLockState == .locked || self.workspaceLockState == .needsLocking,
            "attempting to `releaseLockIfNeeded()` from unexpected state: \(self.workspaceLockState)"
        )
        self.workspaceLockState = .unlocked

        self.workspaceLock?.unlock()
    }
}

extension BuildSystemProvider.Kind {
    fileprivate var shouldCreateMultipleTestProducts: Bool {
        switch self {
        case .xcode, .swiftbuild:
            return true
        case .native:
            return false
        }
    }
    
    fileprivate var additionalFileRules: [FileRuleDescription] {
        switch self {
        case .xcode, .swiftbuild:
            return FileRuleDescription.xcbuildFileTypes
        case .native:
            return FileRuleDescription.swiftpmFileTypes
        }
    }
}

/// Returns path of the nearest directory containing the manifest file w.r.t
/// current working directory.
private func findPackageRoot(fileSystem: FileSystem) -> AbsolutePath? {
    guard var root = fileSystem.currentWorkingDirectory else {
        return nil
    }
    // FIXME: It would be nice to move this to a generalized method which takes path and predicate and
    // finds the lowest path for which the predicate is true.
    while !fileSystem.isFile(root.appending(component: Manifest.filename)) {
        root = root.parentDirectory
        guard !root.isRoot else {
            return nil
        }
    }
    return root
}

private func getSharedSecurityDirectory(options: GlobalOptions, fileSystem: FileSystem) throws -> AbsolutePath {
    if let explicitSecurityDirectory = options.locations.securityDirectory {
        // Create the explicit security path if necessary
        if !fileSystem.exists(explicitSecurityDirectory) {
            try fileSystem.createDirectory(explicitSecurityDirectory, recursive: true)
        }
        return explicitSecurityDirectory
    } else {
        // further validation is done in workspace
        return try fileSystem.swiftPMSecurityDirectory
    }
}

private func getSharedConfigurationDirectory(options: GlobalOptions, fileSystem: FileSystem) throws -> AbsolutePath {
    if let explicitConfigurationDirectory = options.locations.configurationDirectory {
        // Create the explicit config path if necessary
        if !fileSystem.exists(explicitConfigurationDirectory) {
            try fileSystem.createDirectory(explicitConfigurationDirectory, recursive: true)
        }
        return explicitConfigurationDirectory
    } else {
        // further validation is done in workspace
        return try fileSystem.swiftPMConfigurationDirectory
    }
}

private func getSharedCacheDirectory(options: GlobalOptions, fileSystem: FileSystem) throws -> AbsolutePath {
    if let explicitCacheDirectory = options.locations.cacheDirectory {
        // Create the explicit cache path if necessary
        if !fileSystem.exists(explicitCacheDirectory) {
            try fileSystem.createDirectory(explicitCacheDirectory, recursive: true)
        }
        return explicitCacheDirectory
    } else {
        // further validation is done in workspace
        return try fileSystem.swiftPMCacheDirectory
    }
}

extension Basics.Diagnostic {
    static func unsupportedFlag(_ flag: String) -> Self {
        .warning("\(flag) is an *unsupported* option which can be removed at any time; do not rely on it")
    }
}

// MARK: - Support for loading external workspaces

public protocol WorkspaceLoader {
    func load(workspace: AbsolutePath) throws -> [AbsolutePath]
}

// MARK: - Diagnostics

extension SwiftCommandState {
    // FIXME: deprecate these one we are further along refactoring the call sites that use it
    /// The stream to print standard output on.
    public var outputStream: OutputByteStream {
        self.observabilityHandler.outputStream
    }
}

extension Workspace.ManagedDependency {
    fileprivate var isEdited: Bool {
        if case .edited = self.state { return true }
        return false
    }
}

extension LoggingOptions {
    fileprivate var logLevel: Diagnostic.Severity {
        if self.verbose {
            .info
        } else if self.veryVerbose {
            .debug
        } else if self.quiet {
            .error
        } else {
            .warning
        }
    }
}

extension ResolverOptions.SourceControlToRegistryDependencyTransformation {
    fileprivate var workspaceConfiguration: WorkspaceConfiguration.SourceControlToRegistryDependencyTransformation {
        switch self {
        case .disabled:
            .disabled
        case .identity:
            .identity
        case .swizzle:
            .swizzle
        }
    }
}

extension BuildOptions.StoreMode {
    fileprivate var buildParameter: BuildParameters.IndexStoreMode {
        switch self {
        case .autoIndexStore:
            .auto
        case .enableIndexStore:
            .on
        case .disableIndexStore:
            .off
        }
    }
}

extension BuildOptions.TargetDependencyImportCheckingMode {
    fileprivate var modeParameter: BuildParameters.TargetDependencyImportCheckingMode {
        switch self {
        case .none:
            .none
        case .warn:
            .warn
        case .error:
            .error
        }
    }
}

extension BuildOptions.LinkTimeOptimizationMode {
    fileprivate var buildParameter: BuildParameters.LinkTimeOptimizationMode? {
        switch self {
        case .full:
            .full
        case .thin:
            .thin
        }
    }
}

extension BuildOptions.DebugInfoFormat {
    fileprivate var buildParameter: BuildParameters.DebugInfoFormat {
        switch self {
        case .dwarf:
            .dwarf
        case .codeview:
            .codeview
        case .none:
            .none
        }
    }
}

extension Basics.Diagnostic {
    public static func mutuallyExclusiveArgumentsError(arguments: [String]) -> Self {
        .error(arguments.map { "'\($0)'" }.spm_localizedJoin(type: .conjunction) + " are mutually exclusive")
    }
}
<|MERGE_RESOLUTION|>--- conflicted
+++ resolved
@@ -225,12 +225,6 @@
 
     /// Path to the shared configuration directory
     public let sharedConfigurationDirectory: AbsolutePath
-<<<<<<< HEAD
-
-    /// Path to the package manager's own resources directory.
-    public let packageManagerResourcesDirectory: AbsolutePath?
-=======
->>>>>>> 6a2e45f2
 
     /// Path to the cross-compilation Swift SDKs directory.
     public let sharedSwiftSDKsDirectory: AbsolutePath
@@ -378,23 +372,6 @@
                 warning: "`--experimental-swift-sdks-path` is deprecated and will be removed in a future version of SwiftPM. Use `--swift-sdks-path` instead."
             )
         }
-<<<<<<< HEAD
-
-        if let packageManagerResourcesDirectory = options.locations.packageManagerResourcesDirectory {
-            self.packageManagerResourcesDirectory = packageManagerResourcesDirectory
-        } else if let cwd = localFileSystem.currentWorkingDirectory {
-            self.packageManagerResourcesDirectory = try? AbsolutePath(
-                validating: CommandLine.arguments[0],
-                relativeTo: cwd
-            )
-            .parentDirectory.parentDirectory.appending(components: ["share", "pm"])
-        } else {
-            self.packageManagerResourcesDirectory = try? AbsolutePath(validating: CommandLine.arguments[0])
-                .parentDirectory.parentDirectory.appending(components: ["share", "pm"])
-        }
-
-=======
->>>>>>> 6a2e45f2
         self.sharedSwiftSDKsDirectory = try fileSystem.getSharedSwiftSDKsDirectory(
             explicitDirectory: options.locations.swiftSDKsDirectory ?? options.locations.deprecatedSwiftSDKsDirectory
         )
@@ -485,21 +462,11 @@
             authorizationProvider: self.getAuthorizationProvider(),
             registryAuthorizationProvider: self.getRegistryAuthorizationProvider(),
             configuration: .init(
-<<<<<<< HEAD
-                skipDependenciesUpdates: self.options.resolver.skipDependencyUpdate,
-                prefetchBasedOnResolvedFile: self.options.resolver.shouldEnableResolverPrefetching,
-                shouldCreateMultipleTestProducts: self.toolWorkspaceConfiguration.wantsMultipleTestProducts || self
-                    .options.build.buildSystem.usesXcodeBuildEngine,
-                createREPLProduct: self.toolWorkspaceConfiguration.wantsREPLProduct,
-                additionalFileRules: isXcodeBuildSystemEnabled ? FileRuleDescription
-                    .xcbuildFileTypes : FileRuleDescription.swiftpmFileTypes,
-=======
                 skipDependenciesUpdates: options.resolver.skipDependencyUpdate,
                 prefetchBasedOnResolvedFile: options.resolver.shouldEnableResolverPrefetching,
                 shouldCreateMultipleTestProducts: toolWorkspaceConfiguration.wantsMultipleTestProducts || options.build.buildSystem.shouldCreateMultipleTestProducts,
                 createREPLProduct: toolWorkspaceConfiguration.wantsREPLProduct,
                 additionalFileRules: options.build.buildSystem.additionalFileRules,
->>>>>>> 6a2e45f2
                 sharedDependenciesCacheEnabled: self.options.caching.useDependenciesCache,
                 fingerprintCheckingMode: self.options.security.fingerprintCheckingMode,
                 signingEntityCheckingMode: self.options.security.signingEntityCheckingMode,
@@ -834,15 +801,6 @@
             configuration: self.options.build.configuration ?? self.preferredBuildConfiguration,
             toolchain: toolchain,
             triple: triple,
-<<<<<<< HEAD
-            flags: self.options.build.buildFlags,
-            pkgConfigDirectories: self.options.locations.pkgConfigDirectories,
-            architectures: self.options.build.architectures,
-            workers: self.options.build.jobs ?? UInt32(ProcessInfo.processInfo.activeProcessorCount),
-            sanitizers: self.options.build.enabledSanitizers,
-            indexStoreMode: self.options.build.indexStoreMode.buildParameter,
-            isXcodeBuildSystemEnabled: self.options.build.buildSystem.usesXcodeBuildEngine,
-=======
             flags: options.build.buildFlags,
             buildSystemKind: options.build.buildSystem,
             pkgConfigDirectories: options.locations.pkgConfigDirectories,
@@ -850,7 +808,6 @@
             workers: options.build.jobs ?? UInt32(ProcessInfo.processInfo.activeProcessorCount),
             sanitizers: options.build.enabledSanitizers,
             indexStoreMode: options.build.indexStoreMode.buildParameter,
->>>>>>> 6a2e45f2
             prepareForIndexing: prepareForIndexingMode,
             debuggingParameters: .init(
                 debugInfoFormat: self.options.build.debugInfoFormat.buildParameter,
