--- conflicted
+++ resolved
@@ -203,20 +203,14 @@
     }
 
     /// Get the current workspace root object.
-<<<<<<< HEAD
     public func getWorkspaceRoot(traitConfiguration: TraitConfiguration = .default) throws -> PackageGraphRootInput {
         let packages: [AbsolutePath]
 
         if let workspace = options.locations.multirootPackageDataFile {
             packages = try self.workspaceLoaderProvider(self.fileSystem, self.observabilityScope)
-=======
-    public func getWorkspaceRoot(traitConfiguration: TraitConfiguration? = nil) throws -> PackageGraphRootInput {
-        let packages: [AbsolutePath] = if let workspace = options.locations.multirootPackageDataFile {
-            try self.workspaceLoaderProvider(self.fileSystem, self.observabilityScope)
->>>>>>> 82682617
                 .load(workspace: workspace)
         } else {
-            try [self.getPackageRoot()]
+            packages = try [self.getPackageRoot()]
         }
 
         return PackageGraphRootInput(packages: packages, traitConfiguration: traitConfiguration)
@@ -433,14 +427,7 @@
     }
 
     /// Returns the currently active workspace.
-<<<<<<< HEAD
     public func getActiveWorkspace(emitDeprecatedConfigurationWarning: Bool = false, traitConfiguration: TraitConfiguration = .default) throws -> Workspace {
-=======
-    public func getActiveWorkspace(
-        emitDeprecatedConfigurationWarning: Bool = false,
-        traitConfiguration: TraitConfiguration? = nil
-    ) throws -> Workspace {
->>>>>>> 82682617
         if let workspace = _workspace {
             return workspace
         }
@@ -505,13 +492,7 @@
         return workspace
     }
 
-<<<<<<< HEAD
     public func getRootPackageInformation(traitConfiguration: TraitConfiguration = .default) async throws -> (dependencies: [PackageIdentity: [PackageIdentity]], targets: [PackageIdentity: [String]]) {
-=======
-    public func getRootPackageInformation(traitConfiguration: TraitConfiguration? = nil) async throws
-        -> (dependencies: [PackageIdentity: [PackageIdentity]], targets: [PackageIdentity: [String]])
-    {
->>>>>>> 82682617
         let workspace = try self.getActiveWorkspace(traitConfiguration: traitConfiguration)
         let root = try self.getWorkspaceRoot(traitConfiguration: traitConfiguration)
         let rootManifests = try await workspace.loadRootManifests(
