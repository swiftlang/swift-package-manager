--- conflicted
+++ resolved
@@ -475,11 +475,8 @@
                     .init(url: $0, supportsAvailability: true)
                 },
                 manifestImportRestrictions: .none,
-<<<<<<< HEAD
+                usePrebuilts: options.caching.usePrebuilts,
                 pruneDependencies: options.resolver.pruneDependencies
-=======
-                usePrebuilts: options.caching.usePrebuilts
->>>>>>> 70862aa3
             ),
             cancellator: self.cancellator,
             initializationWarningHandler: { self.observabilityScope.emit(warning: $0) },
