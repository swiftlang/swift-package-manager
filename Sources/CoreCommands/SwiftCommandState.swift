--- conflicted
+++ resolved
@@ -299,11 +299,6 @@
         toolWorkspaceConfiguration: ToolWorkspaceConfiguration,
         workspaceDelegateProvider: @escaping WorkspaceDelegateProvider,
         workspaceLoaderProvider: @escaping WorkspaceLoaderProvider,
-<<<<<<< HEAD
-        fileSystem: any FileSystem = localFileSystem
-    ) throws {
-        self.fileSystem = fileSystem
-=======
         hostTriple: Basics.Triple? = nil,
         fileSystem: any FileSystem = localFileSystem,
         environment: EnvironmentVariables = ProcessEnv.vars
@@ -311,7 +306,6 @@
         self.hostTriple = hostTriple
         self.fileSystem = fileSystem
         self.environment = environment
->>>>>>> 9e5f8b7c
         // first, bootstrap the observability system
         self.logLevel = options.logging.logLevel
         self.observabilityHandler = SwiftCommandObservabilityHandler(outputStream: outputStream, logLevel: self.logLevel)
@@ -874,25 +868,14 @@
             return self._hostToolchain
         }
 
-<<<<<<< HEAD
-        return Result(catching: { try UserToolchain(swiftSDK: swiftSDK, fileSystem: self.fileSystem) })
-=======
         return Result(catching: {
             try UserToolchain(swiftSDK: swiftSDK, environment: self.environment, fileSystem: self.fileSystem)
         })
->>>>>>> 9e5f8b7c
     }()
 
     /// Lazily compute the host toolchain used to compile the package description.
     private lazy var _hostToolchain: Result<UserToolchain, Swift.Error> = {
         return Result(catching: {
-<<<<<<< HEAD
-            try UserToolchain(
-                swiftSDK: SwiftSDK.hostSwiftSDK(
-                    originalWorkingDirectory: self.originalWorkingDirectory,
-                    observabilityScope: self.observabilityScope
-                ),
-=======
             var hostSwiftSDK = try SwiftSDK.hostSwiftSDK(
                 environment: self.environment,
                 observabilityScope: self.observabilityScope
@@ -902,7 +885,6 @@
             return try UserToolchain(
                 swiftSDK: hostSwiftSDK,
                 environment: self.environment,
->>>>>>> 9e5f8b7c
                 fileSystem: self.fileSystem
             )
         })
