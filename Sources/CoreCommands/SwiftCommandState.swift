--- conflicted
+++ resolved
@@ -1314,9 +1314,6 @@
 }
 
 extension SwiftCommandState {
-<<<<<<< HEAD
-
-=======
     /// Temporarily switches to a different package directory and executes the provided closure.
     ///
     /// This method temporarily changes the current working directory and workspace context
@@ -1329,7 +1326,6 @@
     ///   - perform: The closure to execute in the temporary workspace context
     /// - Returns: The result of the performed closure
     /// - Throws: Any error thrown by the closure or during workspace setup
->>>>>>> b86aa407
     public func withTemporaryWorkspace<R>(
         switchingTo packagePath: AbsolutePath,
         createPackagePath: Bool = true,
@@ -1368,10 +1364,6 @@
                 } catch {
                     self.scratchDirectory = (packageRoot ?? cwd).appending(component: ".build")
                 }
-<<<<<<< HEAD
-
-=======
->>>>>>> b86aa407
             }
 
             self._workspace = originalWorkspace
@@ -1381,28 +1373,14 @@
         // Set up new context
         self.packageRoot = findPackageRoot(fileSystem: self.fileSystem)
 
-<<<<<<< HEAD
-
-        if let cwd = self.fileSystem.currentWorkingDirectory {
-            self.scratchDirectory = try BuildSystemUtilities.getEnvBuildPath(workingDir: cwd) ?? (packageRoot ?? cwd).appending(".build")
-
-        }
-
-
-=======
         if let cwd = self.fileSystem.currentWorkingDirectory {
             self.scratchDirectory = try BuildSystemUtilities
                 .getEnvBuildPath(workingDir: cwd) ?? (self.packageRoot ?? cwd).appending(".build")
         }
 
->>>>>>> b86aa407
         let tempWorkspace = try self.getActiveWorkspace()
         let tempRoot = try self.getWorkspaceRoot()
 
         return try await perform(tempWorkspace, tempRoot)
     }
-<<<<<<< HEAD
-}
-=======
-}
->>>>>>> b86aa407
+}