--- conflicted
+++ resolved
@@ -682,8 +682,6 @@
             pkgConfigDirectories: options.locations.pkgConfigDirectories,
             architectures: options.build.architectures,
             workers: options.build.jobs ?? UInt32(ProcessInfo.processInfo.activeProcessorCount),
-<<<<<<< HEAD
-=======
             shouldLinkStaticSwiftStdlib: options.linker.shouldLinkStaticSwiftStdlib,
             shouldDisableLocalRpath: options.linker.shouldDisableLocalRpath,
             canRenameEntrypointFunctionName: driverSupport.checkSupportedFrontendFlags(
@@ -691,7 +689,6 @@
                 toolchain: toolchain,
                 fileSystem: self.fileSystem
             ),
->>>>>>> d90d52ee
             sanitizers: options.build.enabledSanitizers,
             indexStoreMode: options.build.indexStoreMode.buildParameter,
             isXcodeBuildSystemEnabled: options.build.buildSystem == .xcode,
