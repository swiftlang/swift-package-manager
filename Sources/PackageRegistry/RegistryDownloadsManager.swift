--- conflicted
+++ resolved
@@ -128,11 +128,7 @@
         observabilityScope: ObservabilityScope,
         delegateQueue: DispatchQueue,
         callbackQueue: DispatchQueue,
-<<<<<<< HEAD
-        completion: @escaping (Result<Basics.AbsolutePath, Error>) -> Void
-=======
         completion: @escaping @Sendable (Result<Basics.AbsolutePath, Error>) -> Void
->>>>>>> 4dce9893
     ) {
         callbackQueue.asyncResult(completion) {
             try await self.lookup(
