--- conflicted
+++ resolved
@@ -951,14 +951,30 @@
                 #endif
 
                 let packageDirectory = manifestPath.parentDirectory.pathString
-                let contextModel = ContextModel(packageDirectory: packageDirectory)
+
+                let gitInformation: ContextModel.GitInformation?
+                do {
+                    let repo = GitRepository(path: manifestPath.parentDirectory)
+                    gitInformation = ContextModel.GitInformation(
+                        currentTag: repo.getCurrentTag(),
+                        currentCommit: try repo.getCurrentRevision().identifier,
+                        hasUncommittedChanges: repo.hasUncommittedChanges()
+                    )
+                } catch {
+                    gitInformation = nil
+                }
+
+                let contextModel = ContextModel(
+                    packageDirectory: packageDirectory,
+                    gitInformation: gitInformation
+                )
                 try cmd += ["-context", contextModel.encode()]
 
                 // If enabled, run command in a sandbox.
                 // This provides some safety against arbitrary code execution when parsing manifest files.
                 // We only allow the permissions which are absolutely necessary.
                 if self.isManifestSandboxEnabled {
-                    let cacheDirectories = [self.databaseCacheDir, moduleCachePath].compactMap { $0 }
+                    let cacheDirectories = [self.databaseCacheDir?.appending("ManifestLoading"), moduleCachePath].compactMap { $0 }
                     let strictness: Sandbox.Strictness = toolsVersion < .v5_3 ? .manifest_pre_53 : .default
                     cmd = try Sandbox.apply(
                         command: cmd,
@@ -987,7 +1003,6 @@
                         manifestPath: manifestPath
                     )
                 }
-<<<<<<< HEAD
 
                 var environment = ProcessEnv.vars
                 #if os(Windows)
@@ -1001,160 +1016,6 @@
                 if let runOutput = try (runResult.utf8Output() + runResult.utf8stderrOutput()).spm_chuzzle() {
                     // Append the runtime output to any compiler output we've received.
                     evaluationResult.compilerOutput = (evaluationResult.compilerOutput ?? "") + runOutput
-=======
-                try withTemporaryDirectory { tmpDir, cleanupTmpDir in
-                    // Set path to compiled manifest executable.
-                    #if os(Windows)
-                    let executableSuffix = ".exe"
-                    #else
-                    let executableSuffix = ""
-                    #endif
-                    let compiledManifestFile = tmpDir.appending("\(packageIdentity)-manifest\(executableSuffix)")
-                    cmd += ["-o", compiledManifestFile.pathString]
-
-                    evaluationResult.compilerCommandLine = cmd
-
-                    // Compile the manifest.
-                    TSCBasic.Process.popen(arguments: cmd, environment: self.toolchain.swiftCompilerEnvironment, queue: callbackQueue) { result in
-                        dispatchPrecondition(condition: .onQueue(callbackQueue))
-
-                        var cleanupIfError = DelayableAction(target: tmpDir, action: cleanupTmpDir)
-                        defer { cleanupIfError.perform() }
-
-                        let compilerResult : ProcessResult
-                        do {
-                            compilerResult = try result.get()
-                            evaluationResult.compilerOutput = try (compilerResult.utf8Output() + compilerResult.utf8stderrOutput()).spm_chuzzle()
-                        } catch {
-                            return completion(.failure(error))
-                        }
-
-                        // Return now if there was an error.
-                        if compilerResult.exitStatus != .terminated(code: 0) {
-                            return completion(.success(evaluationResult))
-                        }
-
-                        // Pass an open file descriptor of a file to which the JSON representation of the manifest will be written.
-                        let jsonOutputFile = tmpDir.appending("\(packageIdentity)-output.json")
-                        guard let jsonOutputFileDesc = fopen(jsonOutputFile.pathString, "w") else {
-                            return completion(.failure(StringError("couldn't create the manifest's JSON output file")))
-                        }
-
-                        cmd = [compiledManifestFile.pathString]
-                        #if os(Windows)
-                        // NOTE: `_get_osfhandle` returns a non-owning, unsafe,
-                        // unretained HANDLE.  DO NOT invoke `CloseHandle` on `hFile`.
-                        let hFile: Int = _get_osfhandle(_fileno(jsonOutputFileDesc))
-                        cmd += ["-handle", "\(String(hFile, radix: 16))"]
-                        #else
-                        cmd += ["-fileno", "\(fileno(jsonOutputFileDesc))"]
-                        #endif
-
-                        do {
-                            let packageDirectory = manifestPath.parentDirectory.pathString
-
-                            let gitInformation: ContextModel.GitInformation?
-                            do {
-                                let repo = GitRepository(path: manifestPath.parentDirectory)
-                                gitInformation = ContextModel.GitInformation(
-                                    currentTag: repo.getCurrentTag(),
-                                    currentCommit: try repo.getCurrentRevision().identifier,
-                                    hasUncommittedChanges: repo.hasUncommittedChanges()
-                                )
-                            } catch {
-                                gitInformation = nil
-                            }
-
-                            let contextModel = ContextModel(
-                                packageDirectory: packageDirectory,
-                                gitInformation: gitInformation
-                            )
-                            cmd += ["-context", try contextModel.encode()]
-                        } catch {
-                            return completion(.failure(error))
-                        }
-
-                        // If enabled, run command in a sandbox.
-                        // This provides some safety against arbitrary code execution when parsing manifest files.
-                        // We only allow the permissions which are absolutely necessary.
-                        if self.isManifestSandboxEnabled {
-                            let cacheDirectories = [self.databaseCacheDir?.appending("ManifestLoading"), moduleCachePath].compactMap{ $0 }
-                            let strictness: Sandbox.Strictness = toolsVersion < .v5_3 ? .manifest_pre_53 : .default
-                            do {
-                                cmd = try Sandbox.apply(command: cmd, fileSystem: localFileSystem, strictness: strictness, writableDirectories: cacheDirectories)
-                            } catch {
-                                return completion(.failure(error))
-                            }
-                        }
-
-                        delegateQueue?.async {
-                            delegate?.didCompile(
-                                packageIdentity: packageIdentity,
-                                packageLocation: packageLocation,
-                                manifestPath: manifestPath,
-                                duration: compileStart.distance(to: .now())
-                            )
-                        }
-
-                        // Run the compiled manifest.
-
-                        let evaluationStart = DispatchTime.now()
-                        delegateQueue?.async {
-                            delegate?.willEvaluate(
-                                packageIdentity: packageIdentity,
-                                packageLocation: packageLocation,
-                                manifestPath: manifestPath
-                            )
-                        }
-
-                        var environment = ProcessEnv.vars
-                        #if os(Windows)
-                        let windowsPathComponent = runtimePath.pathString.replacingOccurrences(of: "/", with: "\\")
-                        environment["Path"] = "\(windowsPathComponent);\(environment["Path"] ?? "")"
-                        #endif
-
-                        let cleanupAfterRunning = cleanupIfError.delay()
-                        TSCBasic.Process.popen(arguments: cmd, environment: environment, queue: callbackQueue) { result in
-                            dispatchPrecondition(condition: .onQueue(callbackQueue))
-
-                            defer { cleanupAfterRunning.perform() }
-                            fclose(jsonOutputFileDesc)
-
-                            do {
-                                let runResult = try result.get()
-                                if let runOutput = try (runResult.utf8Output() + runResult.utf8stderrOutput()).spm_chuzzle() {
-                                    // Append the runtime output to any compiler output we've received.
-                                    evaluationResult.compilerOutput = (evaluationResult.compilerOutput ?? "") + runOutput
-                                }
-
-                                // Return now if there was an error.
-                                if runResult.exitStatus != .terminated(code: 0) {
-                                    // TODO: should this simply be an error?
-                                    // return completion(.failure(ProcessResult.Error.nonZeroExit(runResult)))
-                                    evaluationResult.errorOutput = evaluationResult.compilerOutput
-                                    return completion(.success(evaluationResult))
-                                }
-
-                                // Read the JSON output that was emitted by libPackageDescription.
-                                let jsonOutput: String = try localFileSystem.readFileContents(jsonOutputFile)
-                                evaluationResult.manifestJSON = jsonOutput
-
-                                delegateQueue?.async {
-                                    delegate?.didEvaluate(
-                                        packageIdentity: packageIdentity,
-                                        packageLocation: packageLocation,
-                                        manifestPath: manifestPath,
-                                        duration: evaluationStart.distance(to: .now())
-                                    )
-                                }
-
-                                completion(.success(evaluationResult))
-                            } catch {
-                                completion(.failure(error))
-                            }
-                        }
-                    }
->>>>>>> cb04409d
                 }
 
                 // Return now if there was an error.
@@ -1212,14 +1073,14 @@
         for toolsVersion: ToolsVersion
     ) -> [String] {
         var cmd = [String]()
-        let modulesPath = self.toolchain.swiftPMLibrariesLocation.manifestModulesPath
+        let runtimePath = self.toolchain.swiftPMLibrariesLocation.manifestLibraryPath
         cmd += ["-swift-version", toolsVersion.swiftLanguageVersion.rawValue]
         // if runtimePath is set to "PackageFrameworks" that means we could be developing SwiftPM in Xcode
         // which produces a framework for dynamic package products.
-        if modulesPath.extension == "framework" {
-            cmd += ["-I", modulesPath.parentDirectory.parentDirectory.pathString]
+        if runtimePath.extension == "framework" {
+            cmd += ["-I", runtimePath.parentDirectory.parentDirectory.pathString]
         } else {
-            cmd += ["-I", modulesPath.pathString]
+            cmd += ["-I", runtimePath.pathString]
         }
         #if os(macOS)
         if let sdkRoot = self.toolchain.sdkRootPath ?? self.sdkRoot() {
