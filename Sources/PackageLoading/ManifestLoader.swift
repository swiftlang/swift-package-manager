--- conflicted
+++ resolved
@@ -290,7 +290,6 @@
         // We might have some non-fatal output (warnings/notes) from the compiler even when
         // we were able to parse the manifest successfully.
         if let compilerOutput = result.compilerOutput {
-<<<<<<< HEAD
             // FIXME: Isn't the strategy too naive?
             var outputSeverity: Basics.Diagnostic.Severity = .warning
 #if os(Windows)
@@ -308,17 +307,6 @@
                 return metadata
             }
             observabilityScope.emit(severity: outputSeverity, message: compilerOutput, metadata: metadata)
-
-            // FIXME: (diagnostics) deprecate in favor of the metadata version ^^ when transitioning manifest loader to Observability APIs
-            //observabilityScope.emit(.warning(ManifestLoadingDiagnostic(output: compilerOutput, diagnosticFile: result.diagnosticFile)))
-=======
-            let metadata = result.diagnosticFile.map { diagnosticFile -> ObservabilityMetadata in
-                var metadata = ObservabilityMetadata()
-                metadata.manifestLoadingDiagnosticFile = diagnosticFile
-                return metadata
-            }
-            observabilityScope.emit(warning: compilerOutput, metadata: metadata)
->>>>>>> f04ad469
         }
 
         return try ManifestJSONParser.parse(
