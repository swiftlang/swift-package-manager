--- conflicted
+++ resolved
@@ -781,17 +781,9 @@
                 origin: artifactOrigin
             )
         }
-<<<<<<< HEAD
-       
-        // Check for duplicate target dependencies by name
-        let combinedDependencyNames = dependencies.map { $0.target?.name ?? $0.product!.name }
-
-        combinedDependencyNames.spm_findDuplicates().forEach {
-=======
 
         // Check for duplicate target dependencies
         dependencies.spm_findDuplicateElements(by: \.nameAndType).map(\.[0].name).forEach {
->>>>>>> c43cb27c
             self.observabilityScope.emit(.duplicateTargetDependency(dependency: $0, target: potentialModule.name, package: self.identity.description))
         }
 
