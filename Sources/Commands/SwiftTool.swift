/*
 This source file is part of the Swift.org open source project

 Copyright (c) 2014 - 2017 Apple Inc. and the Swift project authors
 Licensed under Apache License v2.0 with Runtime Library Exception

 See http://swift.org/LICENSE.txt for license information
 See http://swift.org/CONTRIBUTORS.txt for Swift project authors
 */

import func Foundation.NSUserName
import class Foundation.ProcessInfo
import Dispatch

import ArgumentParser
import TSCLibc
import TSCBasic
import TSCUtility

import PackageModel
import PackageGraph
import SourceControl
import SPMBuildCore
import Build
import XCBuildSupport
import Workspace

typealias Diagnostic = TSCBasic.Diagnostic

private class ToolWorkspaceDelegate: WorkspaceDelegate {

    /// The stream to use for reporting progress.
    private let stdoutStream: ThreadSafeOutputByteStream

    /// The progress animation for downloads.
    private let downloadAnimation: NinjaProgressAnimation

    /// Wether the tool is in a verbose mode.
    private let isVerbose: Bool

    private struct DownloadProgress {
        let bytesDownloaded: Int64
        let totalBytesToDownload: Int64
    }

    /// The progress of each individual downloads.
    private var downloadProgress: [String: DownloadProgress] = [:]

    private let queue = DispatchQueue(label: "org.swift.swiftpm.commands.tool-workspace-delegate")
    private let diagnostics: DiagnosticsEngine

    init(_ stdoutStream: OutputByteStream, isVerbose: Bool, diagnostics: DiagnosticsEngine) {
        // FIXME: Implement a class convenience initializer that does this once they are supported
        // https://forums.swift.org/t/allow-self-x-in-class-convenience-initializers/15924
        self.stdoutStream = stdoutStream as? ThreadSafeOutputByteStream ?? ThreadSafeOutputByteStream(stdoutStream)
        self.downloadAnimation = NinjaProgressAnimation(stream: self.stdoutStream)
        self.isVerbose = isVerbose
        self.diagnostics = diagnostics
    }

    func fetchingWillBegin(repository: String) {
        stdoutStream <<< "Fetching \(repository)"
        stdoutStream <<< "\n"
        stdoutStream.flush()
    }

    func fetchingDidFinish(repository: String, diagnostic: Diagnostic?) {
    }

    func repositoryWillUpdate(_ repository: String) {
        stdoutStream <<< "Updating \(repository)"
        stdoutStream <<< "\n"
        stdoutStream.flush()
    }

    func repositoryDidUpdate(_ repository: String) {
    }

    func dependenciesUpToDate() {
        stdoutStream <<< "Everything is already up-to-date"
        stdoutStream <<< "\n"
        stdoutStream.flush()
    }

    func cloning(repository: String) {
        stdoutStream <<< "Cloning \(repository)"
        stdoutStream <<< "\n"
        stdoutStream.flush()
    }

    func checkingOut(repository: String, atReference reference: String, to path: AbsolutePath) {
        stdoutStream <<< "Resolving \(repository) at \(reference)"
        stdoutStream <<< "\n"
        stdoutStream.flush()
    }

    func removing(repository: String) {
        stdoutStream <<< "Removing \(repository)"
        stdoutStream <<< "\n"
        stdoutStream.flush()
    }

    func warning(message: String) {
        // FIXME: We should emit warnings through the diagnostic engine.
        stdoutStream <<< "warning: " <<< message
        stdoutStream <<< "\n"
        stdoutStream.flush()
    }

    func willResolveDependencies(reason: WorkspaceResolveReason) {
        guard isVerbose else { return }

        stdoutStream <<< "Running resolver because "

        switch reason {
        case .forced:
            stdoutStream <<< "it was forced"
        case .newPackages(let packages):
            let dependencies = packages.lazy.map({ "'\($0.path)'" }).joined(separator: ", ")
            stdoutStream <<< "the following dependencies were added: \(dependencies)"
        case .packageRequirementChange(let package, let state, let requirement):
            stdoutStream <<< "dependency '\(package.name)' was "

            switch state {
            case .checkout(let checkoutState)?:
                let requirement = checkoutState.requirement()
                switch requirement {
                case .versionSet(.exact(let version)):
                    stdoutStream <<< "resolved to '\(version)'"
                case .versionSet(_):
                    // Impossible
                    break
                case .revision(let revision):
                    stdoutStream <<< "resolved to '\(revision)'"
                case .unversioned:
                    stdoutStream <<< "unversioned"
                }
            case .edited?:
                stdoutStream <<< "edited"
            case .local?:
                stdoutStream <<< "versioned"
            case nil:
                stdoutStream <<< "root"
            }

            stdoutStream <<< " but now has a "

            switch requirement {
            case .versionSet:
                stdoutStream <<< "different version-based"
            case .revision:
                stdoutStream <<< "different revision-based"
            case .unversioned:
                stdoutStream <<< "unversioned"
            }

            stdoutStream <<< " requirement."
        default:
            stdoutStream <<< " requirements have changed."
        }

        stdoutStream <<< "\n"
        stdoutStream.flush()
    }

    func downloadingBinaryArtifact(from url: String, bytesDownloaded: Int64, totalBytesToDownload: Int64?) {
        queue.async {
            if let totalBytesToDownload = totalBytesToDownload {
                self.downloadProgress[url] = DownloadProgress(
                    bytesDownloaded: bytesDownloaded,
                    totalBytesToDownload: totalBytesToDownload)
            }

            let step = self.downloadProgress.values.reduce(0, { $0 + $1.bytesDownloaded }) / 1024
            let total = self.downloadProgress.values.reduce(0, { $0 + $1.totalBytesToDownload }) / 1024
            self.downloadAnimation.update(step: Int(step), total: Int(total), text: "Downloading binary artifacts")
        }
    }

    func didDownloadBinaryArtifacts() {
        queue.async {
            if self.diagnostics.hasErrors {
                self.downloadAnimation.clear()
            }

            self.downloadAnimation.complete(success: true)
            self.downloadProgress.removeAll()
        }
    }
}

/// Handler for the main DiagnosticsEngine used by the SwiftTool class.
private final class DiagnosticsEngineHandler {
    /// The standard output stream.
    var stdoutStream = TSCBasic.stdoutStream

    /// The default instance.
    static let `default` = DiagnosticsEngineHandler()

    private init() {}

    func diagnosticsHandler(_ diagnostic: Diagnostic) {
        print(diagnostic: diagnostic, stdoutStream: stderrStream)
    }
}

protocol SwiftCommand: ParsableCommand {
    var swiftOptions: SwiftToolOptions { get }
  
    func run(_ swiftTool: SwiftTool) throws
}

extension SwiftCommand {
    public func run() throws {
        let swiftTool = try SwiftTool(options: swiftOptions)
        try self.run(swiftTool)
        if swiftTool.diagnostics.hasErrors || swiftTool.executionStatus == .failure {
            throw ExitCode.failure
        }
    }
}

public class SwiftTool {
    /// The original working directory.
    let originalWorkingDirectory: AbsolutePath

    /// The options of this tool.
    var options: SwiftToolOptions

    /// Path to the root package directory, nil if manifest is not found.
    let packageRoot: AbsolutePath?

    /// Helper function to get package root or throw error if it is not found.
    func getPackageRoot() throws -> AbsolutePath {
        guard let packageRoot = packageRoot else {
            throw Error.rootManifestFileNotFound
        }
        return packageRoot
    }

    /// Get the current workspace root object.
    func getWorkspaceRoot() throws -> PackageGraphRootInput {
        let packages: [AbsolutePath]

        if let workspace = options.multirootPackageDataFile {
            packages = try XcodeWorkspaceLoader(diagnostics: diagnostics).load(workspace: workspace)
        } else {
            packages = [try getPackageRoot()]
        }

        return PackageGraphRootInput(packages: packages)
    }

    /// Path to the build directory.
    let buildPath: AbsolutePath

    /// The process set to hold the launched processes. These will be terminated on any signal
    /// received by the swift tools.
    let processSet: ProcessSet

    /// The current build system reference. The actual reference is present only during an active build.
    let buildSystemRef: BuildSystemRef

    /// The interrupt handler.
    let interruptHandler: InterruptHandler

    /// The diagnostics engine.
    let diagnostics: DiagnosticsEngine = DiagnosticsEngine(
        handlers: [DiagnosticsEngineHandler.default.diagnosticsHandler])

    /// The execution status of the tool.
    var executionStatus: ExecutionStatus = .success

    /// The stream to print standard output on.
    fileprivate(set) var stdoutStream: OutputByteStream = TSCBasic.stdoutStream

    /// Create an instance of this tool.
    ///
    /// - parameter args: The command line arguments to be passed to this tool.
    public init(options: SwiftToolOptions) throws {
        // Capture the original working directory ASAP.
        guard let cwd = localFileSystem.currentWorkingDirectory else {
            diagnostics.emit(error: "couldn't determine the current working directory")
            throw ExitCode.failure
        }
        originalWorkingDirectory = cwd

<<<<<<< HEAD
=======
        // Create the parser.
        parser = ArgumentParser(
            commandName: "swift \(toolName)",
            usage: usage,
            overview: overview,
            seeAlso: seeAlso)

        // Create the binder.
        let binder = ArgumentBinder<Options>()

        // Bind the common options.
        binder.bindArray(
            parser.add(
                option: "-Xcc", kind: [String].self, strategy: .oneByOne,
                usage: "Pass flag through to all C compiler invocations"),
            parser.add(
                option: "-Xswiftc", kind: [String].self, strategy: .oneByOne,
                usage: "Pass flag through to all Swift compiler invocations"),
            parser.add(
                option: "-Xlinker", kind: [String].self, strategy: .oneByOne,
                usage: "Pass flag through to all linker invocations"),
            to: {
                $0.buildFlags.cCompilerFlags = $1
                $0.buildFlags.swiftCompilerFlags = $2
                $0.buildFlags.linkerFlags = $3
            })
        binder.bindArray(
            option: parser.add(
                option: "-Xcxx", kind: [String].self, strategy: .oneByOne,
                usage: "Pass flag through to all C++ compiler invocations"),
            to: { $0.buildFlags.cxxCompilerFlags = $1 })

        binder.bindArray(
            option: parser.add(
                option: "-Xxcbuild", kind: [String].self, strategy: .oneByOne,
                usage: "Pass flag through to the Xcode build system invocations"),
            to: { $0.xcbuildFlags = $1 })

        binder.bind(
            option: parser.add(
                option: "--configuration", shortName: "-c", kind: BuildConfiguration.self,
                usage: "Build with configuration (debug|release) [default: debug]"),
            to: { $0.configuration = $1 })

        binder.bind(
            option: parser.add(
                option: "--build-path", kind: PathArgument.self,
                usage: "Specify build/cache directory [default: ./.build]"),
            to: { $0.buildPath = $1.path })

        binder.bind(
            option: parser.add(
                option: "--chdir", shortName: "-C", kind: PathArgument.self),
            to: { $0.chdir = $1.path })

        binder.bind(
            option: parser.add(
                option: "--package-path", kind: PathArgument.self,
                usage: "Change working directory before any other operation"),
            to: { $0.packagePath = $1.path })

        binder.bind(
            option: parser.add(
                option: "--multiroot-data-file", kind: PathArgument.self, usage: nil),
            to: { $0.multirootPackageDataFile = $1.path })

        binder.bindArray(
            option: parser.add(option: "--sanitize", kind: [Sanitizer].self,
                strategy: .oneByOne, usage: "Turn on runtime checks for erroneous behavior"),
            to: { $0.sanitizers = EnabledSanitizers(Set($1)) })

        binder.bind(
            option: parser.add(option: "--disable-prefetching", kind: Bool.self, usage: ""),
            to: { $0.shouldEnableResolverPrefetching = !$1 })

        binder.bind(
            option: parser.add(option: "--skip-update", kind: Bool.self, usage: "Skip updating dependencies from their remote during a resolution"),
            to: { $0.skipDependencyUpdate = $1 })

        binder.bind(
            option: parser.add(option: "--disable-sandbox", kind: Bool.self,
            usage: "Disable using the sandbox when executing subprocesses"),
            to: { $0.shouldDisableSandbox = $1 })

        binder.bind(
            option: parser.add(option: "--disable-package-manifest-caching", kind: Bool.self,
            usage: "Disable caching Package.swift manifests"),
            to: { $0.shouldDisableManifestCaching = $1 })

        binder.bind(
            option: parser.add(option: "--version", kind: Bool.self),
            to: { $0.shouldPrintVersion = $1 })

        binder.bind(
            option: parser.add(option: "--destination", kind: PathArgument.self),
            to: { $0.customCompileDestination = $1.path })
        binder.bind(
            option: parser.add(option: "--triple", kind: String.self),
            to: { $0.customCompileTriple = try Triple($1) })
        binder.bind(
            option: parser.add(option: "--sdk", kind: PathArgument.self),
            to: { $0.customCompileSDK = $1.path })
        binder.bind(
            option: parser.add(option: "--toolchain", kind: PathArgument.self),
            to: { $0.customCompileToolchain = $1.path })

        // FIXME: We need to allow -vv type options for this.
        binder.bind(
            option: parser.add(option: "--verbose", shortName: "-v", kind: Bool.self,
                usage: "Increase verbosity of informational output"),
            to: { $0.verbosity = $1 ? 1 : 0 })

        binder.bind(
            option: parser.add(option: "--no-static-swift-stdlib", kind: Bool.self,
                usage: "Do not link Swift stdlib statically [default]"),
            to: { $0.shouldLinkStaticSwiftStdlib = !$1 })

        binder.bind(
            option: parser.add(option: "--static-swift-stdlib", kind: Bool.self,
                usage: "Link Swift stdlib statically"),
            to: { $0.shouldLinkStaticSwiftStdlib = $1 })

        binder.bind(
            option: parser.add(option: "--force-resolved-versions", kind: Bool.self),
            to: { $0.forceResolvedVersions = $1 })

        binder.bind(
            option: parser.add(option: "--disable-automatic-resolution", kind: Bool.self,
               usage: "Disable automatic resolution if Package.resolved file is out-of-date"),
            to: { $0.forceResolvedVersions = $1 })

        binder.bind(
            option: parser.add(option: "--enable-index-store", kind: Bool.self,
                usage: "Enable indexing-while-building feature"),
            to: { if $1 { $0.indexStoreMode = .on } })

        binder.bind(
            option: parser.add(option: "--disable-index-store", kind: Bool.self,
                usage: "Disable indexing-while-building feature"),
            to: { if $1 { $0.indexStoreMode = .off } })

        binder.bind(
            option: parser.add(option: "--enable-parseable-module-interfaces", kind: Bool.self),
            to: { $0.shouldEnableParseableModuleInterfaces = $1 })

        binder.bind(
            option: parser.add(option: "--trace-resolver", kind: Bool.self),
            to: { $0.enableResolverTrace = $1 })

        binder.bind(
            option: parser.add(option: "--jobs", shortName: "-j", kind: Int.self,
                usage: "The number of jobs to spawn in parallel during the build process"),
            to: { $0.jobs = UInt32($1) })

        binder.bind(
            option: parser.add(option: "--enable-test-discovery", kind: Bool.self,
               usage: "Enable test discovery on platforms without Objective-C runtime"),
            to: { $0.enableTestDiscovery = $1 })

        binder.bind(
            option: parser.add(option: "--enable-build-manifest-caching", kind: Bool.self, usage: nil),
            to: { $0.enableBuildManifestCaching = $1 })

        binder.bind(
            option: parser.add(option: "--emit-swift-module-separately", kind: Bool.self, usage: nil),
            to: { $0.emitSwiftModuleSeparately = $1 })

        binder.bind(
            option: parser.add(option: "--use-integrated-swift-driver", kind: Bool.self, usage: nil),
            to: { $0.useIntegratedSwiftDriver = $1 })

        binder.bind(
            option: parser.add(option: "--build-system", kind: BuildSystemKind.self, usage: nil),
            to: { $0.buildSystem = $1 })

        // Let subclasses bind arguments.
        type(of: self).defineArguments(parser: parser, binder: binder)

>>>>>>> 07e42c3b
        do {
            try Self.postprocessArgParserResult(options: options, diagnostics: diagnostics)
            self.options = options
            
            // Honor package-path option is provided.
            if let packagePath = options.packagePath ?? options.chdir {
                try ProcessEnv.chdir(packagePath)
            }

            // Force building with the native build system on other platforms than macOS.
          #if !os(macOS)
            self.options.buildSystem = .native
          #endif

            let processSet = ProcessSet()
            let buildSystemRef = BuildSystemRef()
            interruptHandler = try InterruptHandler {
                // Terminate all processes on receiving an interrupt signal.
                processSet.terminate()
                buildSystemRef.buildSystem?.cancel()

              #if os(Windows)
                // Exit as if by signal()
                TerminateProcess(GetCurrentProcess(), 3)
              #elseif os(macOS)
                // Install the default signal handler.
                var action = sigaction()
                action.__sigaction_u.__sa_handler = SIG_DFL
                sigaction(SIGINT, &action, nil)
                kill(getpid(), SIGINT)
              #elseif os(Android)
                // Install the default signal handler.
                var action = sigaction()
                action.sa_handler = SIG_DFL
                sigaction(SIGINT, &action, nil)
                kill(getpid(), SIGINT)
              #else
                var action = sigaction()
                action.__sigaction_handler = unsafeBitCast(
                    SIG_DFL,
                    to: sigaction.__Unnamed_union___sigaction_handler.self)
                sigaction(SIGINT, &action, nil)
                kill(getpid(), SIGINT)
              #endif
            }
            self.processSet = processSet
            self.buildSystemRef = buildSystemRef

        } catch {
            handle(error: error)
            throw ExitCode.failure
        }

        // Create local variables to use while finding build path to avoid capture self before init error.
        let customBuildPath = options.buildPath
        let packageRoot = findPackageRoot()

        self.packageRoot = packageRoot
        self.buildPath = getEnvBuildPath(workingDir: cwd) ??
            customBuildPath ??
            (packageRoot ?? cwd).appending(component: ".build")
        
        // Setup the globals.
        verbosity = Verbosity(rawValue: options.verbosity)
        Process.verbose = verbosity != .concise
    }

    static func postprocessArgParserResult(options: SwiftToolOptions, diagnostics: DiagnosticsEngine) throws {
        if options.chdir != nil {
            diagnostics.emit(warning: "'--chdir/-C' option is deprecated; use '--package-path' instead")
        }

        if options.multirootPackageDataFile != nil {
            diagnostics.emit(.unsupportedFlag("--multiroot-data-file"))
        }
    }

    func editablesPath() throws -> AbsolutePath {
        if let multiRootPackageDataFile = options.multirootPackageDataFile {
            return multiRootPackageDataFile.appending(component: "Packages")
        }
        return try getPackageRoot().appending(component: "Packages")
    }

    func resolvedFilePath() throws -> AbsolutePath {
        if let multiRootPackageDataFile = options.multirootPackageDataFile {
            return multiRootPackageDataFile.appending(components: "xcshareddata", "swiftpm", "Package.resolved")
        }
        return try getPackageRoot().appending(component: "Package.resolved")
    }

    func configFilePath() throws -> AbsolutePath {
        // Look for the override in the environment.
        if let envPath = ProcessEnv.vars["SWIFTPM_MIRROR_CONFIG"] {
            return try AbsolutePath(validating: envPath)
        }

        // Otherwise, use the default path.
        if let multiRootPackageDataFile = options.multirootPackageDataFile {
            return multiRootPackageDataFile.appending(components: "xcshareddata", "swiftpm", "config")
        }
        return try getPackageRoot().appending(components: ".swiftpm", "config")
    }

    func getSwiftPMConfig() throws -> SwiftPMConfig {
        return try _swiftpmConfig.get()
    }
    private lazy var _swiftpmConfig: Result<SwiftPMConfig, Swift.Error> = {
        return Result(catching: { SwiftPMConfig(path: try configFilePath()) })
    }()

    /// Holds the currently active workspace.
    ///
    /// It is not initialized in init() because for some of the commands like package init , usage etc,
    /// workspace is not needed, infact it would be an error to ask for the workspace object
    /// for package init because the Manifest file should *not* present.
    private var _workspace: Workspace?

    /// Returns the currently active workspace.
    func getActiveWorkspace() throws -> Workspace {
        if let workspace = _workspace {
            return workspace
        }
        let isVerbose = options.verbosity != 0
        let delegate = ToolWorkspaceDelegate(self.stdoutStream, isVerbose: isVerbose, diagnostics: diagnostics)
        let provider = GitRepositoryProvider(processSet: processSet)
        let workspace = Workspace(
            dataPath: buildPath,
            editablesPath: try editablesPath(),
            pinsFile: try resolvedFilePath(),
            manifestLoader: try getManifestLoader(),
            toolsVersionLoader: ToolsVersionLoader(),
            delegate: delegate,
            config: try getSwiftPMConfig(),
            repositoryProvider: provider,
            isResolverPrefetchingEnabled: options.shouldEnableResolverPrefetching,
            skipUpdate: options.skipDependencyUpdate,
            enableResolverTrace: options.enableResolverTrace
        )
        _workspace = workspace
        return workspace
    }

    /// Start redirecting the standard output stream to the standard error stream.
    func redirectStdoutToStderr() {
        self.stdoutStream = TSCBasic.stderrStream
        DiagnosticsEngineHandler.default.stdoutStream = TSCBasic.stderrStream
    }

    /// Resolve the dependencies.
    func resolve() throws {
        let workspace = try getActiveWorkspace()
        let root = try getWorkspaceRoot()

        if options.forceResolvedVersions {
            workspace.resolveToResolvedVersion(root: root, diagnostics: diagnostics)
        } else {
            workspace.resolve(root: root, diagnostics: diagnostics)
        }

        // Throw if there were errors when loading the graph.
        // The actual errors will be printed before exiting.
        guard !diagnostics.hasErrors else {
            throw ExitCode.failure
        }
    }

    /// Fetch and load the complete package graph.
    @discardableResult
    func loadPackageGraph(
        createMultipleTestProducts: Bool = false,
        createREPLProduct: Bool = false
    ) throws -> PackageGraph {
        do {
            let workspace = try getActiveWorkspace()

            // Fetch and load the package graph.
            let graph = try workspace.loadPackageGraph(
                root: getWorkspaceRoot(),
                createMultipleTestProducts: createMultipleTestProducts,
                createREPLProduct: createREPLProduct,
                forceResolvedVersions: options.forceResolvedVersions,
                diagnostics: diagnostics
            )

            // Throw if there were errors when loading the graph.
            // The actual errors will be printed before exiting.
            guard !diagnostics.hasErrors else {
                throw ExitCode.failure
            }
            return graph
        } catch {
            throw error
        }
    }

    /// Returns the user toolchain to compile the actual product.
    func getToolchain() throws -> UserToolchain {
        return try _destinationToolchain.get()
    }

    func getManifestLoader() throws -> ManifestLoader {
        return try _manifestLoader.get()
    }

    private func canUseBuildManifestCaching() throws -> Bool {
        let buildParameters = try self.buildParameters()
        let haveBuildManifestAndDescription =
        localFileSystem.exists(buildParameters.llbuildManifest) &&
        localFileSystem.exists(buildParameters.buildDescriptionPath)

        // Perform steps for build manifest caching if we can enabled it.
        //
        // FIXME: We don't add edited packages in the package structure command yet (SR-11254).
        let hasEditedPackages = try getActiveWorkspace().state.dependencies.contains(where: { $0.isEdited })

        let enableBuildManifestCaching = ProcessEnv.vars.keys.contains("SWIFTPM_ENABLE_BUILD_MANIFEST_CACHING") || options.enableBuildManifestCaching

        return enableBuildManifestCaching && haveBuildManifestAndDescription && !hasEditedPackages
    }

    func createBuildOperation(useBuildManifestCaching: Bool = true) throws -> BuildOperation {
        // Load a custom package graph which has a special product for REPL.
        let graphLoader = { try self.loadPackageGraph() }

        // Construct the build operation.
        let buildOp = try BuildOperation(
            buildParameters: buildParameters(),
            useBuildManifestCaching: useBuildManifestCaching && canUseBuildManifestCaching(),
            packageGraphLoader: graphLoader,
            diagnostics: diagnostics,
            stdoutStream: self.stdoutStream
        )

        // Save the instance so it can be cancelled from the int handler.
        buildSystemRef.buildSystem = buildOp
        return buildOp
    }

    func createBuildSystem(useBuildManifestCaching: Bool = true) throws -> BuildSystem {
        let buildSystem: BuildSystem
        switch options.buildSystem {
        case .native:
            let graphLoader = { try self.loadPackageGraph() }
            buildSystem = try BuildOperation(
                buildParameters: buildParameters(),
                useBuildManifestCaching: useBuildManifestCaching && canUseBuildManifestCaching(),
                packageGraphLoader: graphLoader,
                diagnostics: diagnostics,
                stdoutStream: stdoutStream
            )
        case .xcode:
            let graphLoader = { try self.loadPackageGraph(createMultipleTestProducts: true) }
            buildSystem = try XcodeBuildSystem(
                buildParameters: buildParameters(),
                packageGraphLoader: graphLoader,
                isVerbose: verbosity != .concise,
                diagnostics: diagnostics,
                stdoutStream: stdoutStream
            )
        }

        // Save the instance so it can be cancelled from the int handler.
        buildSystemRef.buildSystem = buildSystem
        return buildSystem
    }

    /// Return the build parameters.
    func buildParameters() throws -> BuildParameters {
        return try _buildParameters.get()
    }
    private lazy var _buildParameters: Result<BuildParameters, Swift.Error> = {
        return Result(catching: {
            let toolchain = try self.getToolchain()
            let triple = toolchain.triple

            // Use "apple" as the subdirectory because in theory Xcode build system
            // can be used to build for any Apple platform and it has it's own
            // conventions for build subpaths based on platforms.
            let dataPath = buildPath.appending(
                 component: options.buildSystem == .xcode ? "apple" : triple.tripleString)
            return BuildParameters(
                dataPath: dataPath,
                configuration: options.configuration,
                toolchain: toolchain,
                destinationTriple: triple,
                flags: options.buildFlags,
                xcbuildFlags: options.xcbuildFlags,
                jobs: options.jobs ?? UInt32(ProcessInfo.processInfo.activeProcessorCount),
                shouldLinkStaticSwiftStdlib: options.shouldLinkStaticSwiftStdlib,
                sanitizers: options.enabledSanitizers,
                enableCodeCoverage: options.shouldEnableCodeCoverage,
                indexStoreMode: options.indexStore,
                enableParseableModuleInterfaces: options.shouldEnableParseableModuleInterfaces,
                enableTestDiscovery: options.enableTestDiscovery,
                emitSwiftModuleSeparately: options.emitSwiftModuleSeparately,
                useIntegratedSwiftDriver: options.useIntegratedSwiftDriver,
                isXcodeBuildSystemEnabled: options.buildSystem == .xcode
            )
        })
    }()

    /// Lazily compute the destination toolchain.
    private lazy var _destinationToolchain: Result<UserToolchain, Swift.Error> = {
        var destination: Destination
        let hostDestination: Destination
        do {
            hostDestination = try self._hostToolchain.get().destination
            // Create custom toolchain if present.
            if let customDestination = self.options.customCompileDestination {
                destination = try Destination(fromFile: customDestination)
            } else {
                // Otherwise use the host toolchain.
                destination = hostDestination
            }
        } catch {
            return .failure(error)
        }
        // Apply any manual overrides.
        if let triple = self.options.customCompileTriple {
          destination.target = triple
        }
        if let binDir = self.options.customCompileToolchain {
            destination.binDir = binDir.appending(components: "usr", "bin")
        }
        if let sdk = self.options.customCompileSDK {
            destination.sdk = sdk
        }

        // Check if we ended up with the host toolchain.
        if hostDestination == destination {
            return self._hostToolchain
        }

        return Result(catching: { try UserToolchain(destination: destination) })
    }()

    /// Lazily compute the host toolchain used to compile the package description.
    private lazy var _hostToolchain: Result<UserToolchain, Swift.Error> = {
        return Result(catching: {
            try UserToolchain(destination: Destination.hostDestination(
                        originalWorkingDirectory: self.originalWorkingDirectory))
        })
    }()

    private lazy var _manifestLoader: Result<ManifestLoader, Swift.Error> = {
        return Result(catching: {
            try ManifestLoader(
                // Always use the host toolchain's resources for parsing manifest.
                manifestResources: self._hostToolchain.get().manifestResources,
                isManifestSandboxEnabled: !self.options.shouldDisableSandbox,
                cacheDir: self.options.shouldDisableManifestCaching ? nil : self.buildPath
            )
        })
    }()

    /// An enum indicating the execution status of run commands.
    enum ExecutionStatus {
        case success
        case failure
    }
}

/// Returns path of the nearest directory containing the manifest file w.r.t
/// current working directory.
private func findPackageRoot() -> AbsolutePath? {
    guard var root = localFileSystem.currentWorkingDirectory else {
        return nil
    }
    // FIXME: It would be nice to move this to a generalized method which takes path and predicate and
    // finds the lowest path for which the predicate is true.
    while !localFileSystem.isFile(root.appending(component: Manifest.filename)) {
        root = root.parentDirectory
        guard !root.isRoot else {
            return nil
        }
    }
    return root
}

/// Returns the build path from the environment, if present.
private func getEnvBuildPath(workingDir: AbsolutePath) -> AbsolutePath? {
    // Don't rely on build path from env for SwiftPM's own tests.
    guard ProcessEnv.vars["SWIFTPM_TESTS_MODULECACHE"] == nil else { return nil }
    guard let env = ProcessEnv.vars["SWIFTPM_BUILD_DIR"] else { return nil }
    return AbsolutePath(env, relativeTo: workingDir)
}

/// Returns the sandbox profile to be used when parsing manifest on macOS.
private func sandboxProfile(allowedDirectories: [AbsolutePath]) -> String {
    let stream = BufferedOutputByteStream()
    stream <<< "(version 1)" <<< "\n"
    // Deny everything by default.
    stream <<< "(deny default)" <<< "\n"
    // Import the system sandbox profile.
    stream <<< "(import \"system.sb\")" <<< "\n"
    // Allow reading all files.
    stream <<< "(allow file-read*)" <<< "\n"
    // These are required by the Swift compiler.
    stream <<< "(allow process*)" <<< "\n"
    stream <<< "(allow sysctl*)" <<< "\n"
    // Allow writing in temporary locations.
    stream <<< "(allow file-write*" <<< "\n"
    for directory in Platform.darwinCacheDirectories() {
        // For compiler module cache.
        stream <<< "    (regex #\"^\(directory.pathString)/org\\.llvm\\.clang.*\")" <<< "\n"
        // For archive tool.
        stream <<< "    (regex #\"^\(directory.pathString)/ar.*\")" <<< "\n"
        // For xcrun cache.
        stream <<< "    (regex #\"^\(directory.pathString)/xcrun.*\")" <<< "\n"
        // For autolink files.
        stream <<< "    (regex #\"^\(directory.pathString)/.*\\.(swift|c)-[0-9a-f]+\\.autolink\")" <<< "\n"
    }
    for directory in allowedDirectories {
        stream <<< "    (subpath \"\(directory.pathString)\")" <<< "\n"
    }
    stream <<< ")" <<< "\n"
    return stream.bytes.description
}

/// A wrapper to hold the build system so we can use it inside
/// the int. handler without requiring to initialize it.
final class BuildSystemRef {
    var buildSystem: BuildSystem?
}

extension Diagnostic.Message {
    static func unsupportedFlag(_ flag: String) -> Diagnostic.Message {
        .warning("\(flag) is an *unsupported* option which can be removed at any time; do not rely on it")
    }
}<|MERGE_RESOLUTION|>--- conflicted
+++ resolved
@@ -285,187 +285,6 @@
         }
         originalWorkingDirectory = cwd
 
-<<<<<<< HEAD
-=======
-        // Create the parser.
-        parser = ArgumentParser(
-            commandName: "swift \(toolName)",
-            usage: usage,
-            overview: overview,
-            seeAlso: seeAlso)
-
-        // Create the binder.
-        let binder = ArgumentBinder<Options>()
-
-        // Bind the common options.
-        binder.bindArray(
-            parser.add(
-                option: "-Xcc", kind: [String].self, strategy: .oneByOne,
-                usage: "Pass flag through to all C compiler invocations"),
-            parser.add(
-                option: "-Xswiftc", kind: [String].self, strategy: .oneByOne,
-                usage: "Pass flag through to all Swift compiler invocations"),
-            parser.add(
-                option: "-Xlinker", kind: [String].self, strategy: .oneByOne,
-                usage: "Pass flag through to all linker invocations"),
-            to: {
-                $0.buildFlags.cCompilerFlags = $1
-                $0.buildFlags.swiftCompilerFlags = $2
-                $0.buildFlags.linkerFlags = $3
-            })
-        binder.bindArray(
-            option: parser.add(
-                option: "-Xcxx", kind: [String].self, strategy: .oneByOne,
-                usage: "Pass flag through to all C++ compiler invocations"),
-            to: { $0.buildFlags.cxxCompilerFlags = $1 })
-
-        binder.bindArray(
-            option: parser.add(
-                option: "-Xxcbuild", kind: [String].self, strategy: .oneByOne,
-                usage: "Pass flag through to the Xcode build system invocations"),
-            to: { $0.xcbuildFlags = $1 })
-
-        binder.bind(
-            option: parser.add(
-                option: "--configuration", shortName: "-c", kind: BuildConfiguration.self,
-                usage: "Build with configuration (debug|release) [default: debug]"),
-            to: { $0.configuration = $1 })
-
-        binder.bind(
-            option: parser.add(
-                option: "--build-path", kind: PathArgument.self,
-                usage: "Specify build/cache directory [default: ./.build]"),
-            to: { $0.buildPath = $1.path })
-
-        binder.bind(
-            option: parser.add(
-                option: "--chdir", shortName: "-C", kind: PathArgument.self),
-            to: { $0.chdir = $1.path })
-
-        binder.bind(
-            option: parser.add(
-                option: "--package-path", kind: PathArgument.self,
-                usage: "Change working directory before any other operation"),
-            to: { $0.packagePath = $1.path })
-
-        binder.bind(
-            option: parser.add(
-                option: "--multiroot-data-file", kind: PathArgument.self, usage: nil),
-            to: { $0.multirootPackageDataFile = $1.path })
-
-        binder.bindArray(
-            option: parser.add(option: "--sanitize", kind: [Sanitizer].self,
-                strategy: .oneByOne, usage: "Turn on runtime checks for erroneous behavior"),
-            to: { $0.sanitizers = EnabledSanitizers(Set($1)) })
-
-        binder.bind(
-            option: parser.add(option: "--disable-prefetching", kind: Bool.self, usage: ""),
-            to: { $0.shouldEnableResolverPrefetching = !$1 })
-
-        binder.bind(
-            option: parser.add(option: "--skip-update", kind: Bool.self, usage: "Skip updating dependencies from their remote during a resolution"),
-            to: { $0.skipDependencyUpdate = $1 })
-
-        binder.bind(
-            option: parser.add(option: "--disable-sandbox", kind: Bool.self,
-            usage: "Disable using the sandbox when executing subprocesses"),
-            to: { $0.shouldDisableSandbox = $1 })
-
-        binder.bind(
-            option: parser.add(option: "--disable-package-manifest-caching", kind: Bool.self,
-            usage: "Disable caching Package.swift manifests"),
-            to: { $0.shouldDisableManifestCaching = $1 })
-
-        binder.bind(
-            option: parser.add(option: "--version", kind: Bool.self),
-            to: { $0.shouldPrintVersion = $1 })
-
-        binder.bind(
-            option: parser.add(option: "--destination", kind: PathArgument.self),
-            to: { $0.customCompileDestination = $1.path })
-        binder.bind(
-            option: parser.add(option: "--triple", kind: String.self),
-            to: { $0.customCompileTriple = try Triple($1) })
-        binder.bind(
-            option: parser.add(option: "--sdk", kind: PathArgument.self),
-            to: { $0.customCompileSDK = $1.path })
-        binder.bind(
-            option: parser.add(option: "--toolchain", kind: PathArgument.self),
-            to: { $0.customCompileToolchain = $1.path })
-
-        // FIXME: We need to allow -vv type options for this.
-        binder.bind(
-            option: parser.add(option: "--verbose", shortName: "-v", kind: Bool.self,
-                usage: "Increase verbosity of informational output"),
-            to: { $0.verbosity = $1 ? 1 : 0 })
-
-        binder.bind(
-            option: parser.add(option: "--no-static-swift-stdlib", kind: Bool.self,
-                usage: "Do not link Swift stdlib statically [default]"),
-            to: { $0.shouldLinkStaticSwiftStdlib = !$1 })
-
-        binder.bind(
-            option: parser.add(option: "--static-swift-stdlib", kind: Bool.self,
-                usage: "Link Swift stdlib statically"),
-            to: { $0.shouldLinkStaticSwiftStdlib = $1 })
-
-        binder.bind(
-            option: parser.add(option: "--force-resolved-versions", kind: Bool.self),
-            to: { $0.forceResolvedVersions = $1 })
-
-        binder.bind(
-            option: parser.add(option: "--disable-automatic-resolution", kind: Bool.self,
-               usage: "Disable automatic resolution if Package.resolved file is out-of-date"),
-            to: { $0.forceResolvedVersions = $1 })
-
-        binder.bind(
-            option: parser.add(option: "--enable-index-store", kind: Bool.self,
-                usage: "Enable indexing-while-building feature"),
-            to: { if $1 { $0.indexStoreMode = .on } })
-
-        binder.bind(
-            option: parser.add(option: "--disable-index-store", kind: Bool.self,
-                usage: "Disable indexing-while-building feature"),
-            to: { if $1 { $0.indexStoreMode = .off } })
-
-        binder.bind(
-            option: parser.add(option: "--enable-parseable-module-interfaces", kind: Bool.self),
-            to: { $0.shouldEnableParseableModuleInterfaces = $1 })
-
-        binder.bind(
-            option: parser.add(option: "--trace-resolver", kind: Bool.self),
-            to: { $0.enableResolverTrace = $1 })
-
-        binder.bind(
-            option: parser.add(option: "--jobs", shortName: "-j", kind: Int.self,
-                usage: "The number of jobs to spawn in parallel during the build process"),
-            to: { $0.jobs = UInt32($1) })
-
-        binder.bind(
-            option: parser.add(option: "--enable-test-discovery", kind: Bool.self,
-               usage: "Enable test discovery on platforms without Objective-C runtime"),
-            to: { $0.enableTestDiscovery = $1 })
-
-        binder.bind(
-            option: parser.add(option: "--enable-build-manifest-caching", kind: Bool.self, usage: nil),
-            to: { $0.enableBuildManifestCaching = $1 })
-
-        binder.bind(
-            option: parser.add(option: "--emit-swift-module-separately", kind: Bool.self, usage: nil),
-            to: { $0.emitSwiftModuleSeparately = $1 })
-
-        binder.bind(
-            option: parser.add(option: "--use-integrated-swift-driver", kind: Bool.self, usage: nil),
-            to: { $0.useIntegratedSwiftDriver = $1 })
-
-        binder.bind(
-            option: parser.add(option: "--build-system", kind: BuildSystemKind.self, usage: nil),
-            to: { $0.buildSystem = $1 })
-
-        // Let subclasses bind arguments.
-        type(of: self).defineArguments(parser: parser, binder: binder)
-
->>>>>>> 07e42c3b
         do {
             try Self.postprocessArgParserResult(options: options, diagnostics: diagnostics)
             self.options = options
