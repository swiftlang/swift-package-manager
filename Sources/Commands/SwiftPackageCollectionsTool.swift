/*
 This source file is part of the Swift.org open source project

 Copyright 2020 Apple Inc. and the Swift project authors
 Licensed under Apache License v2.0 with Runtime Library Exception

 See http://swift.org/LICENSE.txt for license information
 See http://swift.org/CONTRIBUTORS.txt for Swift project authors
 */

import ArgumentParser
import Foundation
import PackageCollections
import PackageModel
import TSCBasic
import TSCUtility

private enum CollectionsError: Swift.Error {
    case invalidArgument(String)
    case invalidVersionString(String)
}

extension CollectionsError: CustomStringConvertible {
    var description: String {
        switch self {
        case .invalidArgument(let argumentName):
            return "invalid argument '\(argumentName)'"
        case .invalidVersionString(let versionString):
            return "invalid version string '\(versionString)'"
        }
    }
}

struct JSONOptions: ParsableArguments {
    @Flag(name: .long, help: "Output as JSON")
    var json: Bool = false
}

public struct SwiftPackageCollectionsTool: ParsableCommand {
    public static var configuration = CommandConfiguration(
        commandName: "package-collection",
        _superCommandName: "swift",
        abstract: "Interact with package collections",
        discussion: "SEE ALSO: swift build, swift package, swift run, swift test",
        version: Versioning.currentVersion.completeDisplayString,
        subcommands: [
            Add.self,
            Describe.self,
            List.self,
            Refresh.self,
            Remove.self,
            Search.self
        ],
        helpNames: [.short, .long, .customLong("help", withSingleDash: true)])

    public init() {
    }

    // MARK: Collections

    struct List: ParsableCommand {
        static let configuration = CommandConfiguration(abstract: "List configured collections")

        @OptionGroup
        var jsonOptions: JSONOptions

        mutating func run() throws {
            let collections = try with { collections in
                return try tsc_await { collections.listCollections(identifiers: nil, callback: $0) }
            }

            if jsonOptions.json {
                try JSONEncoder.makeWithDefaults().print(collections)
            } else {
                collections.forEach {
                    print("\($0.name) - \($0.source.url)")
                }
            }
        }
    }

    struct Refresh: ParsableCommand {
        static let configuration = CommandConfiguration(abstract: "Refresh configured collections")

        mutating func run() throws {
            let collections = try with { collections in
                return try tsc_await { collections.refreshCollections(callback: $0) }
            }
            print("Refreshed \(collections.count) configured package collections.")
        }
    }

    struct Add: ParsableCommand {
        static let configuration = CommandConfiguration(abstract: "Add a new collection")

        @Argument(help: "URL of the collection to add")
        var collectionUrl: String

        @Option(name: .long, help: "Sort order for the added collection")
        var order: Int?

        mutating func run() throws {
            guard let collectionUrl = URL(string: collectionUrl) else {
                throw CollectionsError.invalidArgument("collectionUrl")
            }

            let source = PackageCollectionsModel.CollectionSource(type: .json, url: collectionUrl)
            let collection = try with { collections in
                return try tsc_await { collections.addCollection(source, order: order, callback: $0) }
            }

            print("Added \"\(collection.name)\" to your package collections.")
        }
    }

    struct Remove: ParsableCommand {
        static let configuration = CommandConfiguration(abstract: "Remove a configured collection")

        @Argument(help: "URL of the collection to remove")
        var collectionUrl: String

        mutating func run() throws {
            guard let collectionUrl = URL(string: collectionUrl) else {
                throw CollectionsError.invalidArgument("collectionUrl")
            }

            let source = PackageCollectionsModel.CollectionSource(type: .json, url: collectionUrl)
            let collection = try with { collections in
                return try tsc_await { collections.getCollection(source, callback: $0) }
            }

            _ = try with { collections in try tsc_await { collections.removeCollection(source, callback: $0) } }
            print("Removed \"\(collection.name)\" from your package collections.")
        }
    }

    // MARK: Search

    enum SearchMethod: String, EnumerableFlag {
        case keywords
        case module
    }

    struct Search: ParsableCommand {
        static var configuration = CommandConfiguration(abstract: "Search for packages by keywords or module names")

        @OptionGroup
        var jsonOptions: JSONOptions

        @Flag(help: "Pick the method for searching")
        var searchMethod: SearchMethod

        @Argument(help: "Search query")
        var searchQuery: String

        mutating func run() throws {
            switch searchMethod {
            case .keywords:
                let results = try with { collections in
                    return try tsc_await { collections.findPackages(searchQuery, collections: nil, callback: $0) }
                }
                
                if jsonOptions.json {
                    try JSONEncoder.makeWithDefaults().print(results.items)
                } else {
                    results.items.forEach {
                        print("\($0.package.repository.url): \($0.package.summary ?? "")")
                    }
                }

            case .module:
                let results = try with { collections in
                    return try tsc_await { collections.findTargets(searchQuery, searchType: .exactMatch, collections: nil, callback: $0) }
                }

                let packages = Set(results.items.flatMap { $0.packages })
                if jsonOptions.json {
                    try JSONEncoder.makeWithDefaults().print(packages)
                } else {
                    packages.forEach {
                        print("\($0.repository.url): \($0.summary ?? "")")
                    }
                }
            }
        }
    }

    // MARK: Packages

    struct Describe: ParsableCommand {
        static var configuration = CommandConfiguration(abstract: "Get metadata for a single package or collection")

        @OptionGroup
        var jsonOptions: JSONOptions

        @Argument(help: "URL of the package or collection to get information for")
        var packageUrl: String

        @Option(name: .long, help: "Version of the package to get information for")
        var version: String?

        private func printVersion(_ version: PackageCollectionsModel.Package.Version?) -> String? {
            guard let version = version else {
                return nil
            }

            let modules = version.targets.compactMap { $0.moduleName }.joined(separator: ", ")
<<<<<<< HEAD
            let products = optionalRow("Products", version.products.isEmpty ? nil : version.products.compactMap { $0.name }.joined(separator: ", "))
            let platforms = optionalRow("Verified Platforms", version.verifiedPlatforms?.map { $0.name }.joined(separator: ", "))
            let swiftVersions = optionalRow("Verified Swift Versions", version.verifiedSwiftVersions?.map { $0.rawValue }.joined(separator: ", "))
=======
            let compatibility = optionalRow(
                "Verified Compatibility (Platform, Swift Version)",
                version.verifiedCompatibility?.map { "(\($0.platform.name), \($0.swiftVersion.rawValue))" }.joined(separator: ", ")
            )
>>>>>>> b4c9f842
            let license = optionalRow("License", version.license?.type.description)

            return """
            \(version.version)
                Package Name: \(version.packageName)
<<<<<<< HEAD
                Modules: \(modules)\(products)\(platforms)\(swiftVersions)\(license)
=======
                Modules: \(modules)\(compatibility)\(license)
>>>>>>> b4c9f842
            """
        }

        mutating func run() throws {
            let identity = PackageIdentity(url: packageUrl)
            let reference = PackageReference(identity: identity, path: packageUrl)
            
            do { // assume URL is for a package
                let result = try with { collections in
                    return try tsc_await { collections.getPackageMetadata(reference, callback: $0) }
                }
                
                if let versionString = version {
                    guard let version = TSCUtility.Version(string: versionString), let result = result.package.versions.first(where: { $0.version == version }), let printedResult = printVersion(result) else {
                        throw CollectionsError.invalidVersionString(versionString)
                    }
                    
                    if jsonOptions.json {
                        try JSONEncoder.makeWithDefaults().print(result)
                    } else {
                        print("\(indent())Version: \(printedResult)")
                    }
                } else {
                    let description = optionalRow("Description", result.package.summary)
                    let versions = result.package.versions.map { "\($0.version)" }.joined(separator: ", ")
                    let watchers = optionalRow("Watchers", result.package.watchersCount?.description)
                    let readme = optionalRow("Readme", result.package.readmeURL?.absoluteString)
                    let authors = optionalRow("Authors", result.package.authors?.map { $0.username }.joined(separator: ", "))
                    let latestVersion = optionalRow("\(String(repeating: "-", count: 60))\n\(indent())Latest Version", printVersion(result.package.latestVersion))

                    if jsonOptions.json {
                        try JSONEncoder.makeWithDefaults().print(result.package)
                    } else {
                        print("""
                            \(description)
                            Available Versions: \(versions)\(watchers)\(readme)\(authors)\(latestVersion)
                        """)
                    }
                }
            } catch { // assume URL is for a collection
                // If a version argument was given, we do not perform the fallback.
                if version != nil {
                    throw error
                }
                
                guard let collectionUrl = URL(string: packageUrl) else {
                    throw CollectionsError.invalidArgument("collectionUrl")
                }
                
                let source = PackageCollectionsModel.CollectionSource(type: .json, url: collectionUrl)
                let collection = try with { collections in
                    try tsc_await { collections.getCollection(source, callback: $0) }
                }
                
                let description = optionalRow("Description", collection.overview)
                let keywords = optionalRow("Keywords", collection.keywords?.joined(separator: ", "))
                let createdAt = optionalRow("Created At", DateFormatter().string(from: collection.createdAt))
                let packages = collection.packages.map { "\($0.repository.url)" }.joined(separator: "\n\(indent(levels: 2))")
                
                if jsonOptions.json {
                    try JSONEncoder.makeWithDefaults().print(collection)
                } else {
                    print("""
                                    Name: \(collection.name)
                                    Source: \(collection.source.url)\(description)\(keywords)\(createdAt)
                                    Packages:
                                        \(packages)
                                """)
                }
            }
        }
    }
}

private func indent(levels: Int = 1) -> String {
    return String(repeating: "    ", count: levels)
}

private func optionalRow(_ title: String, _ contents: String?, indentationLevel: Int = 1) -> String {
    if let contents = contents, !contents.isEmpty {
        return "\n\(indent(levels: indentationLevel))\(title): \(contents)"
    } else {
        return ""
    }
}

private extension JSONEncoder {
    func print<T>(_ value: T) throws where T : Encodable {
        let jsonData = try self.encode(value)
        let jsonString = String(data: jsonData, encoding: .utf8)!
        Swift.print(jsonString)
    }
}

private extension ParsableCommand {
    func with<T>(handler: (_ collections: PackageCollectionsProtocol) throws -> T) throws -> T {
        let collections = PackageCollections()
        defer {
            do {
                try collections.shutdown()
            } catch {
                Self.exit(withError: error)
            }
        }
        
        return try handler(collections)
    }
}<|MERGE_RESOLUTION|>--- conflicted
+++ resolved
@@ -205,26 +205,17 @@
             }
 
             let modules = version.targets.compactMap { $0.moduleName }.joined(separator: ", ")
-<<<<<<< HEAD
             let products = optionalRow("Products", version.products.isEmpty ? nil : version.products.compactMap { $0.name }.joined(separator: ", "))
-            let platforms = optionalRow("Verified Platforms", version.verifiedPlatforms?.map { $0.name }.joined(separator: ", "))
-            let swiftVersions = optionalRow("Verified Swift Versions", version.verifiedSwiftVersions?.map { $0.rawValue }.joined(separator: ", "))
-=======
             let compatibility = optionalRow(
                 "Verified Compatibility (Platform, Swift Version)",
                 version.verifiedCompatibility?.map { "(\($0.platform.name), \($0.swiftVersion.rawValue))" }.joined(separator: ", ")
             )
->>>>>>> b4c9f842
             let license = optionalRow("License", version.license?.type.description)
 
             return """
             \(version.version)
                 Package Name: \(version.packageName)
-<<<<<<< HEAD
-                Modules: \(modules)\(products)\(platforms)\(swiftVersions)\(license)
-=======
-                Modules: \(modules)\(compatibility)\(license)
->>>>>>> b4c9f842
+                Modules: \(modules)\(products)\(compatibility)\(license)
             """
         }
 
