//===----------------------------------------------------------------------===//
//
// This source file is part of the Swift open source project
//
// Copyright (c) 2014-2017 Apple Inc. and the Swift project authors
// Licensed under Apache License v2.0 with Runtime Library Exception
//
// See http://swift.org/LICENSE.txt for license information
// See http://swift.org/CONTRIBUTORS.txt for the list of Swift project authors
//
//===----------------------------------------------------------------------===//

import ArgumentParser
import Basics

import Build

@_spi(SwiftPMInternal)
import CoreCommands

import PackageGraph

import SPMBuildCore
import XCBuildSupport

import class TSCBasic.Process
import var TSCBasic.stdoutStream

import enum TSCUtility.Diagnostics
import func TSCUtility.getClangVersion
import struct TSCUtility.Version

extension BuildSubset {
    var argumentName: String {
        switch self {
        case .allExcludingTests:
            fatalError("no corresponding argument")
        case .allIncludingTests:
            return "--build-tests"
        case .product:
            return "--product"
        case .target:
            return "--target"
        }
    }
}

struct BuildCommandOptions: ParsableArguments {
    /// Returns the build subset specified with the options.
    func buildSubset(observabilityScope: ObservabilityScope) -> BuildSubset? {
        var allSubsets: [BuildSubset] = []

        if let product {
            allSubsets.append(.product(product))
        }

        if let target {
            allSubsets.append(.target(target))
        }

        if buildTests {
            allSubsets.append(.allIncludingTests)
        }

        guard allSubsets.count < 2 else {
            observabilityScope.emit(.mutuallyExclusiveArgumentsError(arguments: allSubsets.map{ $0.argumentName }))
            return nil
        }

        return allSubsets.first ?? .allExcludingTests
    }

    /// If the test should be built.
    @Flag(help: "Build both source and test targets")
    var buildTests: Bool = false

    /// Whether to enable code coverage.
    @Flag(name: .customLong("code-coverage"),
          inversion: .prefixedEnableDisable,
          help: "Enable code coverage")
    var enableCodeCoverage: Bool = false

    /// If the binary output path should be printed.
    @Flag(name: .customLong("show-bin-path"), help: "Print the binary output path")
    var shouldPrintBinPath: Bool = false

    /// Whether to output a graphviz file visualization of the combined job graph for all targets
    @Flag(name: .customLong("print-manifest-job-graph"),
          help: "Write the command graph for the build manifest as a graphviz file")
    var printManifestGraphviz: Bool = false

    /// Specific target to build.
    @Option(help: "Build the specified target")
    var target: String?

    /// Specific product to build.
    @Option(help: "Build the specified product")
    var product: String?

    /// If should link the Swift stdlib statically.
    @Flag(name: .customLong("static-swift-stdlib"), inversion: .prefixedNo, help: "Link Swift stdlib statically")
    public var shouldLinkStaticSwiftStdlib: Bool = false

    /// Which testing libraries to use (and any related options.)
    @OptionGroup()
    var testLibraryOptions: TestLibraryOptions

    func validate() throws {
        // If --build-tests was not specified, it does not make sense to enable
        // or disable either testing library.
        if !buildTests {
            if testLibraryOptions.explicitlyEnableXCTestSupport != nil
                || testLibraryOptions.explicitlyEnableSwiftTestingLibrarySupport != nil {
                throw StringError("pass --build-tests to build test targets")
            }
        }
    }
}

/// swift-build command namespace
public struct SwiftBuildCommand: AsyncSwiftCommand {
    public static var configuration = CommandConfiguration(
        commandName: "build",
        _superCommandName: "swift",
        abstract: "Build sources into binary products",
        discussion: "SEE ALSO: swift run, swift package, swift test",
        version: SwiftVersion.current.completeDisplayString,
        helpNames: [.short, .long, .customLong("help", withSingleDash: true)])

    @OptionGroup()
    public var globalOptions: GlobalOptions

    @OptionGroup()
    var options: BuildCommandOptions

    public func run(_ swiftCommandState: SwiftCommandState) async throws {
        if options.shouldPrintBinPath {
            return try print(swiftCommandState.productsBuildParameters.buildPath.description)
        }

        if options.printManifestGraphviz {
            // FIXME: Doesn't seem ideal that we need an explicit build operation, but this concretely uses the `LLBuildManifest`.
            guard let buildOperation = try swiftCommandState.createBuildSystem(explicitBuildSystem: .native) as? BuildOperation else {
                throw StringError("asked for native build system but did not get it")
            }
            let buildManifest = try buildOperation.getBuildManifest()
            var serializer = DOTManifestSerializer(manifest: buildManifest)
            // print to stdout
            let outputStream = stdoutStream
            serializer.writeDOT(to: outputStream)
            outputStream.flush()
            return
        }

        guard let subset = options.buildSubset(observabilityScope: swiftCommandState.observabilityScope) else {
            throw ExitCode.failure
        }

        var productsBuildParameters = try swiftCommandState.productsBuildParameters
        var toolsBuildParameters = try swiftCommandState.toolsBuildParameters

        // Clean out the code coverage directory that may contain stale
        // profraw files from a previous run of the code coverage tool.
        if self.options.enableCodeCoverage {
            try swiftCommandState.fileSystem.removeFileTree(swiftCommandState.productsBuildParameters.codeCovPath)
            productsBuildParameters.testingParameters.enableCodeCoverage = true
            toolsBuildParameters.testingParameters.enableCodeCoverage = true
        }

        if case .allIncludingTests = subset {
<<<<<<< HEAD
            var buildParameters = try swiftCommandState.productsBuildParameters
            for library in try await options.testLibraryOptions.enabledTestingLibraries(swiftCommandState: swiftCommandState) {
=======
            func updateTestingParameters(of buildParameters: inout BuildParameters, library: BuildParameters.Testing.Library) {
>>>>>>> 067136b0
                buildParameters.testingParameters = .init(
                    configuration: buildParameters.configuration,
                    targetTriple: buildParameters.triple,
                    enableCodeCoverage: buildParameters.testingParameters.enableCodeCoverage,
                    enableTestability: buildParameters.testingParameters.enableTestability,
                    experimentalTestOutput: buildParameters.testingParameters.experimentalTestOutput,
                    forceTestDiscovery: globalOptions.build.enableTestDiscovery,
                    testEntryPointPath: globalOptions.build.testEntryPointPath,
                    library: library
                )
            }
            for library in try options.testLibraryOptions.enabledTestingLibraries(swiftCommandState: swiftCommandState) {
                updateTestingParameters(of: &productsBuildParameters, library: library)
                updateTestingParameters(of: &toolsBuildParameters, library: library)
                try build(swiftCommandState, subset: subset, productsBuildParameters: productsBuildParameters, toolsBuildParameters: toolsBuildParameters)
            }
        } else {
            try build(swiftCommandState, subset: subset, productsBuildParameters: productsBuildParameters, toolsBuildParameters: toolsBuildParameters)
        }
    }

    private func build(
        _ swiftCommandState: SwiftCommandState,
        subset: BuildSubset,
        productsBuildParameters: BuildParameters,
        toolsBuildParameters: BuildParameters
    ) throws {
        let buildSystem = try swiftCommandState.createBuildSystem(
            explicitProduct: options.product,
            shouldLinkStaticSwiftStdlib: options.shouldLinkStaticSwiftStdlib,
            productsBuildParameters: productsBuildParameters,
            toolsBuildParameters: toolsBuildParameters,
            // command result output goes on stdout
            // ie "swift build" should output to stdout
            outputStream: TSCBasic.stdoutStream
        )
        do {
            try buildSystem.build(subset: subset)
        } catch _ as Diagnostics {
            throw ExitCode.failure
        }
    }

    public init() {}
}

public extension _SwiftCommand {
    func buildSystemProvider(_ swiftCommandState: SwiftCommandState) throws -> BuildSystemProvider {
        swiftCommandState.defaultBuildSystemProvider
    }
}<|MERGE_RESOLUTION|>--- conflicted
+++ resolved
@@ -168,12 +168,7 @@
         }
 
         if case .allIncludingTests = subset {
-<<<<<<< HEAD
-            var buildParameters = try swiftCommandState.productsBuildParameters
-            for library in try await options.testLibraryOptions.enabledTestingLibraries(swiftCommandState: swiftCommandState) {
-=======
             func updateTestingParameters(of buildParameters: inout BuildParameters, library: BuildParameters.Testing.Library) {
->>>>>>> 067136b0
                 buildParameters.testingParameters = .init(
                     configuration: buildParameters.configuration,
                     targetTriple: buildParameters.triple,
@@ -185,7 +180,7 @@
                     library: library
                 )
             }
-            for library in try options.testLibraryOptions.enabledTestingLibraries(swiftCommandState: swiftCommandState) {
+            for library in try await options.testLibraryOptions.enabledTestingLibraries(swiftCommandState: swiftCommandState) {
                 updateTestingParameters(of: &productsBuildParameters, library: library)
                 updateTestingParameters(of: &toolsBuildParameters, library: library)
                 try build(swiftCommandState, subset: subset, productsBuildParameters: productsBuildParameters, toolsBuildParameters: toolsBuildParameters)
