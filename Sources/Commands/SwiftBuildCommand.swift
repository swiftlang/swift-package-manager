--- conflicted
+++ resolved
@@ -87,20 +87,12 @@
 
     /// Whether to output a graphviz file visualization of the combined job graph for all targets
     @Flag(name: .customLong("print-manifest-job-graph"),
-<<<<<<< HEAD
-          help: "Write the command graph for the build manifest as a Graphviz file")
-=======
           help: "Write the command graph for the build manifest as a Graphviz file.")
->>>>>>> ba10e8a9
     var printManifestGraphviz: Bool = false
 
     /// Whether to output a graphviz file visualization of the PIF JSON sent to Swift Build.
     @Flag(name: .customLong("print-pif-manifest-graph"),
-<<<<<<< HEAD
-          help: "Write the PIF JSON sent to Swift Build as a Graphviz file")
-=======
           help: "Write the PIF JSON sent to Swift Build as a Graphviz file.")
->>>>>>> ba10e8a9
     var printPIFManifestGraphviz: Bool = false
 
     /// Specific target to build.
