--- conflicted
+++ resolved
@@ -102,12 +102,8 @@
 }
 
 /// swift-build command namespace
-<<<<<<< HEAD
 @_spi(SwiftPMInternal)
-public struct SwiftBuildCommand: SwiftCommand {
-=======
 public struct SwiftBuildCommand: AsyncSwiftCommand {
->>>>>>> 57d4e04f
     public static var configuration = CommandConfiguration(
         commandName: "build",
         _superCommandName: "swift",
