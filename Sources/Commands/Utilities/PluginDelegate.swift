//===----------------------------------------------------------------------===//
//
// This source file is part of the Swift open source project
//
// Copyright (c) 2014-2022 Apple Inc. and the Swift project authors
// Licensed under Apache License v2.0 with Runtime Library Exception
//
// See http://swift.org/LICENSE.txt for license information
// See http://swift.org/CONTRIBUTORS.txt for the list of Swift project authors
//
//===----------------------------------------------------------------------===//

import Basics

import CoreCommands

import Foundation
import PackageModel

import SPMBuildCore

import protocol TSCBasic.OutputByteStream
import class TSCBasic.BufferedOutputByteStream
import class TSCBasic.Process
import struct TSCBasic.ProcessResult

final class PluginDelegate: PluginInvocationDelegate {
    let swiftCommandState: SwiftCommandState
    let plugin: PluginTarget
    var lineBufferedOutput: Data

    init(swiftCommandState: SwiftCommandState, plugin: PluginTarget) {
        self.swiftCommandState = swiftCommandState
        self.plugin = plugin
        self.lineBufferedOutput = Data()
    }

    func pluginCompilationStarted(commandLine: [String], environment: EnvironmentVariables) {
    }

    func pluginCompilationEnded(result: PluginCompilationResult) {
    }

    func pluginCompilationWasSkipped(cachedResult: PluginCompilationResult) {
    }

    func pluginEmittedOutput(_ data: Data) {
        lineBufferedOutput += data
        while let newlineIdx = lineBufferedOutput.firstIndex(of: UInt8(ascii: "\n")) {
            let lineData = lineBufferedOutput.prefix(upTo: newlineIdx)
            print(String(decoding: lineData, as: UTF8.self))
            lineBufferedOutput = lineBufferedOutput.suffix(from: newlineIdx.advanced(by: 1))
        }
    }

    func pluginEmittedDiagnostic(_ diagnostic: Basics.Diagnostic) {
        swiftCommandState.observabilityScope.emit(diagnostic)
    }

    func pluginEmittedProgress(_ message: String) {
        swiftCommandState.outputStream.write("[\(plugin.name)] \(message)\n")
        swiftCommandState.outputStream.flush()
    }

    func pluginRequestedBuildOperation(
        subset: PluginInvocationBuildSubset,
        parameters: PluginInvocationBuildParameters,
        completion: @escaping (Result<PluginInvocationBuildResult, Error>) -> Void
    ) {
        // Run the build in the background and call the completion handler when done.
        DispatchQueue.sharedConcurrent.async {
            completion(Result {
                return try self.performBuildForPlugin(subset: subset, parameters: parameters)
            })
        }
    }

    class TeeOutputByteStream: OutputByteStream {
        var downstreams: [OutputByteStream]

        package init(_ downstreams: [OutputByteStream]) {
            self.downstreams = downstreams
        }

        var position: Int {
            return 0 // should be related to the downstreams somehow
        }

        package func write(_ byte: UInt8) {
            for downstream in downstreams {
                downstream.write(byte)
            }
        }

        func write<C: Collection>(_ bytes: C) where C.Element == UInt8 {
            for downstream in downstreams {
                downstream.write(bytes)
            }
		}

        package func flush() {
            for downstream in downstreams {
                downstream.flush()
            }
        }

        package func addStream(_ stream: OutputByteStream) {
            self.downstreams.append(stream)
        }
    }

    private func performBuildForPlugin(
        subset: PluginInvocationBuildSubset,
        parameters: PluginInvocationBuildParameters
    ) throws -> PluginInvocationBuildResult {
        // Configure the build parameters.
        var buildParameters = try self.swiftCommandState.productsBuildParameters
        switch parameters.configuration {
        case .debug:
            buildParameters.configuration = .debug
        case .release:
            buildParameters.configuration = .release
        case .inherit:
            // The top level argument parser set buildParameters.configuration according to the
            // --configuration command line parameter.   We don't need to do anything to inherit it.
            break
        }
        buildParameters.flags.cCompilerFlags.append(contentsOf: parameters.otherCFlags)
        buildParameters.flags.cxxCompilerFlags.append(contentsOf: parameters.otherCxxFlags)
        buildParameters.flags.swiftCompilerFlags.append(contentsOf: parameters.otherSwiftcFlags)
        buildParameters.flags.linkerFlags.append(contentsOf: parameters.otherLinkerFlags)

        // Configure the verbosity of the output.
        let logLevel: Basics.Diagnostic.Severity
        switch parameters.logging {
        case .concise:
            logLevel = .warning
        case .verbose:
            logLevel = .info
        case .debug:
            logLevel = .debug
        }

        // Determine the subset of products and targets to build.
        var explicitProduct: String? = .none
        let buildSubset: BuildSubset
        switch subset {
        case .all(let includingTests):
            buildSubset = includingTests ? .allIncludingTests : .allExcludingTests
        case .product(let name):
            buildSubset = .product(name)
            explicitProduct = name
        case .target(let name):
            buildSubset = .target(name)
        }

        // Create a build operation. We have to disable the cache in order to get a build plan created.
        let bufferedOutputStream = BufferedOutputByteStream()
        let outputStream = TeeOutputByteStream([bufferedOutputStream])
        if parameters.echoLogs {
            outputStream.addStream(swiftCommandState.outputStream)
        }

        let buildSystem = try swiftCommandState.createBuildSystem(
            explicitBuildSystem: .native,
            explicitProduct: explicitProduct,
            cacheBuildManifest: false,
            productsBuildParameters: buildParameters,
            outputStream: outputStream,
            logLevel: logLevel
        )

        // Run the build. This doesn't return until the build is complete.
        let success = buildSystem.buildIgnoringError(subset: buildSubset)

        // Create and return the build result record based on what the delegate collected and what's in the build plan.
        let builtProducts = try buildSystem.buildPlan.buildProducts.filter {
            switch subset {
            case .all(let includingTests):
                return includingTests ? true : $0.product.type != .test
            case .product(let name):
                return $0.product.name == name
            case .target(let name):
                return $0.product.name == name
            }
        }
        let builtArtifacts: [PluginInvocationBuildResult.BuiltArtifact] = try builtProducts.compactMap {
            switch $0.product.type {
            case .library(let kind):
                return try .init(
                    path: $0.binaryPath.pathString,
                    kind: (kind == .dynamic) ? .dynamicLibrary : .staticLibrary
                )
            case .executable:
                return try .init(path: $0.binaryPath.pathString, kind: .executable)
            default:
                return nil
            }
        }
        return PluginInvocationBuildResult(
            succeeded: success,
            logText: bufferedOutputStream.bytes.cString,
            builtArtifacts: builtArtifacts)
    }

    func pluginRequestedTestOperation(
        subset: PluginInvocationTestSubset,
        parameters: PluginInvocationTestParameters,
        completion: @escaping (Result<PluginInvocationTestResult, Error>
        ) -> Void) {
        // Run the test in the background and call the completion handler when done.
        DispatchQueue.sharedConcurrent.async {
            completion(Result {
                return try self.performTestsForPlugin(subset: subset, parameters: parameters)
            })
        }
    }

    func performTestsForPlugin(
        subset: PluginInvocationTestSubset,
        parameters: PluginInvocationTestParameters
    ) throws -> PluginInvocationTestResult {
        // Build the tests. Ideally we should only build those that match the subset, but we don't have a way to know
        // which ones they are until we've built them and can examine the binaries.
        let toolchain = try swiftCommandState.getHostToolchain()
        var toolsBuildParameters = try swiftCommandState.toolsBuildParameters
        toolsBuildParameters.testingParameters.enableTestability = true
        toolsBuildParameters.testingParameters.enableCodeCoverage = parameters.enableCodeCoverage
        let buildSystem = try swiftCommandState.createBuildSystem(toolsBuildParameters: toolsBuildParameters)
        try buildSystem.build(subset: .allIncludingTests)

        // Clean out the code coverage directory that may contain stale `profraw` files from a previous run of
        // the code coverage tool.
        if parameters.enableCodeCoverage {
            try swiftCommandState.fileSystem.removeFileTree(toolsBuildParameters.codeCovPath)
        }

        // Construct the environment we'll pass down to the tests.
        let testEnvironment = try TestingSupport.constructTestEnvironment(
            toolchain: toolchain,
<<<<<<< HEAD
            destinationBuildParameters: toolsBuildParameters,
            sanitizers: swiftTool.options.build.sanitizers
=======
            buildParameters: toolsBuildParameters,
            sanitizers: swiftCommandState.options.build.sanitizers
>>>>>>> b49a2278
        )

        // Iterate over the tests and run those that match the filter.
        var testTargetResults: [PluginInvocationTestResult.TestTarget] = []
        var numFailedTests = 0
        for testProduct in buildSystem.builtTestProducts {
            // Get the test suites in the bundle. Each is just a container for test cases.
            let testSuites = try TestingSupport.getTestSuites(
                fromTestAt: testProduct.bundlePath,
                swiftCommandState: swiftCommandState,
                enableCodeCoverage: parameters.enableCodeCoverage,
                shouldSkipBuilding: false,
                experimentalTestOutput: false,
                sanitizers: swiftCommandState.options.build.sanitizers
            )
            for testSuite in testSuites {
                // Each test suite is just a container for test cases (confusingly called "tests",
                // though they are test cases).
                for testCase in testSuite.tests {
                    // Each test case corresponds to a combination of target and a XCTestCase, and is
                    // a collection of tests that can actually be run.
                    var testResults: [PluginInvocationTestResult.TestTarget.TestCase.Test] = []
                    for testName in testCase.tests {
                        // Check if we should filter out this test.
                        let testSpecifier = testCase.name + "/" + testName
                        if case .filtered(let regexes) = subset {
                            guard regexes.contains(
                                where: { testSpecifier.range(of: $0, options: .regularExpression) != nil }
                            ) else {
                                continue
                            }
                        }

                        // Configure a test runner.
                        let additionalArguments = TestRunner.xctestArguments(forTestSpecifiers: CollectionOfOne(testSpecifier))
                        let testRunner = TestRunner(
                            bundlePaths: [testProduct.bundlePath],
                            additionalArguments: additionalArguments,
                            cancellator: swiftCommandState.cancellator,
                            toolchain: toolchain,
                            testEnv: testEnvironment,
                            observabilityScope: swiftCommandState.observabilityScope,
                            library: .xctest) // FIXME: support both libraries

                        // Run the test — for now we run the sequentially so we can capture accurate timing results.
                        let startTime = DispatchTime.now()
                        let success = testRunner.test(outputHandler: { _ in }) // this drops the tests output
                        let duration = Double(startTime.distance(to: .now()).milliseconds() ?? 0) / 1000.0
                        numFailedTests += success ? 0 : 1
                        testResults.append(
                            .init(name: testName, result: success ? .succeeded : .failed, duration: duration)
                        )
                    }

                    // Don't add any results if we didn't run any tests.
                    if testResults.isEmpty { continue }

                    // Otherwise we either create a new create a new target result or add to the previous one,
                    // depending on whether the target name is the same.
                    let testTargetName = testCase.name.prefix(while: { $0 != "." })
                    if let lastTestTargetName = testTargetResults.last?.name, testTargetName == lastTestTargetName {
                        // Same as last one, just extend its list of cases. We know we have a last one at this point.
                        testTargetResults[testTargetResults.count-1].testCases.append(
                            .init(name: testCase.name, tests: testResults)
                        )
                    }
                    else {
                        // Not the same, so start a new target result.
                        testTargetResults.append(
                            .init(
                                name: String(testTargetName),
                                testCases: [.init(name: testCase.name, tests: testResults)]
                            )
                        )
                    }
                }
            }
        }

        // Deal with code coverage, if enabled.
        let codeCoverageDataFile: AbsolutePath?
        if parameters.enableCodeCoverage {
            // Use `llvm-prof` to merge all the `.profraw` files into a single `.profdata` file.
            let mergedCovFile = toolsBuildParameters.codeCovDataFile
            let codeCovFileNames = try swiftCommandState.fileSystem.getDirectoryContents(toolsBuildParameters.codeCovPath)
            var llvmProfCommand = [try toolchain.getLLVMProf().pathString]
            llvmProfCommand += ["merge", "-sparse"]
            for fileName in codeCovFileNames where fileName.hasSuffix(".profraw") {
                let filePath = toolsBuildParameters.codeCovPath.appending(component: fileName)
                llvmProfCommand.append(filePath.pathString)
            }
            llvmProfCommand += ["-o", mergedCovFile.pathString]
            try TSCBasic.Process.checkNonZeroExit(arguments: llvmProfCommand)

            // Use `llvm-cov` to export the merged `.profdata` file contents in JSON form.
            var llvmCovCommand = [try toolchain.getLLVMCov().pathString]
            llvmCovCommand += ["export", "-instr-profile=\(mergedCovFile.pathString)"]
            for product in buildSystem.builtTestProducts {
                llvmCovCommand.append("-object")
                llvmCovCommand.append(product.binaryPath.pathString)
            }
            // We get the output on stdout, and have to write it to a JSON ourselves.
            let jsonOutput = try TSCBasic.Process.checkNonZeroExit(arguments: llvmCovCommand)
            let jsonCovFile = toolsBuildParameters.codeCovDataFile.parentDirectory.appending(
                component: toolsBuildParameters.codeCovDataFile.basenameWithoutExt + ".json"
            )
            try swiftCommandState.fileSystem.writeFileContents(jsonCovFile, string: jsonOutput)

            // Return the path of the exported code coverage data file.
            codeCoverageDataFile = jsonCovFile
        }
        else {
            codeCoverageDataFile = nil
        }

        // Return the results to the plugin. We only consider the test run a success if no test failed.
        return PluginInvocationTestResult(
            succeeded: (numFailedTests == 0),
            testTargets: testTargetResults,
            codeCoverageDataFile: codeCoverageDataFile?.pathString)
    }

    func pluginRequestedSymbolGraph(
        forTarget targetName: String,
        options: PluginInvocationSymbolGraphOptions,
        completion: @escaping (Result<PluginInvocationSymbolGraphResult, Error>) -> Void
    ) {
        // Extract the symbol graph in the background and call the completion handler when done.
        DispatchQueue.sharedConcurrent.async {
            completion(Result {
                return try self.createSymbolGraphForPlugin(forTarget: targetName, options: options)
            })
        }
    }

    private func createSymbolGraphForPlugin(
        forTarget targetName: String,
        options: PluginInvocationSymbolGraphOptions
    ) throws -> PluginInvocationSymbolGraphResult {
        // Current implementation uses `SymbolGraphExtract()`, but in the future we should emit the symbol graph
        // while building.

        // Create a build system for building the target., skipping the the cache because we need the build plan.
        let buildSystem = try swiftCommandState.createBuildSystem(explicitBuildSystem: .native, cacheBuildManifest: false)

        // Find the target in the build operation's package graph; it's an error if we don't find it.
        let packageGraph = try buildSystem.getPackageGraph()
        guard let target = packageGraph.allTargets.first(where: { $0.name == targetName }) else {
            throw StringError("could not find a target named “\(targetName)”")
        }

        // Build the target, if needed.
        try buildSystem.build(subset: .target(target.name))

        // Configure the symbol graph extractor.
        var symbolGraphExtractor = try SymbolGraphExtract(
            fileSystem: swiftCommandState.fileSystem,
            tool: swiftCommandState.getTargetToolchain().getSymbolGraphExtract(),
            observabilityScope: swiftCommandState.observabilityScope
        )
        symbolGraphExtractor.skipSynthesizedMembers = !options.includeSynthesized
        switch options.minimumAccessLevel {
        case .private:
            symbolGraphExtractor.minimumAccessLevel = .private
        case .fileprivate:
            symbolGraphExtractor.minimumAccessLevel = .fileprivate
        case .internal:
            symbolGraphExtractor.minimumAccessLevel = .internal
        case .public:
            symbolGraphExtractor.minimumAccessLevel = .public
        case .open:
            symbolGraphExtractor.minimumAccessLevel = .open
        }
        symbolGraphExtractor.skipInheritedDocs = true
        symbolGraphExtractor.includeSPISymbols = options.includeSPI
        symbolGraphExtractor.emitExtensionBlockSymbols = options.emitExtensionBlocks

        // Determine the output directory, and remove any old version if it already exists.
        guard let package = packageGraph.package(for: target) else {
            throw StringError("could not determine the package for target “\(target.name)”")
        }
        let outputDir = try buildSystem.buildPlan.toolsBuildParameters.dataPath.appending(
            components: "extracted-symbols",
            package.identity.description,
            target.name
        )
        try swiftCommandState.fileSystem.removeFileTree(outputDir)

        // Run the symbol graph extractor on the target.
        let result = try symbolGraphExtractor.extractSymbolGraph(
            target: target,
            buildPlan: try buildSystem.buildPlan,
            outputRedirection: .collect,
            outputDirectory: outputDir,
            verboseOutput: self.swiftCommandState.logLevel <= .info
        )

        guard result.exitStatus == .terminated(code: 0) else {
            throw ProcessResult.Error.nonZeroExit(result)
        }

        // Return the results to the plugin.
        return PluginInvocationSymbolGraphResult(directoryPath: outputDir.pathString)
    }
}

extension BuildSystem {
    fileprivate func buildIgnoringError(subset: BuildSubset) -> Bool {
        do {
            try self.build(subset: subset)
            return true
        } catch {
            return false
        }
    }
}<|MERGE_RESOLUTION|>--- conflicted
+++ resolved
@@ -238,13 +238,8 @@
         // Construct the environment we'll pass down to the tests.
         let testEnvironment = try TestingSupport.constructTestEnvironment(
             toolchain: toolchain,
-<<<<<<< HEAD
             destinationBuildParameters: toolsBuildParameters,
             sanitizers: swiftTool.options.build.sanitizers
-=======
-            buildParameters: toolsBuildParameters,
-            sanitizers: swiftCommandState.options.build.sanitizers
->>>>>>> b49a2278
         )
 
         // Iterate over the tests and run those that match the filter.
