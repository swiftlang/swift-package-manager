--- conflicted
+++ resolved
@@ -179,11 +179,7 @@
 }
 
 /// swift-test tool namespace
-<<<<<<< HEAD
 package struct SwiftTestCommand: AsyncSwiftCommand {
-=======
-package struct SwiftTestCommand: SwiftCommand {
->>>>>>> 9337c5ec
     package static var configuration = CommandConfiguration(
         commandName: "test",
         _superCommandName: "swift",
@@ -356,11 +352,7 @@
 
     // MARK: - Common implementation
 
-<<<<<<< HEAD
     package func run(_ swiftCommandState: SwiftCommandState) async throws {
-=======
-    package func run(_ swiftCommandState: SwiftCommandState) throws {
->>>>>>> 9337c5ec
         do {
             // Validate commands arguments
             try self.validateArguments(observabilityScope: swiftCommandState.observabilityScope)
