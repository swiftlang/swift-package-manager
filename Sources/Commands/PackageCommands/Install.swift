//===----------------------------------------------------------------------===//
//
// This source file is part of the Swift open source project
//
// Copyright (c) 2023 Apple Inc. and the Swift project authors
// Licensed under Apache License v2.0 with Runtime Library Exception
//
// See http://swift.org/LICENSE.txt for license information
// See http://swift.org/CONTRIBUTORS.txt for the list of Swift project authors
//
//===----------------------------------------------------------------------===//

import ArgumentParser
import struct Basics.Environment
import CoreCommands
import Foundation
import PackageGraph
import PackageModel
import SPMBuildCore
import TSCBasic
import Workspace

extension SwiftPackageCommand {
    struct Install: AsyncSwiftCommand {
        static let configuration = CommandConfiguration(
            commandName: "experimental-install",
            abstract: "Offers the ability to install executable products of the current package."
        )

        @OptionGroup()
        var globalOptions: GlobalOptions

        @Option(help: "The name of the executable product to install.")
        var product: String?

        func run(_ commandState: SwiftCommandState) async throws {
            let swiftpmBinDir = try commandState.fileSystem.getOrCreateSwiftPMInstalledBinariesDirectory()

            let env = Environment.current

            if let path = env[.path], !path.contains(swiftpmBinDir.pathString), !globalOptions.logging.quiet {
                commandState.observabilityScope.emit(
                    warning: """
                    PATH doesn't include \(swiftpmBinDir.pathString)! This means you won't be able to access \
                    the installed executables by default, and will need to specify the full path.
                    """
                )
            }

            let alreadyExisting = (try? InstalledPackageProduct.installedProducts(commandState.fileSystem)) ?? []

            let workspace = try commandState.getActiveWorkspace()
            let packageRoot = try commandState.getPackageRoot()

            let packageGraph = try await workspace.loadPackageGraph(
                rootPath: packageRoot,
                observabilityScope: commandState.observabilityScope
            )

            let possibleCandidates = packageGraph.rootPackages.flatMap(\.products)
                .filter { $0.type == .executable }

            let productToInstall: Product

            switch possibleCandidates.count {
            case 0:
                throw StringError("No Executable Products in Package.swift.")
            case 1:
                productToInstall = possibleCandidates[0].underlying
            default:
                guard let product, let first = possibleCandidates.first(where: { $0.name == product }) else {
                    throw StringError(
                        """
                        Multiple candidates found, however, no product was specified. Specify a product with the \
                        `--product` option
                        """
                    )
                }

                productToInstall = first.underlying
            }

            if let existingPkg = alreadyExisting.first(where: { $0.name == productToInstall.name }) {
                throw StringError("\(productToInstall.name) is already installed at \(existingPkg.path)")
            }

            if commandState.options.build.configuration == nil {
                commandState.preferredBuildConfiguration = .release
            }

<<<<<<< HEAD
            try await commandState.createBuildSystem(explicitProduct: productToInstall.name)
                .build(subset: .product(productToInstall.name))
=======
            try await commandState.createBuildSystem(explicitProduct: productToInstall.name, traitConfiguration: .init())
                .build(subset: .product(productToInstall.name), buildOutputs: [])
>>>>>>> 55f0a830

            let binPath = try commandState.productsBuildParameters.buildPath.appending(component: productToInstall.name)
            let finalBinPath = swiftpmBinDir.appending(component: binPath.basename)
            try commandState.fileSystem.copy(from: binPath, to: finalBinPath)

            print("Executable product `\(productToInstall.name)` was successfully installed to \(finalBinPath).")
        }
    }

    struct Uninstall: SwiftCommand {
        static let configuration = CommandConfiguration(
            commandName: "experimental-uninstall",
            abstract: "Offers the ability to uninstall executable products previously installed by `swift package experimental-install`."
        )

        @OptionGroup
        var globalOptions: GlobalOptions

        @Argument(help: "Name of the executable to uninstall.")
        var name: String

        func run(_ tool: SwiftCommandState) throws {
            let alreadyInstalled = (try? InstalledPackageProduct.installedProducts(tool.fileSystem)) ?? []

            guard let removedExecutable = alreadyInstalled.first(where: { $0.name == name }) else {
                // The installed executable doesn't exist - let the user know, and stop here.
                throw StringError("No such installed executable as \(name)")
            }

            try tool.fileSystem.removeFileTree(removedExecutable.path)
            print("Executable product `\(self.name)` was successfully uninstalled from \(removedExecutable.path).")
        }
    }
}

private struct InstalledPackageProduct {
    static func installedProducts(_ fileSystem: FileSystem) throws -> [InstalledPackageProduct] {
        let binPath = try fileSystem.getOrCreateSwiftPMInstalledBinariesDirectory()

        let contents = ((try? fileSystem.getDirectoryContents(binPath)) ?? [])
            .map { binPath.appending($0) }

        return contents.map { path in
            InstalledPackageProduct(path: .init(path))
        }
    }

    /// The name of this installed product, being the basename of the path.
    var name: String {
        self.path.basename
    }

    /// Path of the executable.
    let path: AbsolutePath
}<|MERGE_RESOLUTION|>--- conflicted
+++ resolved
@@ -88,13 +88,8 @@
                 commandState.preferredBuildConfiguration = .release
             }
 
-<<<<<<< HEAD
             try await commandState.createBuildSystem(explicitProduct: productToInstall.name)
-                .build(subset: .product(productToInstall.name))
-=======
-            try await commandState.createBuildSystem(explicitProduct: productToInstall.name, traitConfiguration: .init())
                 .build(subset: .product(productToInstall.name), buildOutputs: [])
->>>>>>> 55f0a830
 
             let binPath = try commandState.productsBuildParameters.buildPath.appending(component: productToInstall.name)
             let finalBinPath = swiftpmBinDir.appending(component: binPath.basename)
