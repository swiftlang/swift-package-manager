--- conflicted
+++ resolved
@@ -188,7 +188,6 @@
                         let parsedOptions = try PluginCommand.PluginOptions.parse(["--allow-writing-to-package-directory"])
 
 
-<<<<<<< HEAD
                         try await PluginCommand.run(command: template, options: parsedOptions, arguments: ["--","--experimental-dump-help"], swiftCommandState: swiftCommandState)
 
                          */
@@ -248,10 +247,6 @@
                     print("TODO: Handle Registry template")
                 }
 
-
-
-
-=======
                 let packageGraph = try await swiftCommandState.loadPackageGraph()
                 let matchingPlugins = PluginCommand.findPlugins(matching: template, in: packageGraph, limitedTo: nil)
 
@@ -269,7 +264,6 @@
                     print("OUTPUT: \(toolInfo)")
                 }
 
->>>>>>> c4615791
             } else {
 
                 var supportedTestingLibraries = Set<TestingLibrary>()
@@ -300,8 +294,7 @@
             }
         }
 
-<<<<<<< HEAD
-=======
+
     static func run(
         plugin: ResolvedModule,
         package: ResolvedPackage,
@@ -465,34 +458,6 @@
         return pluginDelegate.lineBufferedOutput
     }
 
-        private func captureStdout(_ block: () async throws -> Void) async throws -> String {
-            let originalStdout = dup(fileno(stdout))
-
-            let pipe = Pipe()
-            let readHandle = pipe.fileHandleForReading
-            let writeHandle = pipe.fileHandleForWriting
-
-            dup2(writeHandle.fileDescriptor, fileno(stdout))
-
-
-            var output = ""
-            let outputQueue = DispatchQueue(label: "outputQueue")
-            let group = DispatchGroup()
-            group.enter()
-
-            outputQueue.async {
-                let data = readHandle.readDataToEndOfFile()
-                output = String(data: data, encoding: .utf8) ?? ""
-            }
-
-
-            fflush(stdout)
-            writeHandle.closeFile()
-
-            dup2(originalStdout, fileno(stdout))
-            return output
-        }
->>>>>>> c4615791
         // first save current activeWorkspace
         //second switch activeWorkspace to the template Path
         //third revert after conditions have been checked, (we will also get stuff needed for dpeende
