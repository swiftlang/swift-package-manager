//===----------------------------------------------------------------------===//
//
// This source file is part of the Swift open source project
//
// Copyright (c) 2014-2022 Apple Inc. and the Swift project authors
// Licensed under Apache License v2.0 with Runtime Library Exception
//
// See http://swift.org/LICENSE.txt for license information
// See http://swift.org/CONTRIBUTORS.txt for the list of Swift project authors
//
//===----------------------------------------------------------------------===//

import ArgumentParser
import Basics
import CoreCommands
import SourceControl
import Workspace

extension SwiftPackageCommand {
    struct Edit: AsyncSwiftCommand {
        static let configuration = CommandConfiguration(
            abstract: "Put a package in editable mode.")

        @OptionGroup(visibility: .hidden)
        var globalOptions: GlobalOptions

        @Option(help: "The revision to edit.", transform: { Revision(identifier: $0) })
        var revision: Revision?

        @Option(name: .customLong("branch"), help: "The branch to create.")
        var checkoutBranch: String?

        @Option(help: "Create or use the checkout at this path.")
        var path: AbsolutePath?

        @Argument(help: "The identity of the package to edit.")
        var packageIdentity: String

        @OptionGroup(visibility: .hidden)
        package var traits: TraitOptions

        func run(_ swiftCommandState: SwiftCommandState) async throws {
<<<<<<< HEAD
            try await swiftCommandState.resolve(.init(traitOptions: traits))
            let workspace = try swiftCommandState.getActiveWorkspace(traitConfiguration: .init(traitOptions: traits))
=======
            try await swiftCommandState.resolve()
            let workspace = try swiftCommandState.getActiveWorkspace()
>>>>>>> 26d8417e

            // Put the dependency in edit mode.
            await workspace.edit(
                packageIdentity: packageIdentity,
                path: path,
                revision: revision,
                checkoutBranch: checkoutBranch,
                observabilityScope: swiftCommandState.observabilityScope
            )
        }
    }

    struct Unedit: AsyncSwiftCommand {
        static let configuration = CommandConfiguration(
            abstract: "Remove a package from editable mode.")

        @OptionGroup(visibility: .hidden)
        var globalOptions: GlobalOptions

        @Flag(name: .customLong("force"),
              help: "Unedit the package even if it has uncommitted and unpushed changes.")
        var shouldForceRemove: Bool = false

        @Argument(help: "The identity of the package to unedit.")
        var packageIdentity: String

        @OptionGroup(visibility: .hidden)
        package var traits: TraitOptions

        func run(_ swiftCommandState: SwiftCommandState) async throws {
<<<<<<< HEAD
            try await swiftCommandState.resolve(.init(traitOptions: traits))
            let workspace = try swiftCommandState.getActiveWorkspace(traitConfiguration: .init(traitOptions: traits))
=======
            try await swiftCommandState.resolve()
            let workspace = try swiftCommandState.getActiveWorkspace()
>>>>>>> 26d8417e

            try await workspace.unedit(
                packageIdentity: packageIdentity,
                forceRemove: shouldForceRemove,
                root: swiftCommandState.getWorkspaceRoot(traitConfiguration: .init(traitOptions: traits)),
                observabilityScope: swiftCommandState.observabilityScope
            )
        }
    }
}<|MERGE_RESOLUTION|>--- conflicted
+++ resolved
@@ -40,13 +40,8 @@
         package var traits: TraitOptions
 
         func run(_ swiftCommandState: SwiftCommandState) async throws {
-<<<<<<< HEAD
             try await swiftCommandState.resolve(.init(traitOptions: traits))
             let workspace = try swiftCommandState.getActiveWorkspace(traitConfiguration: .init(traitOptions: traits))
-=======
-            try await swiftCommandState.resolve()
-            let workspace = try swiftCommandState.getActiveWorkspace()
->>>>>>> 26d8417e
 
             // Put the dependency in edit mode.
             await workspace.edit(
@@ -77,13 +72,8 @@
         package var traits: TraitOptions
 
         func run(_ swiftCommandState: SwiftCommandState) async throws {
-<<<<<<< HEAD
             try await swiftCommandState.resolve(.init(traitOptions: traits))
             let workspace = try swiftCommandState.getActiveWorkspace(traitConfiguration: .init(traitOptions: traits))
-=======
-            try await swiftCommandState.resolve()
-            let workspace = try swiftCommandState.getActiveWorkspace()
->>>>>>> 26d8417e
 
             try await workspace.unedit(
                 packageIdentity: packageIdentity,
