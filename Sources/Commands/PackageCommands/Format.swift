--- conflicted
+++ resolved
@@ -15,12 +15,7 @@
 import CoreCommands
 import PackageModel
 
-<<<<<<< HEAD
 import class Basics.AsyncProcess
-import enum TSCBasic.ProcessEnv
-=======
-import class TSCBasic.Process
->>>>>>> 74aea87f
 
 import enum TSCUtility.Diagnostics
 
@@ -39,13 +34,8 @@
         func run(_ swiftCommandState: SwiftCommandState) async throws {
             // Look for swift-format binary.
             // FIXME: This should be moved to user toolchain.
-<<<<<<< HEAD
-            let swiftFormatInEnv = lookupExecutablePath(filename: ProcessEnv.block["SWIFT_FORMAT"])
+            let swiftFormatInEnv = lookupExecutablePath(filename: Environment.current["SWIFT_FORMAT"])
             guard let swiftFormat = swiftFormatInEnv ?? AsyncProcess.findExecutable("swift-format") else {
-=======
-            let swiftFormatInEnv = lookupExecutablePath(filename: Environment.current["SWIFT_FORMAT"])
-            guard let swiftFormat = swiftFormatInEnv ?? Process.findExecutable("swift-format").flatMap(AbsolutePath.init) else {
->>>>>>> 74aea87f
                 swiftCommandState.observabilityScope.emit(error: "Could not find swift-format in PATH or SWIFT_FORMAT")
                 throw TSCUtility.Diagnostics.fatalError
             }
