--- conflicted
+++ resolved
@@ -100,9 +100,11 @@
             return override
         }
         
-        return filter.map { .regex($0) }
-            ?? specifier.map { .specific($0) }
-            ?? .none
+        if !filter.isEmpty {
+            return .regex(filter)
+        }
+        
+        return specifier.map { .specific($0) } ?? .none
     }
 
     @Option(name: .shortAndLong)
@@ -112,7 +114,7 @@
         Run test cases matching regular expression, Format: <test-target>.<test-case> \
         or <test-target>.<test-case>/<test>
         """)
-    var filter: String?
+    var filter: [String] = []
 
     /// Path where the xUnit xml file should be generated.
     @Option(name: .customLong("xunit-output"),
@@ -121,7 +123,7 @@
 
     /// The test product to use. This is useful when there are multiple test products
     /// to choose from (usually in multiroot packages).
-    @Option(help: "The test product to use.")
+    @Option(help: "Test the specified product.")
     var testProduct: String?
 
     /// Returns the test case specifier if overridden in the env.
@@ -412,66 +414,6 @@
         }
     }
 
-<<<<<<< HEAD
-=======
-    override class func defineArguments(parser: ArgumentParser, binder: ArgumentBinder<TestToolOptions>) {
-
-        binder.bind(
-            option: parser.add(option: "--skip-build", kind: Bool.self,
-                usage: "Skip building the test target"),
-            to: { $0.shouldBuildTests = !$1 })
-
-        binder.bind(
-            option: parser.add(option: "--list-tests", shortName: "-l", kind: Bool.self,
-                usage: "Lists test methods in specifier format"),
-            to: { $0.shouldListTests = $1 })
-
-        binder.bind(
-            option: parser.add(option: "--generate-linuxmain", kind: Bool.self,
-                usage: "Generate LinuxMain.swift entries for the package"),
-            to: { $0.shouldGenerateLinuxMain = $1 })
-
-        binder.bind(
-            option: parser.add(option: "--parallel", kind: Bool.self,
-                usage: "Run the tests in parallel."),
-            to: { $0.shouldRunInParallel = $1 })
-
-        binder.bind(
-            option: parser.add(option: "--num-workers", kind: Int.self,
-                               usage: "Number of tests to execute in parallel."),
-            to: { $0.numberOfWorkers = $1 })
-
-        binder.bind(
-            option: parser.add(option: "--specifier", shortName: "-s", kind: String.self),
-            to: { $0._testCaseSpecifier = .specific($1) })
-
-        binder.bind(
-            option: parser.add(option: "--xunit-output", kind: PathArgument.self),
-            to: { $0.xUnitOutput = $1.path })
-
-        binder.bind(
-            option: parser.add(option: "--filter", kind: [String].self,
-                usage: "Run test cases matching regular expression, Format: <test-target>.<test-case> or " +
-                    "<test-target>.<test-case>/<test>"),
-            to: { $0._testCaseSpecifier = .regex($1) })
-
-        binder.bind(
-            option: parser.add(option: "--enable-code-coverage", kind: Bool.self,
-                usage: "Test with code coverage enabled"),
-            to: { $0.shouldEnableCodeCoverage = $1 })
-
-        binder.bind(
-            option: parser.add(option: "--show-codecov-path", kind: Bool.self,
-                usage: "Print the path of the exported code coverage JSON file"),
-            to: { $0.shouldPrintCodeCovPath = $1 })
-
-        binder.bind(
-            option: parser.add(option: "--test-product", kind: String.self, 
-                usage: "Test the specified product"),
-            to: { $0.testProduct = $1 })
-    }
-
->>>>>>> c543d1a1
     /// Locates XCTestHelper tool inside the libexec directory and bin directory.
     /// Note: It is a fatalError if we are not able to locate the tool.
     ///
