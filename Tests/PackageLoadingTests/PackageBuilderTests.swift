//===----------------------------------------------------------------------===//
//
// This source file is part of the Swift open source project
//
// Copyright (c) 2014-2024 Apple Inc. and the Swift project authors
// Licensed under Apache License v2.0 with Runtime Library Exception
//
// See http://swift.org/LICENSE.txt for license information
// See http://swift.org/CONTRIBUTORS.txt for the list of Swift project authors
//
//===----------------------------------------------------------------------===//

import Basics
import PackageLoading
import PackageModel
import _InternalTestSupport
import XCTest

/// Tests for the handling of source layout conventions.
final class PackageBuilderTests: XCTestCase {
    func testDotFilesAreIgnored() throws {
        let fs = InMemoryFileSystem(emptyFiles:
            "/Sources/foo/.Bar.swift",
            "/Sources/foo/Foo.swift")

        let manifest = Manifest.createRootManifest(
            displayName: "pkg",
            path: .root,
            targets: [
                try TargetDescription(name: "foo"),
            ]
        )
        PackageBuilderTester(manifest, in: fs) { package, _ in
            package.checkModule("foo") { module in
                module.check(c99name: "foo", type: .library)
                module.checkSources(root: "/Sources/foo", paths: "Foo.swift")
            }
        }
    }

    func testXCPrivacyIgnored() throws {
        let fs = InMemoryFileSystem(emptyFiles:
            "/Sources/foo/PrivacyInfo.xcprivacy",
            "/Sources/foo/Foo.swift")

        let manifest = Manifest.createRootManifest(
            displayName: "pkg",
            path: .root,
            targets: [
                try TargetDescription(name: "foo"),
            ]
        )
        PackageBuilderTester(manifest, in: fs) { package, _ in
            package.checkModule("foo") { module in
                module.check(c99name: "foo", type: .library)
                module.checkSources(root: "/Sources/foo", paths: "Foo.swift")
                module.checkResources(resources: [])
            }
        }
    }

    func testMixedSources() throws {
        let foo: AbsolutePath = "/Sources/foo"

        let fs = InMemoryFileSystem(emptyFiles:
            foo.appending(components: "main.swift").pathString,
            foo.appending(components: "main.c").pathString
        )

        let manifest = Manifest.createRootManifest(
            displayName: "pkg",
            path: .root,
            targets: [
                try TargetDescription(name: "foo"),
            ]
        )
        PackageBuilderTester(manifest, in: fs) { _, diagnostics in
            diagnostics.check(diagnostic: "target at '\(foo)' contains mixed language source files; feature not supported", severity: .error)
        }
    }

    func testBrokenSymlink() throws {
        try testWithTemporaryDirectory { path in
            let fs = localFileSystem

            let sources = path.appending(components: "Sources", "foo")
            try fs.createDirectory(sources, recursive: true)
            try fs.writeFileContents(sources.appending(components: "foo.swift"), bytes: "")

            // Create a stray symlink in sources.
            let linkDestPath = path.appending(components: "link.swift")
            let linkPath = sources.appending(components: "link.swift")
            try fs.writeFileContents(linkDestPath, bytes: "")
            try fs.createSymbolicLink(linkPath, pointingAt: linkDestPath, relative: false)
            try fs.removeFileTree(linkDestPath)

            let manifest = Manifest.createRootManifest(
                displayName: "pkg",
                path: path,
                targets: [
                    try TargetDescription(name: "foo"),
                ]
            )

            PackageBuilderTester(manifest, path: path, in: fs) { package, diagnostics in
                diagnostics.check(
                    diagnostic: "ignoring broken symlink \(linkPath)",
                    severity: .warning
                )
                package.checkModule("foo")
            }
        }
    }

    func testSymlinkedSourcesDirectory() throws {
        try testWithTemporaryDirectory { path in
            let fs = localFileSystem

            let sources = path.appending(components: "Sources")
            let foo = sources.appending(components: "foo")
            let bar = sources.appending(components: "bar")
            try fs.createDirectory(foo, recursive: true)
            try fs.writeFileContents(foo.appending(components: "foo.swift"), bytes: "")

            // Create a symlink to foo.
            try fs.createSymbolicLink(bar, pointingAt: foo, relative: false)

            let manifest = Manifest.createRootManifest(
                displayName: "pkg",
                targets: [
                    try TargetDescription(name: "bar"),
                ]
            )

            PackageBuilderTester(manifest, path: path, in: fs) { package, _ in
                package.checkModule("bar")
            }
        }
    }

    func testCInTests() throws {
        let fs = InMemoryFileSystem(emptyFiles:
            "/Sources/MyPackage/main.swift",
            "/Tests/MyPackageTests/abc.c")

        let manifest = Manifest.createRootManifest(
            displayName: "MyPackage",
            targets: [
                try TargetDescription(name: "MyPackage"),
                try TargetDescription(name: "MyPackageTests", dependencies: ["MyPackage"], type: .test),
            ]
        )
        PackageBuilderTester(manifest, in: fs) { package, diagnostics in
            package.checkModule("MyPackage") { module in
                module.check(type: .executable)
                module.checkSources(root: "/Sources/MyPackage", paths: "main.swift")
            }

            package.checkModule("MyPackageTests") { module in
                module.check(type: .test)
                module.checkSources(root: "/Tests/MyPackageTests", paths: "abc.c")
            }

            package.checkProduct("MyPackage") { _ in }

            #if os(Linux)
            diagnostics.check(
                diagnostic: "ignoring target 'MyPackageTests' in package '\(package.packageIdentity)'; C language in tests is not yet supported",
                severity: .warning
            )
            #elseif os(macOS) || os(Android) || os(Windows)
            package.checkProduct("MyPackagePackageTests") { _ in }
            #endif
        }
    }

    func testValidSources() throws {
        let fs = InMemoryFileSystem(emptyFiles:
            "/Sources/pkg/main.swift",
            "/Sources/pkg/noExtension",
            "/Sources/pkg/Package.swift",
            "/.git/anchor",
            "/.xcodeproj/anchor",
            "/.playground/anchor",
            "/Package.swift",
            "/Packages/MyPackage/main.c")

        let manifest = Manifest.createRootManifest(
            displayName: "pkg",
            targets: [
                try TargetDescription(name: "pkg"),
            ]
        )
        PackageBuilderTester(manifest, in: fs) { package, _ in
            package.checkModule("pkg") { module in
                module.check(type: .executable)
                module.checkSources(root: "/Sources/pkg", paths: "main.swift", "Package.swift")
            }
            package.checkProduct("pkg") { _ in }
        }
    }

    func testVersionSpecificManifests() throws {
        let fs = InMemoryFileSystem(emptyFiles:
            "/Package.swift",
            "/Package@swift-999.swift",
            "/Sources/Foo/Package.swift",
            "/Sources/Foo/Package@swift-1.swift")

        let name = "Foo"
        let manifest = Manifest.createRootManifest(
            displayName: name,
            targets: [
                try TargetDescription(name: name),
            ]
        )
        PackageBuilderTester(manifest, in: fs) { package, _ in
            package.checkModule(name) { module in
                module.check(c99name: name, type: .library)
                module.checkSources(root: "/Sources/Foo", paths: "Package.swift", "Package@swift-1.swift")
            }
        }
    }

    func testModuleMapLayout() throws {
        let fs = InMemoryFileSystem(emptyFiles:
            "/Sources/clib/include/module.modulemap",
            "/Sources/clib/include/clib.h",
            "/Sources/clib/clib.c"
        )

        let manifest = Manifest.createRootManifest(
            displayName: "MyPackage",
            targets: [
                try TargetDescription(name: "clib"),
            ]
        )
        PackageBuilderTester(manifest, in: fs) { package, _ in
            package.checkModule("clib") { module in
                module.check(c99name: "clib", type: .library)
                module.checkSources(root: "/Sources/clib", paths: "clib.c")
                module.check(moduleMapType: .custom("/Sources/clib/include/module.modulemap"))
            }
        }
    }

    func testPublicIncludeDirMixedWithSources() throws {
        let Sources: AbsolutePath = "/Sources"

        let fs = InMemoryFileSystem(emptyFiles:
            Sources.appending(components: "clib", "nested", "nested.h").pathString,
            Sources.appending(components: "clib", "nested", "nested.c").pathString,
            Sources.appending(components: "clib", "clib.h").pathString,
            Sources.appending(components: "clib", "clib.c").pathString,
            Sources.appending(components: "clib", "clib2.h").pathString,
            Sources.appending(components: "clib", "clib2.c").pathString,
            "/done"
        )

        let manifest = Manifest.createRootManifest(
            displayName: "MyPackage",
            targets: [
                try TargetDescription(
                    name: "clib",
                    path: "Sources",
                    sources: ["clib", "clib"],
                    publicHeadersPath: "."
                ),
            ]
        )
        PackageBuilderTester(manifest, in: fs) { package, diags in
            diags.check(
                diagnostic: "found duplicate sources declaration in the package manifest: \(Sources.appending(components: "clib"))",
                severity: .warning
            )
            package.checkModule("clib") { module in
                module.check(c99name: "clib", type: .library)
                module.checkSources(root: Sources.pathString, paths: RelativePath("clib").appending(components: "clib.c").pathString, RelativePath("clib").appending(components: "clib2.c").pathString, RelativePath("clib").appending(components: "nested", "nested.c").pathString)
                module.check(moduleMapType: .umbrellaHeader(Sources.appending(components: "clib", "clib.h")))
            }
        }
    }

    func testDeclaredSourcesWithDot() throws {
        let swiftLib: RelativePath = RelativePath("swift.lib")

        let fs = InMemoryFileSystem(emptyFiles:
            "/Sources/swift.lib/foo.swift",
            "/Sources/swiftlib1/swift.lib/foo.swift",
            "/Sources/swiftlib2/swift.lib/foo.swift",
            "/Sources/swiftlib3/swift.lib/foo.swift",
            "/Sources/swiftlib3/swift.lib/foo.bar/bar.swift",
            "/done"
        )

        let manifest = Manifest.createRootManifest(
            displayName: "MyPackage",
            targets: [
                try TargetDescription(
                    name: "swift.lib"
                ),
                try TargetDescription(
                    name: "swiftlib1",
                    path: "Sources/swiftlib1",
                    sources: [swiftLib.pathString]
                ),
                try TargetDescription(
                    name: "swiftlib2",
                    path: "Sources/swiftlib2/swift.lib"
                ),
                try TargetDescription(
                    name: "swiftlib3",
                    path: "Sources/swiftlib3/swift.lib"
                ),
            ]
        )
        PackageBuilderTester(manifest, in: fs) { result, _ in
            result.checkModule("swift.lib") { module in
                module.checkSources(sources: ["foo.swift"])
            }
            result.checkModule("swiftlib1") { module in
                module.checkSources(sources: [swiftLib.appending(components: "foo.swift").pathString])
            }
            result.checkModule("swiftlib2") { module in
                module.checkSources(sources: ["foo.swift"])
            }
            result.checkModule("swiftlib3") { module in
                module.checkSources(sources: [RelativePath("foo.bar").appending(components: "bar.swift").pathString, "foo.swift"])
            }
        }
    }

    func testOverlappingDeclaredSources() throws {
        let fs = InMemoryFileSystem(emptyFiles:
            "/Sources/clib/subfolder/foo.h",
            "/Sources/clib/subfolder/foo.c",
            "/Sources/clib/bar.h",
            "/Sources/clib/bar.c",
            "/done"
        )

        let manifest = Manifest.createRootManifest(
            displayName: "MyPackage",
            targets: [
                try TargetDescription(
                    name: "clib",
                    path: "Sources",
                    sources: ["clib", "clib/subfolder"]
                ),
            ]
        )
        PackageBuilderTester(manifest, in: fs) { result, _ in
            result.checkModule("clib") { module in
                module.checkSources(sources: [RelativePath("clib").appending(components: "bar.c").pathString, RelativePath("clib").appending(components: "subfolder", "foo.c").pathString])
            }
        }
    }

    func testDeclaredExecutableProducts() throws {
        // Check that declaring executable product doesn't collide with the
        // inferred products.
        let fs = InMemoryFileSystem(emptyFiles:
            "/Sources/exec/main.swift",
            "/Sources/foo/foo.swift"
        )

        var manifest = Manifest.createRootManifest(
            displayName: "pkg",
            products: [
                try ProductDescription(name: "exec", type: .executable, targets: ["exec", "foo"]),
            ],
            targets: [
                try TargetDescription(name: "foo"),
                try TargetDescription(name: "exec"),
            ]
        )
        PackageBuilderTester(manifest, in: fs) { package, _ in
            package.checkModule("foo") { _ in }
            package.checkModule("exec") { _ in }
            package.checkProduct("exec") { product in
                product.check(type: .executable, targets: ["exec", "foo"])
            }
        }

        manifest = Manifest.createRootManifest(
            displayName: "pkg",
            products: [],
            targets: [
                try TargetDescription(name: "foo"),
                try TargetDescription(name: "exec"),
            ]
        )
        PackageBuilderTester(manifest, in: fs) { package, _ in
            package.checkModule("foo") { _ in }
            package.checkModule("exec") { _ in }
            package.checkProduct("exec") { product in
                product.check(type: .executable, targets: ["exec"])
            }
        }

        // If we already have an explicit product, we shouldn't create an
        // implicit one.
        manifest = Manifest.createRootManifest(
            displayName: "pkg",
            products: [
                try ProductDescription(name: "exec1", type: .executable, targets: ["exec"]),
            ],
            targets: [
                try TargetDescription(name: "foo"),
                try TargetDescription(name: "exec"),
            ]
        )
        PackageBuilderTester(manifest, in: fs) { package, _ in
            package.checkModule("foo") { _ in }
            package.checkModule("exec") { _ in }
            package.checkProduct("exec1") { product in
                product.check(type: .executable, targets: ["exec"])
            }
        }
    }

    func testExecutableTargets() throws {
        let fs = InMemoryFileSystem(emptyFiles:
            "/Sources/exec1/exec.swift",
            "/Sources/exec2/main.swift",
            "/Sources/lib/lib.swift"
        )

        // Check that an explicitly declared target without a main source file works.
        var manifest = Manifest.createRootManifest(
            displayName: "pkg",
            toolsVersion: .v5_5,
            products: [
                try ProductDescription(name: "exec1", type: .executable, targets: ["exec1", "lib"]),
            ],
            targets: [
                try TargetDescription(name: "exec1", type: .executable),
                try TargetDescription(name: "lib"),
            ]
        )
        PackageBuilderTester(manifest, in: fs) { package, _ in
            package.checkModule("lib") { _ in }
            package.checkModule("exec1") { _ in }
            package.checkProduct("exec1") { product in
                product.check(type: .executable, targets: ["exec1", "lib"])
            }
        }

        // Check that products are inferred for explicitly declared executable targets.
        manifest = Manifest.createRootManifest(
            displayName: "pkg",
            toolsVersion: .v5_5,
            products: [],
            targets: [
                try TargetDescription(name: "exec1", type: .executable),
                try TargetDescription(name: "lib"),
            ]
        )
        PackageBuilderTester(manifest, in: fs) { package, _ in
            package.checkModule("lib") { _ in }
            package.checkModule("exec1") { _ in }
            package.checkProduct("exec1") { product in
                product.check(type: .executable, targets: ["exec1"])
            }
        }

        // Check that products are not inferred if there is an explicit executable product.
        manifest = Manifest.createRootManifest(
            displayName: "pkg",
            toolsVersion: .v5_5,
            products: [
                try ProductDescription(name: "exec1", type: .executable, targets: ["exec1"]),
            ],
            targets: [
                try TargetDescription(name: "lib"),
                try TargetDescription(name: "exec1", type: .executable),
            ]
        )
        PackageBuilderTester(manifest, in: fs) { package, _ in
            package.checkModule("lib") { _ in }
            package.checkModule("exec1") { _ in }
            package.checkProduct("exec1") { product in
                product.check(type: .executable, targets: ["exec1"])
            }
        }

        // Check that an explicitly declared target with a main source file still works.
        manifest = Manifest.createRootManifest(
            displayName: "pkg",
            toolsVersion: .v5_5,
            products: [
                try ProductDescription(name: "exec1", type: .executable, targets: ["exec1"]),
            ],
            targets: [
                try TargetDescription(name: "lib"),
                try TargetDescription(name: "exec1", type: .executable),
            ]
        )
        PackageBuilderTester(manifest, in: fs) { package, _ in
            package.checkModule("lib") { _ in }
            package.checkModule("exec1") { _ in }
            package.checkProduct("exec1") { product in
                product.check(type: .executable, targets: ["exec1"])
            }
        }

        // Check that a inferred target with a main source file still works but yields a warning.
        manifest = Manifest.createRootManifest(
            displayName: "pkg",
            toolsVersion: .v5_5,
            products: [
                try ProductDescription(name: "exec2", type: .executable, targets: ["exec2"]),
            ],
            targets: [
                try TargetDescription(name: "lib"),
                try TargetDescription(name: "exec2"),
            ]
        )
        PackageBuilderTester(manifest, in: fs) { package, diagnostics in
            diagnostics.check(
                diagnostic: "'exec2' was identified as an executable target given the presence of a 'main' file. Starting with tools version 5.4.0 executable targets should be declared as 'executableTarget()'",
                severity: .warning
            )
            package.checkModule("lib") { _ in }
            package.checkModule("exec2") { _ in }
            package.checkProduct("exec2") { product in
                product.check(type: .executable, targets: ["exec2"])
            }
        }
    }

    func testTestEntryPointFound() throws {
        try SwiftModule.testEntryPointNames.forEach { name in
            let fs = InMemoryFileSystem(emptyFiles:
                "/swift/exe/foo.swift",
                "/\(name)",
                "/swift/tests/footests.swift"
            )

            let manifest = Manifest.createRootManifest(
                displayName: "pkg",
                targets: [
                    try TargetDescription(name: "exe", path: "swift/exe"),
                    try TargetDescription(name: "tests", path: "swift/tests", type: .test),
                ]
            )
            PackageBuilderTester(manifest, in: fs) { package, _ in
                package.checkModule("exe") { module in
                    module.check(c99name: "exe", type: .library)
                    module.checkSources(root: "/swift/exe", paths: "foo.swift")
                }

                package.checkModule("tests") { module in
                    module.check(c99name: "tests", type: .test)
                    module.checkSources(root: "/swift/tests", paths: "footests.swift")
                }

                package.checkProduct("pkgPackageTests") { product in
                    product.check(type: .test, targets: ["tests"])
                    product.check(testEntryPointPath: "/\(name)")
                }
            }
        }
    }

    func testTestManifestSearch() throws {
<<<<<<< HEAD
        try skipOnWindowsAsTestCurrentlyFails(because: "possibly related to https://github.com/swiftlang/swift-package-manager/issues/8511")
=======
        try XCTSkipOnWindows(because: "possibly related to https://github.com/swiftlang/swift-package-manager/issues/8511")
>>>>>>> 879236b7

        let fs = InMemoryFileSystem(emptyFiles:
            "/pkg/foo.swift",
            "/pkg/footests.swift"
        )

        let manifest = Manifest.createRootManifest(
            displayName: "pkg",
            targets: [
                try TargetDescription(
                    name: "exe",
                    path: "./",
                    sources: ["foo.swift"]
                ),
                try TargetDescription(
                    name: "tests",
                    path: "./",
                    sources: ["footests.swift"],
                    type: .test
                ),
            ]
        )
        PackageBuilderTester(manifest, path: "/pkg", in: fs) { package, _ in
            package.checkModule("exe") { _ in }
            package.checkModule("tests") { _ in }

            package.checkProduct("pkgPackageTests") { product in
                product.check(type: .test, targets: ["tests"])
                product.check(testEntryPointPath: nil)
            }
        }
    }

    func testEmptyProductNameError() throws {
        let fs = InMemoryFileSystem(emptyFiles: "/Sources/best/best.swift")

        let manifest = Manifest.createRootManifest(
            displayName: "pkg",
            products: [
                try ProductDescription(name: "", type: .library(.automatic), targets: ["best"]),
            ],
            targets: [
                try TargetDescription(name: "best"),
            ]
        )

        PackageBuilderTester(manifest, in: fs) { package, diagnostics in
            diagnostics.check(diagnostic: "product names can not be empty", severity: .error)
        }
    }

    func testMultipleTestEntryPointsError() throws {
        let name = SwiftModule.defaultTestEntryPointName
        let swift: AbsolutePath = "/swift"

        let fs = InMemoryFileSystem(emptyFiles:
            AbsolutePath.root.appending(components: name).pathString,
            swift.appending(components: name).pathString,
            swift.appending(components: "tests", "footests.swift").pathString
        )

        let manifest = Manifest.createRootManifest(
            displayName: "pkg",
            targets: [
                try TargetDescription(
                    name: "tests",
                    path: "swift/tests",
                    type: .test
                ),
            ]
        )
        PackageBuilderTester(manifest, in: fs) { package, diagnostics in
            diagnostics.check(diagnostic: "package '\(package.packageIdentity)' has multiple test entry point files: \(try! AbsolutePath(validating: "/\(name)")), \(swift.appending(components: name))", severity: .error)
        }
    }

    func testCustomTargetPaths() throws {
        let Sources: AbsolutePath = "/Sources"
        let swift: RelativePath = "swift"
        let bar: AbsolutePath = "/bar"

        let fs = InMemoryFileSystem(emptyFiles:
            "/mah/target/exe/swift/exe/main.swift",
            "/mah/target/exe/swift/exe/foo.swift",
            "/mah/target/exe/swift/bar.swift",
            "/mah/target/exe/shouldBeIgnored.swift",
            "/mah/target/exe/foo.c",
            Sources.appending(components: "foo", "foo.swift").pathString,
            bar.appending(components: "bar", "foo.swift").pathString,
            bar.appending(components: "bar", "excluded.swift").pathString,
            bar.appending(components: "bar", "fixture", "fix1.swift").pathString,
            bar.appending(components: "bar", "fixture", "fix2.swift").pathString
        )

        let manifest = Manifest.createRootManifest(
            displayName: "pkg",
            targets: [
                try TargetDescription(
                    name: "exe",
                    path: "mah/target/exe",
                    sources: [swift.pathString]),
                try TargetDescription(
                    name: "clib",
                    path: "mah/target/exe",
                    sources: ["foo.c"]),
                try TargetDescription(
                    name: "foo"),
                try TargetDescription(
                    name: "bar",
                    path: "bar",
                    exclude: ["bar/excluded.swift", "bar/fixture"],
                    sources: ["bar"]),
            ]
        )
        PackageBuilderTester(manifest, in: fs) { package, _ in
            package.checkPredefinedPaths(target: Sources, testTarget: "/Tests")

            package.checkModule("exe") { module in
                module.check(c99name: "exe", type: .executable)
                module.checkSources(root: "/mah/target/exe",
                    paths: swift.appending(components: "exe", "main.swift").pathString, swift.appending(components: "exe", "foo.swift").pathString, swift.appending(components: "bar.swift").pathString)
            }

            package.checkModule("clib") { module in
                module.check(c99name: "clib", type: .library)
                module.checkSources(root: "/mah/target/exe", paths: "foo.c")
            }

            package.checkModule("foo") { module in
                module.check(c99name: "foo", type: .library)
                module.checkSources(root: "/Sources/foo", paths: "foo.swift")
            }

            package.checkModule("bar") { module in
                module.check(c99name: "bar", type: .library)
                module.checkSources(root: bar.pathString, paths: RelativePath("bar").appending(components: "foo.swift").pathString)
            }

            package.checkProduct("exe") { _ in }
        }
    }

    func testCustomTargetPathsOverlap() throws {
        let bar: AbsolutePath = "/target/bar"

        let fs = InMemoryFileSystem(emptyFiles:
            bar.appending(components: "bar.swift").pathString,
            bar.appending(components: "Tests", "barTests.swift").pathString
        )

        var manifest = Manifest.createRootManifest(
            displayName: "pkg",
            targets: [
                try TargetDescription(
                    name: "bar",
                    path: "target/bar"),
                try TargetDescription(
                    name: "barTests",
                    path: "target/bar/Tests",
                    type: .test),
            ]
        )
        PackageBuilderTester(manifest, in: fs) { package, diagnostics in
            diagnostics.check(diagnostic: "target 'barTests' has overlapping sources: \(bar.appending(components: "Tests", "barTests.swift"))", severity: .error)
        }

        manifest = Manifest.createRootManifest(
            displayName: "pkg",
            targets: [
                try TargetDescription(
                    name: "bar",
                    path: "target/bar",
                    exclude: ["Tests"]),
                try TargetDescription(
                    name: "barTests",
                    path: "target/bar/Tests",
                    type: .test),
            ]
        )
        PackageBuilderTester(manifest, in: fs) { package, _ in
            package.checkPredefinedPaths(target: "/Sources", testTarget: "/Tests")

            package.checkModule("bar") { module in
                module.check(c99name: "bar", type: .library)
                module.checkSources(root: "/target/bar", paths: "bar.swift")
            }

            package.checkModule("barTests") { module in
                module.check(c99name: "barTests", type: .test)
                module.checkSources(root: bar.appending(components: "Tests").pathString, paths: "barTests.swift")
            }

            package.checkProduct("pkgPackageTests")
        }
    }

    func testPublicHeadersPath() throws {
        let Sources: AbsolutePath = "/Sources"
        let Tests: AbsolutePath = "/Tests"

        let fs = InMemoryFileSystem(emptyFiles:
            Sources.appending(components: "Foo", "inc", "module.modulemap").pathString,
            Sources.appending(components: "Foo", "inc", "Foo.h").pathString,
            Sources.appending(components: "Foo", "Foo_private.h").pathString,
            Sources.appending(components: "Foo", "Foo.c").pathString,
            Sources.appending(components: "Bar", "include", "module.modulemap").pathString,
            Sources.appending(components: "Bar", "include", "Bar.h").pathString,
            Sources.appending(components: "Bar", "Bar.c").pathString
        )

        let manifest = Manifest.createRootManifest(
            displayName: "Foo",
            targets: [
                try TargetDescription(
                    name: "Foo",
                    publicHeadersPath: "inc"),
                try TargetDescription(
                    name: "Bar"),
            ]
        )

        PackageBuilderTester(manifest, in: fs) { package, _ in
            package.checkPredefinedPaths(target: Sources, testTarget: Tests)

            package.checkModule("Foo") { module in
                let clangTarget = module.target as? ClangModule
                XCTAssertEqual(clangTarget?.headers.map{ $0.pathString }, [Sources.appending(components: "Foo", "Foo_private.h").pathString, Sources.appending(components: "Foo", "inc", "Foo.h").pathString])
                module.check(c99name: "Foo", type: .library)
                module.checkSources(root: Sources.appending(components: "Foo").pathString, paths: "Foo.c")
                module.check(includeDir: Sources.appending(components: "Foo", "inc").pathString)
                module.check(moduleMapType: .custom(Sources.appending(components: "Foo", "inc", "module.modulemap")))
            }

            package.checkModule("Bar") { module in
                module.check(c99name: "Bar", type: .library)
                module.checkSources(root: Sources.appending(components: "Bar").pathString, paths: "Bar.c")
                module.check(includeDir: Sources.appending(components: "Bar", "include").pathString)
                module.check(moduleMapType: .custom(Sources.appending(components: "Bar", "include", "module.modulemap")))
            }
        }
    }

    func testInvalidPublicHeadersPath() throws {
        let fs = InMemoryFileSystem(emptyFiles:
            "/Sources/Foo/inc/module.modulemap",
            "/Sources/Foo/inc/Foo.h",
            "/Sources/Foo/Foo.c",
            "/Sources/Bar/include/module.modulemap",
            "/Sources/Bar/include/Bar.h",
            "/Sources/Bar/Bar.c"
        )

        let manifest = Manifest.createRootManifest(
            displayName: "Foo",
            targets: [
                try TargetDescription(
                    name: "Foo",
                    publicHeadersPath: "/inc"),
                try TargetDescription(
                    name: "Bar"),
            ]
        )

        PackageBuilderTester(manifest, in: fs) { _, diagnostics in
            diagnostics.check(diagnostic: "invalid relative path \'/inc\'; relative path should not begin with \'\(AbsolutePath.root)\'", severity: .error)
        }
    }

    func testTestsLayoutsv4() throws {
        let Sources: AbsolutePath = "/Sources"

        let fs = InMemoryFileSystem(emptyFiles:
            Sources.appending(components: "A", "main.swift").pathString,
            "/Tests/B/Foo.swift",
            "/Tests/ATests/Foo.swift",
            "/Tests/TheTestOfA/Foo.swift"
        )

        let manifest = Manifest.createRootManifest(
            displayName: "Foo",
            targets: [
                try TargetDescription(name: "A"),
                try TargetDescription(name: "TheTestOfA", dependencies: ["A"], type: .test),
                try TargetDescription(name: "ATests", type: .test),
                try TargetDescription(name: "B", type: .test),
            ]
        )
        PackageBuilderTester(manifest, in: fs) { package, _ in
            package.checkPredefinedPaths(target: Sources, testTarget: "/Tests")

            package.checkModule("A") { module in
                module.check(c99name: "A", type: .executable)
                module.checkSources(root: "/Sources/A", paths: "main.swift")
            }

            package.checkModule("TheTestOfA") { module in
                module.check(c99name: "TheTestOfA", type: .test)
                module.checkSources(root: "/Tests/TheTestOfA", paths: "Foo.swift")
                module.check(targetDependencies: ["A"])
            }

            package.checkModule("B") { module in
                module.check(c99name: "B", type: .test)
                module.checkSources(root: "/Tests/B", paths: "Foo.swift")
                module.check(targetDependencies: [])
            }

            package.checkModule("ATests") { module in
                module.check(c99name: "ATests", type: .test)
                module.checkSources(root: "/Tests/ATests", paths: "Foo.swift")
                module.check(targetDependencies: [])
            }

            package.checkProduct("FooPackageTests") { _ in }
            package.checkProduct("A") { _ in }
        }
    }

    func testMultipleTestProducts() throws {
        let fs = InMemoryFileSystem(emptyFiles:
            "/Sources/foo/foo.swift",
            "/Tests/fooTests/foo.swift",
            "/Tests/barTests/bar.swift"
        )

        let manifest = Manifest.createRootManifest(
            displayName: "pkg",
            targets: [
                try TargetDescription(name: "foo"),
                try TargetDescription(name: "fooTests", type: .test),
                try TargetDescription(name: "barTests", type: .test),
            ]
        )

        PackageBuilderTester(manifest, shouldCreateMultipleTestProducts: true, in: fs) { package, _ in
            package.checkModule("foo") { _ in }
            package.checkModule("fooTests") { _ in }
            package.checkModule("barTests") { _ in }
            package.checkProduct("fooTests") { product in
                product.check(type: .test, targets: ["fooTests"])
            }
            package.checkProduct("barTests") { product in
                product.check(type: .test, targets: ["barTests"])
            }
        }

        PackageBuilderTester(manifest, shouldCreateMultipleTestProducts: false, in: fs) { package, _ in
            package.checkModule("foo") { _ in }
            package.checkModule("fooTests") { _ in }
            package.checkModule("barTests") { _ in }
            package.checkProduct("pkgPackageTests") { product in
                product.check(type: .test, targets: ["barTests", "fooTests"])
            }
        }
    }

    func testCustomTargetDependencies() throws {
        let fs = InMemoryFileSystem(emptyFiles:
            "/Sources/Foo/Foo.swift",
            "/Sources/Bar/Bar.swift",
            "/Sources/Baz/Baz.swift")

        // Direct.
        var manifest = Manifest.createRootManifest(
            displayName: "pkg",
            targets: [
                try TargetDescription(name: "Foo", dependencies: ["Bar"]),
                try TargetDescription(name: "Bar"),
                try TargetDescription(name: "Baz"),
            ]
        )
        PackageBuilderTester(manifest, in: fs) { package, _ in
            package.checkModule("Foo") { module in
                module.check(c99name: "Foo", type: .library)
                module.checkSources(root: "/Sources/Foo", paths: "Foo.swift")
                module.check(targetDependencies: ["Bar"])
            }

            for target in ["Bar", "Baz"] {
                package.checkModule(target) { module in
                    module.check(c99name: target, type: .library)
                    module.checkSources(root: "/Sources/\(target)", paths: "\(target).swift")
                }
            }
        }

        // Transitive.
        manifest = Manifest.createRootManifest(
            displayName: "pkg",
            targets: [
                try TargetDescription(name: "Foo", dependencies: ["Bar"]),
                try TargetDescription(name: "Bar", dependencies: ["Baz"]),
                try TargetDescription(name: "Baz"),
            ]
        )
        PackageBuilderTester(manifest, in: fs) { package, _ in
            package.checkModule("Foo") { module in
                module.check(c99name: "Foo", type: .library)
                module.checkSources(root: "/Sources/Foo", paths: "Foo.swift")
                module.check(targetDependencies: ["Bar"])
            }

            package.checkModule("Bar") { module in
                module.check(c99name: "Bar", type: .library)
                module.checkSources(root: "/Sources/Bar", paths: "Bar.swift")
                module.check(targetDependencies: ["Baz"])
            }

            package.checkModule("Baz") { module in
                module.check(c99name: "Baz", type: .library)
                module.checkSources(root: "/Sources/Baz", paths: "Baz.swift")
            }
        }
    }

    func testTargetDependencies() throws {
        let Sources: AbsolutePath = "/Sources"

        let fs = InMemoryFileSystem(emptyFiles:
            Sources.appending(components: "Foo", "Foo.swift").pathString,
            Sources.appending(components: "Bar", "Bar.swift").pathString,
            Sources.appending(components: "Baz", "Baz.swift").pathString
        )

        let manifest = Manifest.createRootManifest(
            displayName: "pkg",
            targets: [
                try TargetDescription(name: "Bar"),
                try TargetDescription(name: "Baz"),
                try TargetDescription(
                    name: "Foo",
                    dependencies: ["Bar", "Baz", "Bam"]),
            ]
        )
        PackageBuilderTester(manifest, in: fs) { package, _ in

            package.checkPredefinedPaths(target: Sources, testTarget: "/Tests")

            package.checkModule("Foo") { module in
                module.check(c99name: "Foo", type: .library)
                module.checkSources(root: Sources.appending(components: "Foo").pathString, paths: "Foo.swift")
                module.check(targetDependencies: ["Bar", "Baz"])
                module.check(productDependencies: [.init(name: "Bam", package: nil)])
            }

            for target in ["Bar", "Baz"] {
                package.checkModule(target) { module in
                    module.check(c99name: target, type: .library)
                    module.checkSources(root: "/Sources/\(target)", paths: "\(target).swift")
                }
            }
        }
    }

    /// Starting with tools version 5.9, packages are permitted to place
    /// sources anywhere in ./Sources when a package has a single target.
    func testRelaxedSourceLocationSingleTargetRegular() throws {
        let predefinedSourceDir = PackageBuilder.suggestedPredefinedSourceDirectory(type: .regular)
        do {
            // Single target: Sources are expected in ./Sources.
            let fs = InMemoryFileSystem(emptyFiles:
                "/\(predefinedSourceDir)/Foo.swift"
            )
            let manifest = Manifest.createRootManifest(
                displayName: "pkg",
                toolsVersion: .v5_9,
                targets: [
                    try TargetDescription(name: "Random"),
                ]
            )
            
            PackageBuilderTester(manifest, in: fs) { package, diagnostics in
                package.checkModule("Random") { result in
                    XCTAssertEqual("/\(predefinedSourceDir)", result.target.path)
                }
            }
        }
        do {
            // Single target: Sources are expected in ./Sources.
            // In this case, there is a stray source file at the top-level, and no sources
            // under ./Sources, so the target Random has no sources.
            // This results in a *warning* that there are no sources for the target.
            let fs = InMemoryFileSystem(emptyFiles:
                "/Stray.swift"
            )
            let manifest = Manifest.createRootManifest(
                displayName: "pkg",
                toolsVersion: .v5_9,
                targets: [
                    try TargetDescription(name: "Random"),
                ]
            )
            PackageBuilderTester(manifest, in: fs) { _, diagnostics in
                diagnostics.check(diagnostic: "Source files for target Random should be located under '\(predefinedSourceDir)/Random', '\(predefinedSourceDir)', or a custom sources path can be set with the 'path' property in Package.swift", severity: .warning)
            }
        }
        do {
            // Single target: Sources are expected in ./Sources. In this case,
            // there is a stray source file at the top-level which is ignored.
            let fs = InMemoryFileSystem(emptyFiles:
                "/Stray.swift",
                "/\(predefinedSourceDir)/Random.swift"
            )
            let manifest = Manifest.createRootManifest(
                displayName: "pkg",
                toolsVersion: .v5_9,
                targets: [
                    try TargetDescription(name: "Random"),
                ]
            )
            PackageBuilderTester(manifest, in: fs) { package, diagnostics in
                package.checkModule("Random")
            }
        }
        do {
            // Single target: Sources can be expected in ./Sources/<target>.
            // If that directory exists, stray sources inside ./Sources will
            // not be included in the target.
            let fs = InMemoryFileSystem(emptyFiles:
                "/\(predefinedSourceDir)/Stray.swift",
                "/\(predefinedSourceDir)/Random/Random.swift"
            )
            let manifest = Manifest.createRootManifest(
                displayName: "pkg",
                toolsVersion: .v5_9,
                targets: [
                    try TargetDescription(name: "Random"),
                ]
            )
            PackageBuilderTester(manifest, in: fs) { package, diagnostics in
                package.checkModule("Random") { result in
                    result.checkSources(paths: "Random.swift")
                }
            }
        }
        do {
            // Multiple targets: Sources are expected in their respective subdirectories
            // under Sources
            let fs = InMemoryFileSystem(emptyFiles:
                "/Foo.swift"
            )
            let manifest = Manifest.createRootManifest(
                displayName: "pkg",
                toolsVersion: .v5_9,
                targets: [
                    try TargetDescription(name: "TargetA"),
                    try TargetDescription(name: "TargetB"),
                ]
            )
            PackageBuilderTester(manifest, in: fs) { _, diagnostics in
                diagnostics.check(diagnostic: "Source files for target TargetA should be located under '\(predefinedSourceDir)/TargetA', or a custom sources path can be set with the 'path' property in Package.swift", severity: .error)
            }
        }
    }

    func testRelaxedSourceLocationSingleTargetTest() throws {
        let predefinedSourceDir = PackageBuilder.suggestedPredefinedSourceDirectory(type: .test)
        do {
            // Single target: Sources are expected in ./Sources.
            let fs = InMemoryFileSystem(emptyFiles:
                "/\(predefinedSourceDir)/Foo.swift"
            )
            let manifest = Manifest.createRootManifest(
                displayName: "pkg",
                toolsVersion: .v5_9,
                targets: [
                    try TargetDescription(name: "MyTests", type: .test),
                ]
            )
            
            PackageBuilderTester(manifest, in: fs) { package, diagnostics in
                package.checkModule("MyTests") { result in
                    XCTAssertEqual("/\(predefinedSourceDir)", result.target.path)
                }
                package.checkProduct("pkgPackageTests")
            }
        }
        do {
            // Single target: Sources are expected in ./Tests.
            // In this case, there is a stray source file at the top-level, and no sources
            // under ./Tests, so the target RandomTests has no sources.
            // This results in a *warning* that there are no sources for the target.
            let fs = InMemoryFileSystem(emptyFiles:
                "/Stray.swift"
            )
            let manifest = Manifest.createRootManifest(
                displayName: "pkg",
                toolsVersion: .v5_9,
                targets: [
                    try TargetDescription(name: "RandomTests", type: .test),
                ]
            )
            PackageBuilderTester(manifest, in: fs) { _, diagnostics in
                diagnostics.check(diagnostic: "Source files for target RandomTests should be located under '\(predefinedSourceDir)/RandomTests', '\(predefinedSourceDir)', or a custom sources path can be set with the 'path' property in Package.swift", severity: .warning)
            }
        }
        do {
            // Single target: Sources are expected in ./Tests. In this case,
            // there is a stray source file at the top-level which is ignored.
            let fs = InMemoryFileSystem(emptyFiles:
                "/Stray.swift",
                "/\(predefinedSourceDir)/RandomTests.swift"
            )
            let manifest = Manifest.createRootManifest(
                displayName: "pkg",
                toolsVersion: .v5_9,
                targets: [
                    try TargetDescription(name: "RandomTests", type: .test),
                ]
            )
            PackageBuilderTester(manifest, in: fs) { package, diagnostics in
                package.checkModule("RandomTests")
                package.checkProduct("pkgPackageTests")
            }
        }
        do {
            // Single target: Sources can be expected in ./Tests/<target>.
            // If that directory exists, stray sources inside ./Tests will
            // not be included in the target.
            let fs = InMemoryFileSystem(emptyFiles:
                "/\(predefinedSourceDir)/Stray.swift",
                "/\(predefinedSourceDir)/RandomTests/Random.swift"
            )
            let manifest = Manifest.createRootManifest(
                displayName: "pkg",
                toolsVersion: .v5_9,
                targets: [
                    try TargetDescription(name: "RandomTests", type: .test),
                ]
            )
            PackageBuilderTester(manifest, in: fs) { package, diagnostics in
                package.checkModule("RandomTests") { result in
                    result.checkSources(paths: "Random.swift")
                }
                package.checkProduct("pkgPackageTests")
            }
        }
        do {
            // Multiple targets: Sources are expected in their respective subdirectories
            // under Sources
            let fs = InMemoryFileSystem(emptyFiles:
                "/Foo.swift"
            )
            let manifest = Manifest.createRootManifest(
                displayName: "pkg",
                toolsVersion: .v5_9,
                targets: [
                    try TargetDescription(name: "TargetA", type: .test),
                    try TargetDescription(name: "TargetB", type: .test),
                ]
            )
            PackageBuilderTester(manifest, in: fs) { _, diagnostics in
                diagnostics.check(diagnostic: "Source files for target TargetA should be located under '\(predefinedSourceDir)/TargetA', or a custom sources path can be set with the 'path' property in Package.swift", severity: .error)
            }
        }
    }

    func testRelaxedSourceLocationSingleTargetPlugin() throws {
        let predefinedSourceDir = PackageBuilder.suggestedPredefinedSourceDirectory(type: .plugin)
        do {
            // Single target: Sources are expected in ./Sources.
            let fs = InMemoryFileSystem(emptyFiles:
                "/\(predefinedSourceDir)/Foo.swift"
            )
            let manifest = Manifest.createRootManifest(
                displayName: "pkg",
                toolsVersion: .v5_9,
                targets: [
                    try TargetDescription(name: "MyPlugin", type: .plugin, pluginCapability: .buildTool),
                ]
            )
            
            PackageBuilderTester(manifest, in: fs) { package, diagnostics in
                package.checkModule("MyPlugin") { result in
                    result.checkSources(root: result.target.path.appending(component: predefinedSourceDir).pathString, paths: "Foo.swift")
                }
            }
        }
        do {
            // Single target: Sources are expected in ./Plugins.
            // In this case, there is a stray source file at the top-level, and no sources
            // under ./Plugins, so the target Random has no sources.
            // This results in a *warning* that there are no sources for the target.
            let fs = InMemoryFileSystem(emptyFiles:
                "/Stray.swift"
            )
            let manifest = Manifest.createRootManifest(
                displayName: "pkg",
                toolsVersion: .v5_9,
                targets: [
                    try TargetDescription(name: "Random", type: .plugin, pluginCapability: .buildTool),
                ]
            )
            PackageBuilderTester(manifest, in: fs) { _, diagnostics in
                diagnostics.check(diagnostic: "Source files for target Random should be located under '\(predefinedSourceDir)/Random', '\(predefinedSourceDir)', or a custom sources path can be set with the 'path' property in Package.swift", severity: .warning)
            }
        }

        do {
            // Single target: Sources are expected in ./Plugins. In this case,
            // there is a stray source file at the top-level which is ignored.
            let fs = InMemoryFileSystem(emptyFiles:
                "/Stray.swift",
                "/\(predefinedSourceDir)/Random.swift"
            )
            let manifest = Manifest.createRootManifest(
                displayName: "pkg",
                toolsVersion: .v5_9,
                targets: [
                    try TargetDescription(name: "Random", type: .plugin, pluginCapability: .buildTool),
                ]
            )
            PackageBuilderTester(manifest, in: fs) { package, diagnostics in
                package.checkModule("Random")
            }
        }
        do {
            // Single target: Sources can be expected in ./Plugins/<target>.
            // If that directory exists, stray sources inside ./Plugins will
            // not be included in the target.
            let fs = InMemoryFileSystem(emptyFiles:
                "/\(predefinedSourceDir)/Stray.swift",
                "/\(predefinedSourceDir)/Random/Random.swift"
            )
            let manifest = Manifest.createRootManifest(
                displayName: "pkg",
                toolsVersion: .v5_9,
                targets: [
                    try TargetDescription(name: "Random", type: .plugin, pluginCapability: .buildTool),
                ]
            )
            PackageBuilderTester(manifest, in: fs) { package, diagnostics in
                package.checkModule("Random") { result in
                    result.checkSources(paths: "Random.swift")
                }
            }
        }
        do {
            // Multiple targets: Sources are expected in their respective subdirectories
            // under Sources
            let fs = InMemoryFileSystem(emptyFiles:
                "/Foo.swift"
            )
            let manifest = Manifest.createRootManifest(
                displayName: "pkg",
                toolsVersion: .v5_9,
                targets: [
                    try TargetDescription(name: "TargetA", type: .plugin, pluginCapability: .buildTool),
                    try TargetDescription(name: "TargetB", type: .plugin, pluginCapability: .buildTool),
                ]
            )
            PackageBuilderTester(manifest, in: fs) { _, diagnostics in
                diagnostics.check(diagnostic: "Source files for target TargetA should be located under '\(predefinedSourceDir)/TargetA', or a custom sources path can be set with the 'path' property in Package.swift", severity: .error)
            }
        }
    }

    func testRelaxedSourceLocationSingleTargetExecutable() throws {
        let predefinedSourceDir = PackageBuilder.suggestedPredefinedSourceDirectory(type: .executable)
        do {
            // Single target: Sources are expected in ./Sources.
            let fs = InMemoryFileSystem(emptyFiles:
                "/\(predefinedSourceDir)/Foo.swift"
            )
            let manifest = Manifest.createRootManifest(
                displayName: "pkg",
                toolsVersion: .v5_9,
                targets: [
                    try TargetDescription(name: "MyExe", type: .executable),
                ]
            )

            PackageBuilderTester(manifest, in: fs) { package, diagnostics in
                package.checkModule("MyExe") { result in
                    XCTAssertEqual("/\(predefinedSourceDir)", result.target.path)
                }
                package.checkProduct("MyExe")
            }
        }
        do {
            // Single target: Sources are expected in ./Sources.
            // In this case, there is a stray source file at the top-level, and no sources
            // under ./Sources, so the target Random has no sources.
            // This results in a *warning* that there are no sources for the target.
            let fs = InMemoryFileSystem(emptyFiles:
                "/Stray.swift"
            )
            let manifest = Manifest.createRootManifest(
                displayName: "pkg",
                toolsVersion: .v5_9,
                targets: [
                    try TargetDescription(name: "Random", type: .executable),
                ]
            )
            PackageBuilderTester(manifest, in: fs) { _, diagnostics in
                diagnostics.check(diagnostic: "Source files for target Random should be located under '\(predefinedSourceDir)/Random', '\(predefinedSourceDir)', or a custom sources path can be set with the 'path' property in Package.swift", severity: .warning)
            }
        }
        do {
            // Single target: Sources are expected in ./Sources. In this case,
            // there is a stray source file at the top-level which is ignored.
            let fs = InMemoryFileSystem(emptyFiles:
                "/Stray.swift",
                "/\(predefinedSourceDir)/Random.swift"
            )
            let manifest = Manifest.createRootManifest(
                displayName: "pkg",
                toolsVersion: .v5_9,
                targets: [
                    try TargetDescription(name: "Random", type: .executable)
                ]
            )
            PackageBuilderTester(manifest, in: fs) { package, diagnostics in
                package.checkModule("Random")
                package.checkProduct("Random")
            }
        }
        do {
            // Single target: Sources can be expected in ./Sources/<target>.
            // If that directory exists, stray sources inside ./Sources will
            // not be included in the target.
            let fs = InMemoryFileSystem(emptyFiles:
                "/\(predefinedSourceDir)/Stray.swift",
                "/\(predefinedSourceDir)/Random/Random.swift"
            )
            let manifest = Manifest.createRootManifest(
                displayName: "pkg",
                toolsVersion: .v5_9,
                targets: [
                    try TargetDescription(name: "Random", type: .executable)
                ]
            )
            PackageBuilderTester(manifest, in: fs) { package, diagnostics in
                package.checkModule("Random") { result in
                    result.checkSources(paths: "Random.swift")
                }
                package.checkProduct("Random")
            }
        }
        do {
            // Multiple targets: Sources are expected in their respective subdirectories
            // under Sources
            let fs = InMemoryFileSystem(emptyFiles:
                "/Foo.swift"
            )
            let manifest = Manifest.createRootManifest(
                displayName: "pkg",
                toolsVersion: .v5_9,
                targets: [
                    try TargetDescription(name: "TargetA", type: .executable),
                    try TargetDescription(name: "TargetB", type: .executable)
                ]
            )
            PackageBuilderTester(manifest, in: fs) { _, diagnostics in
                diagnostics.check(diagnostic: "Source files for target TargetA should be located under '\(predefinedSourceDir)/TargetA', or a custom sources path can be set with the 'path' property in Package.swift", severity: .error)
            }
        }
    }

    func testRelaxedSourceLocationSingleTargetSystem() throws {
        let predefinedSourceDir = PackageBuilder.suggestedPredefinedSourceDirectory(type: .system)
        do {
            // Single target: Sources are expected in ./Sources.
            let fs = InMemoryFileSystem(emptyFiles:
                "/\(predefinedSourceDir)/module.modulemap"
            )
            let manifest = Manifest.createRootManifest(
                displayName: "pkg",
                toolsVersion: .v5_9,
                targets: [
                    try TargetDescription(name: "Foo", type: .system),
                ]
            )

            PackageBuilderTester(manifest, in: fs) { package, diagnostics in
                package.checkModule("Foo") { result in
                    XCTAssertEqual("/\(predefinedSourceDir)", result.target.path)
                }
            }
        }
        do {
            // Single target: Sources are expected in ./Sources.
            // In this case, there is a stray source file at the top-level, and no sources
            // under ./Sources, so the target Random has no sources.
            // This results in a *warning* that there are no sources for the target.
            let fs = InMemoryFileSystem(emptyFiles:
                "/Stray.swift"
            )
            let manifest = Manifest.createRootManifest(
                displayName: "pkg",
                toolsVersion: .v5_9,
                targets: [
                    try TargetDescription(name: "Random", type: .system),
                ]
            )
            let map = "/\(predefinedSourceDir)/module.modulemap"
            PackageBuilderTester(manifest, in: fs) { _, diagnostics in
#if _runtime(_ObjC)
                diagnostics.check(diagnostic: "package has unsupported layout; missing system target module map at '\(map)'", severity: .error)
#else
                // FIXME: there is a memory leak here
                diagnostics.check(diagnostic: "package has unsupported layout; missing system target module map at '\(String(cString: map.fileSystemRepresentation))'", severity: .error)
#endif
            }
        }
        do {
            // Single target: Sources are expected in ./Sources. In this case,
            // there is a stray source file at the top-level which is ignored.
            let fs = InMemoryFileSystem(emptyFiles:
                "/Stray.swift",
                "/\(predefinedSourceDir)/module.modulemap"
            )
            let manifest = Manifest.createRootManifest(
                displayName: "pkg",
                toolsVersion: .v5_9,
                targets: [
                    try TargetDescription(name: "Random", type: .system)
                ]
            )
            PackageBuilderTester(manifest, in: fs) { package, diagnostics in
                package.checkModule("Random")
            }
        }
        do {
            // Single target: Sources can be expected in ./Sources/<target>.
            // If that directory exists, stray sources inside ./Sources will
            // not be included in the target.
            let fs = InMemoryFileSystem(emptyFiles:
                "/\(predefinedSourceDir)/Stray.swift",
                "/\(predefinedSourceDir)/module.modulemap"
            )
            let manifest = Manifest.createRootManifest(
                displayName: "pkg",
                toolsVersion: .v5_9,
                targets: [
                    try TargetDescription(name: "Random", type: .system)
                ]
            )
            PackageBuilderTester(manifest, in: fs) { package, diagnostics in
                package.checkModule("Random") { result in
                    result.checkSources()
                }
            }
        }
        do {
            // Multiple targets: Sources are expected in their respective subdirectories
            // under Sources
            let fs = InMemoryFileSystem(emptyFiles:
                "/Foo.swift")

            let manifest = Manifest.createRootManifest(
                displayName: "pkg",
                toolsVersion: .v5_9,
                targets: [
                    try TargetDescription(name: "TargetA", type: .system),
                    try TargetDescription(name: "TargetB", type: .system)
                ]
            )
            PackageBuilderTester(manifest, in: fs) { _, diagnostics in
                diagnostics.check(diagnostic: "Source files for target TargetA should be located under '\(predefinedSourceDir)/TargetA', or a custom sources path can be set with the 'path' property in Package.swift", severity: .error)
            }
        }
    }

    func testRelaxedSourceLocationSingleTargetMacro() throws {
        let predefinedSourceDir = PackageBuilder.suggestedPredefinedSourceDirectory(type: .macro)
        do {
            // Single target: Sources are expected in ./Sources.
            let fs = InMemoryFileSystem(emptyFiles:
                "/\(predefinedSourceDir)/Foo.swift"
            )

            let manifest = Manifest.createRootManifest(
                displayName: "pkg",
                toolsVersion: .v5_9,
                targets: [
                    try TargetDescription(name: "Foo", type: .macro),
                ]
            )

            PackageBuilderTester(manifest, in: fs) { package, diagnostics in
                package.checkModule("Foo") { result in
                    XCTAssertEqual("/\(predefinedSourceDir)", result.target.path)
                }
                package.checkProduct("Foo")
            }
        }
        do {
            // Single target: Sources are expected in ./Sources.
            // In this case, there is a stray source file at the top-level, and no sources
            // under ./Sources, so the target Random has no sources.
            // This results in a *warning* that there are no sources for the target.
            let fs = InMemoryFileSystem(emptyFiles:
                "/Stray.swift")

            let manifest = Manifest.createRootManifest(
                displayName: "pkg",
                toolsVersion: .v5_9,
                targets: [
                    try TargetDescription(name: "Random", type: .macro),
                ]
            )
            PackageBuilderTester(manifest, in: fs) { _, diagnostics in
                diagnostics.check(diagnostic: "Source files for target Random should be located under '\(predefinedSourceDir)/Random', '\(predefinedSourceDir)', or a custom sources path can be set with the 'path' property in Package.swift", severity: .warning)
            }
        }
        do {
            // Single target: Sources are expected in ./Sources. In this case,
            // there is a stray source file at the top-level which is ignored.
            let fs = InMemoryFileSystem(emptyFiles:
                "/Stray.swift",
                "/\(predefinedSourceDir)/Random.swift")

            let manifest = Manifest.createRootManifest(
                displayName: "pkg",
                toolsVersion: .v5_9,
                targets: [
                    try TargetDescription(name: "Random", type: .macro)
                ]
            )
            PackageBuilderTester(manifest, in: fs) { package, diagnostics in
                package.checkModule("Random") { result in
                    result.checkSources(root: "/\(predefinedSourceDir)", paths: "Random.swift")
                }
                package.checkProduct("Random")
            }
        }
        do {
            // Single target: Sources can be expected in ./Sources/<target>.
            // If that directory exists, stray sources inside ./Sources will
            // not be included in the target.
            let fs = InMemoryFileSystem(emptyFiles:
                "/\(predefinedSourceDir)/Stray.swift",
                "/\(predefinedSourceDir)/Random/Random.swift"
            )
            let manifest = Manifest.createRootManifest(
                displayName: "pkg",
                toolsVersion: .v5_9,
                targets: [
                    try TargetDescription(name: "Random", type: .macro)
                ]
            )
            PackageBuilderTester(manifest, in: fs) { package, diagnostics in
                package.checkModule("Random") { result in
                    result.checkSources(root: "/\(predefinedSourceDir)/Random", paths: "Random.swift")
                }
                package.checkProduct("Random")
            }
        }
        do {
            // Multiple targets: Sources are expected in their respective subdirectories
            // under Sources
            let fs = InMemoryFileSystem(emptyFiles:
                "/Foo.swift")

            let manifest = Manifest.createRootManifest(
                displayName: "pkg",
                toolsVersion: .v5_9,
                targets: [
                    try TargetDescription(name: "TargetA", type: .macro),
                    try TargetDescription(name: "TargetB", type: .macro)
                ]
            )
            PackageBuilderTester(manifest, in: fs) { _, diagnostics in
                diagnostics.check(diagnostic: "Source files for target TargetA should be located under '\(predefinedSourceDir)/TargetA', or a custom sources path can be set with the 'path' property in Package.swift", severity: .error)
            }
        }
    }

    func testStrictSourceLocationPre5_9() throws {
        do {
            for fs in [
                InMemoryFileSystem(emptyFiles:
                                    "/Sources/Foo.swift"),
                InMemoryFileSystem(emptyFiles:
                                    "/Stray.swift"),
                InMemoryFileSystem(emptyFiles:
                                    "/Stray.swift",
                                   "/Sources/Random.swift"),
            ] {
                let manifest = Manifest.createRootManifest(
                    displayName: "pkg",
                    targets: [
                        try TargetDescription(name: "Random"),
                    ]
                )
                PackageBuilderTester(manifest, in: fs) { _, diagnostics in
                    diagnostics.check(diagnostic: .contains("Source files for target Random should be located under 'Sources/Random'"), severity: .error)
                }
            }
        }
    }

    func testManifestTargetDeclErrors() throws {
        do {
            let fs = InMemoryFileSystem(emptyFiles:
                "/src/pkg/Foo.swift")
            // Reference an invalid dependency.
            let manifest = Manifest.createRootManifest(
                displayName: "pkg",
                targets: [
                    try TargetDescription(name: "pkg", dependencies: [.target(name: "Foo")]),
                ]
            )
            PackageBuilderTester(manifest, in: fs) { _, diagnostics in
                diagnostics.check(diagnostic: .contains("Source files for target Foo should be located under 'Sources/Foo'"), severity: .error)
            }
        }

        do {
            let fs = InMemoryFileSystem(emptyFiles:
                "/Sources/pkg/Foo.swift")
            let manifest = Manifest.createRootManifest(
                displayName: "pkg",
                targets: [
                    try TargetDescription(name: "pkg", dependencies: []),
                    try TargetDescription(name: "pkgTests", dependencies: [], type: .test),
                ]
            )
            PackageBuilderTester(manifest, in: fs) { _, diagnostics in
                diagnostics.check(diagnostic: .contains("Source files for target pkgTests should be located under 'Tests/pkgTests'"), severity: .error)
            }
        }

        do {
            let fs = InMemoryFileSystem(emptyFiles:
                "/Source/pkg/Foo.swift")
            // Reference self in dependencies.
            let manifest = Manifest.createRootManifest(
                displayName: "pkg",
                targets: [
                    try TargetDescription(name: "pkg", dependencies: [.target(name: "pkg")]),
                ],
                traits: []
            )
            PackageBuilderTester(manifest, in: fs) { _, diagnostics in
                diagnostics.check(diagnostic: "cyclic dependency declaration found: pkg -> pkg", severity: .error)
            }
        }

        do {
            let fs = InMemoryFileSystem()
            // Binary target.
            let manifest = Manifest.createRootManifest(
                displayName: "pkg",
                targets: [
                    try TargetDescription(name: "foo", url: "https://foo.com/foo.zip", type: .binary, checksum: "checksum"),
                    try TargetDescription(name: "foo2", path: "./foo2.zip", type: .binary)
                ]
            )

            try fs.writeFileContents("/foo2.zip", bytes: "")

            let binaryArtifacts = [
                "foo": BinaryArtifact(kind: .xcframework, originURL: "https://foo.com/foo.zip", path: "/foo.xcframework"),
                "foo2": BinaryArtifact(kind: .xcframework, originURL: nil, path: "/foo2.xcframework")
            ]
            PackageBuilderTester(manifest, binaryArtifacts: binaryArtifacts, in: fs) { package, _ in
                package.checkModule("foo")
                package.checkModule("foo2")
            }
        }

        do {
            let fs = InMemoryFileSystem(emptyFiles:
                "/Sources/pkg1/Foo.swift",
                "/Sources/pkg2/Foo.swift",
                "/Sources/pkg3/Foo.swift"
            )
            // Cyclic dependency.
            var manifest = Manifest.createRootManifest(
                displayName: "pkg",
                targets: [
                    try TargetDescription(name: "pkg1", dependencies: ["pkg2"]),
                    try TargetDescription(name: "pkg2", dependencies: ["pkg3"]),
                    try TargetDescription(name: "pkg3", dependencies: ["pkg1"]),
                ]
            )
            PackageBuilderTester(manifest, in: fs) { _, diagnostics in
                diagnostics.check(diagnostic: "cyclic dependency declaration found: pkg1 -> pkg2 -> pkg3 -> pkg1", severity: .error)
            }

            manifest = Manifest.createRootManifest(
                displayName: "pkg",
                targets: [
                    try TargetDescription(name: "pkg1", dependencies: ["pkg2"]),
                    try TargetDescription(name: "pkg2", dependencies: ["pkg3"]),
                    try TargetDescription(name: "pkg3", dependencies: ["pkg2"]),
                ]
            )
            PackageBuilderTester(manifest, in: fs) { _, diagnostics in
                diagnostics.check(diagnostic: "cyclic dependency declaration found: pkg1 -> pkg2 -> pkg3 -> pkg2", severity: .error)
            }
        }

        do {
            let pkg2: AbsolutePath = "/Sources/pkg2"

            // Reference a target which doesn't have sources.
            let fs = InMemoryFileSystem(emptyFiles:
                "/Sources/pkg1/Foo.swift",
                pkg2.appending(components: "readme.txt").pathString
            )

            let manifest = Manifest.createRootManifest(
                displayName: "pkg",
                targets: [
                    try TargetDescription(name: "pkg1", dependencies: ["pkg2"]),
                    try TargetDescription(name: "pkg2"),
                ]
            )
            PackageBuilderTester(manifest, in: fs) { package, diagnostics in
                diagnostics.check(
                    diagnostic: .contains("Source files for target pkg2 should be located under 'Sources/pkg2'"),
                    severity: .warning
                )
                package.checkModule("pkg1") { module in
                    module.check(c99name: "pkg1", type: .library)
                    module.checkSources(root: "/Sources/pkg1", paths: "Foo.swift")
                }
            }
        }

        do {
            let fs = InMemoryFileSystem(emptyFiles:
                "/Sources/Foo/Foo.c",
                "/Sources/Bar/Bar.c")

            var manifest = Manifest.createRootManifest(
                displayName: "Foo",
                targets: [
                    try TargetDescription(name: "Foo", publicHeadersPath: "../inc"),
                ]
            )

            PackageBuilderTester(manifest, in: fs) { _, diagnostics in
                diagnostics.check(diagnostic: "public headers (\"include\") directory path for 'Foo' is invalid or not contained in the target", severity: .error)
            }

            manifest = Manifest.createRootManifest(
                displayName: "Foo",
                targets: [
                    try TargetDescription(name: "Bar", publicHeadersPath: "inc/../../../foo"),
                ]
            )
            PackageBuilderTester(manifest, in: fs) { _, diagnostics in
                diagnostics.check(diagnostic: "public headers (\"include\") directory path for 'Bar' is invalid or not contained in the target", severity: .error)
            }
        }

        do {
            let fs = InMemoryFileSystem(emptyFiles:
                "/pkg/Sources/Foo/Foo.c",
                "/foo/Bar.c")

            let manifest = Manifest.createRootManifest(
                displayName: "Foo",
                targets: [
                    try TargetDescription(name: "Foo", path: "../foo"),
                ]
            )
            PackageBuilderTester(manifest, path: "/pkg", in: fs) { package, diagnostics in
                diagnostics.check(diagnostic: "target 'Foo' in package '\(package.packageIdentity)' is outside the package root", severity: .error)
            }
        }
        do {
            let fs = InMemoryFileSystem(emptyFiles:
                "/pkg/Sources/Foo/Foo.c",
                "/foo/Bar.c")

            let manifest = Manifest.createRootManifest(
                displayName: "Foo",
                targets: [
                    try TargetDescription(name: "Foo", path: "/foo"),
                ]
            )
            PackageBuilderTester(manifest, path: "/pkg", in: fs) { _, diagnostics in
                diagnostics.check(diagnostic: "target path \'/foo\' is not supported; it should be relative to package root", severity: .error)
            }
        }

        /*
        do {
            let fs = InMemoryFileSystem(emptyFiles:
                "/pkg/Sources/Foo/Foo.c",
                "/foo/Bar.c")

            let manifest = Manifest.createRootManifest(
                displayName: "Foo",
                targets: [
                    try TargetDescription(name: "Foo", path: "~/foo"),
                ]
            )
            PackageBuilderTester(manifest, path: "/pkg", in: fs) { _, diagnostics in
                diagnostics.check(diagnostic: "target path \'~/foo\' is not supported; it should be relative to package root", severity: .error)
            }
        }*/
    }

    func testExecutableAsADep() throws {
        // Executable as dependency.
        let fs = InMemoryFileSystem(emptyFiles:
            "/Sources/exec/main.swift",
            "/Sources/lib/lib.swift")

        let manifest = Manifest.createRootManifest(
            displayName: "pkg",
            targets: [
                try TargetDescription(name: "lib", dependencies: ["exec"]),
                try TargetDescription(name: "exec"),
            ]
        )
        PackageBuilderTester(manifest, in: fs) { package, _ in
            package.checkModule("exec") { module in
                module.check(c99name: "exec", type: .executable)
                module.checkSources(root: "/Sources/exec", paths: "main.swift")
            }

            package.checkModule("lib") { module in
                module.check(c99name: "lib", type: .library)
                module.checkSources(root: "/Sources/lib", paths: "lib.swift")
            }

            package.checkProduct("exec")
        }
    }

    func testInvalidManifestConfigForNonSystemModules() {
        var fs = InMemoryFileSystem(emptyFiles:
            "/Sources/main.swift"
        )

        var manifest = Manifest.createRootManifest(
            displayName: "pkg",
            pkgConfig: "foo"
        )

        PackageBuilderTester(manifest, in: fs) { package, diagnostics in
            diagnostics.check(
                diagnostic: "configuration of package '\(package.packageIdentity)' is invalid; the 'pkgConfig' property can only be used with a System Module Package",
                severity: .error)
        }

        fs = InMemoryFileSystem(emptyFiles:
            "/Sources/Foo/main.c"
        )
        manifest = Manifest.createRootManifest(
            displayName: "pkg",
            providers: [.brew(["foo"])]
        )

        PackageBuilderTester(manifest, in: fs) { package, diagnostics in
            diagnostics.check(
                diagnostic: "configuration of package '\(package.packageIdentity)' is invalid; the 'providers' property can only be used with a System Module Package",
                severity: .error)
        }
    }

    func testResolvesSystemModulePackage() throws {
        let fs = InMemoryFileSystem(emptyFiles:
            "/module.modulemap")

        let manifest = Manifest.createRootManifest(displayName: "SystemModulePackage")
        PackageBuilderTester(manifest, in: fs) { package, _ in
            package.checkModule("SystemModulePackage") { module in
                module.check(c99name: "SystemModulePackage", type: .systemModule)
                module.checkSources(root: "/")
            }
        }
    }

    func testCompatibleSwiftVersions() throws {
        // Single swift executable target.
        let fs = InMemoryFileSystem(emptyFiles:
            "/foo/main.swift"
        )

        func createManifest(swiftVersions: [SwiftLanguageVersion]?) throws -> Manifest {
            return Manifest.createRootManifest(
                displayName: "pkg",
                swiftLanguageVersions: swiftVersions,
                targets: [
                    try TargetDescription(name: "foo", path: "foo"),
                ]
            )
        }

        var manifest = try createManifest(swiftVersions: [.v3, .v4])

        PackageBuilderTester(manifest, in: fs) { package, _ in
            package.checkModule("foo") { module in
                module.check(swiftVersion: "4")
            }
            package.checkProduct("foo") { _ in }
        }

        manifest = try createManifest(swiftVersions: [.v3])
        PackageBuilderTester(manifest, in: fs) { package, _ in
            package.checkModule("foo") { module in
                module.check(swiftVersion: "3")
            }
            package.checkProduct("foo") { _ in }
        }

        manifest = try createManifest(swiftVersions: [.v4])
        PackageBuilderTester(manifest, in: fs) { package, _ in
            package.checkModule("foo") { module in
                module.check(swiftVersion: "4")
            }
            package.checkProduct("foo") { _ in }
        }

        manifest = try createManifest(swiftVersions: nil)
        PackageBuilderTester(manifest, in: fs) { package, _ in
            package.checkModule("foo") { module in
                module.check(swiftVersion: "4")
            }
            package.checkProduct("foo") { _ in }
        }

        manifest = try createManifest(swiftVersions: [SwiftLanguageVersion(string: "5")!])
        PackageBuilderTester(manifest, in: fs) { package, diagnostics in
            package.checkModule("foo") { module in
                module.check(swiftVersion: "5")
            }
            package.checkProduct("foo") { _ in }
        }

        manifest = try createManifest(swiftVersions: [SwiftLanguageVersion(string: "6")!])
        PackageBuilderTester(manifest, in: fs) { package, diagnostics in
            package.checkModule("foo") { module in
                module.check(swiftVersion: "6")
            }
            package.checkProduct("foo") { _ in }
        }

        manifest = try createManifest(swiftVersions: [])
        PackageBuilderTester(manifest, in: fs) { package, diagnostics in
            diagnostics.check(
                diagnostic: "package '\(package.packageIdentity)' supported Swift language versions is empty",
                severity: .error
            )
        }

        manifest = try createManifest(swiftVersions: [SwiftLanguageVersion(string: "7")!])
        PackageBuilderTester(manifest, in: fs) { package, diagnostics in
            diagnostics.check(
                diagnostic: "package '\(package.packageIdentity)' requires minimum Swift language version 7 which is not supported by the current tools version (\(ToolsVersion.current))",
                severity: .error
            )
        }
    }

    func testPredefinedTargetSearchError() throws {

        do {
            // We should look only in one of the predefined search paths.
            let fs = InMemoryFileSystem(emptyFiles:
                "/Source/Foo/Foo.swift",
                "/src/Bar/Bar.swift")

            let manifest = Manifest.createRootManifest(
                displayName: "pkg",
                targets: [
                    try TargetDescription(name: "Foo", dependencies: ["Bar"]),
                    try TargetDescription(name: "Bar"),
                ]
            )

            PackageBuilderTester(manifest, in: fs) { _, diagnostics in
                diagnostics.check(diagnostic: .contains("Source files for target Bar should be located under 'Sources/Bar'"), severity: .error)
            }
        }

        do {
            // We should look only in one of the predefined search paths.
            let fs = InMemoryFileSystem(emptyFiles:
                "/Source/Foo/Foo.swift",
                "/Tests/FooTests/Foo.swift",
                "/Source/BarTests/Foo.swift")

            var manifest = Manifest.createRootManifest(
                displayName: "pkg",
                targets: [
                    try TargetDescription(name: "BarTests", type: .test),
                    try TargetDescription(name: "FooTests", type: .test),
                ]
            )
            PackageBuilderTester(manifest, in: fs) { _, diagnostics in
                diagnostics.check(diagnostic: .contains("Source files for target BarTests should be located under 'Tests/BarTests'"), severity: .error)
            }

            // We should be able to fix this by using custom paths.
            manifest = Manifest.createRootManifest(
                displayName: "pkg",
                targets: [
                    try TargetDescription(name: "BarTests", path: "Source/BarTests", type: .test),
                    try TargetDescription(name: "FooTests", type: .test),
                ]
            )
            PackageBuilderTester(manifest, in: fs) { package, _ in
                package.checkModule("BarTests") { module in
                    module.check(c99name: "BarTests", type: .test)
                }
                package.checkModule("FooTests") { module in
                    module.check(c99name: "FooTests", type: .test)
                }
                package.checkProduct("pkgPackageTests") { _ in }
            }
        }
    }

    func testSpecifiedCustomPathDoesNotExist() throws {
        let fs = InMemoryFileSystem(emptyFiles: "/Foo.swift")

        let manifest = Manifest.createRootManifest(
            displayName: "Foo",
            targets: [
                try TargetDescription(name: "Foo", path: "./NotExist")
            ]
        )

        PackageBuilderTester(manifest, in: fs) { _, diagnostics in
            diagnostics.check(diagnostic: "invalid custom path './NotExist' for target 'Foo'", severity: .error)
        }
    }

    func testSpecialTargetDir() throws {
        let src: AbsolutePath = "/src"
        // Special directory should be src because both target and test target are under it.
        let fs = InMemoryFileSystem(emptyFiles:
            src.appending(components: "A", "Foo.swift").pathString,
            src.appending(components: "ATests", "Foo.swift").pathString
        )

        let manifest = Manifest.createRootManifest(
            displayName: "Foo",
            targets: [
                try TargetDescription(name: "A"),
                try TargetDescription(name: "ATests", type: .test),
            ]
        )

        PackageBuilderTester(manifest, in: fs) { package, _ in
            package.checkPredefinedPaths(target: src, testTarget: src)

            package.checkModule("A") { module in
                module.check(c99name: "A", type: .library)
            }
            package.checkModule("ATests") { module in
                module.check(c99name: "ATests", type: .test)
            }

            package.checkProduct("FooPackageTests") { _ in }
        }
    }

    func testExcludes() throws {
        // The exclude should win if a file is in exclude as well as sources.
        let fs = InMemoryFileSystem(emptyFiles:
            "/Sources/bar/barExcluded.swift",
            "/Sources/bar/bar.swift"
        )

        let manifest = Manifest.createRootManifest(
            displayName: "pkg",
            targets: [
                try TargetDescription(
                    name: "bar",
                    exclude: ["barExcluded.swift",],
                    sources: ["bar.swift", "barExcluded.swift"]
                ),
            ]
        )
        PackageBuilderTester(manifest, in: fs) { package, _ in
            package.checkModule("bar") { module in
                module.check(c99name: "bar", type: .library)
                module.checkSources(root: "/Sources/bar", paths: "bar.swift")
            }
        }
    }

    func testDuplicateProducts() throws {
        // Check that declaring executable product doesn't collide with the
        // inferred products.
        let fs = InMemoryFileSystem(emptyFiles:
            "/Sources/foo/foo.swift"
        )

        let manifest = Manifest.createRootManifest(
            displayName: "pkg",
            products: [
                try ProductDescription(name: "foo", type: .library(.automatic), targets: ["foo"]),
                try ProductDescription(name: "foo", type: .library(.static), targets: ["foo"]),
                try ProductDescription(name: "foo", type: .library(.dynamic), targets: ["foo"]),
                try ProductDescription(name: "foo-dy", type: .library(.dynamic), targets: ["foo"]),
            ],
            targets: [
                try TargetDescription(name: "foo"),
            ]
        )
        PackageBuilderTester(manifest, in: fs) { package, diagnostics in
            package.checkModule("foo") { _ in }
            package.checkProduct("foo") { product in
                product.check(type: .library(.automatic), targets: ["foo"])
            }
            package.checkProduct("foo-dy") { product in
                product.check(type: .library(.dynamic), targets: ["foo"])
            }
            diagnostics.check(
                diagnostic: "ignoring duplicate product 'foo' (static library)",
                severity: .warning
            )
            diagnostics.check(
                diagnostic: "ignoring duplicate product 'foo' (dynamic library)",
                severity: .warning
            )
        }
    }

    func testSystemPackageDeclaresTargetsDiagnostic() throws {
        let fs = InMemoryFileSystem(emptyFiles:
            "/module.modulemap",
            "/Sources/foo/main.swift",
            "/Sources/bar/main.swift"
        )

        let manifest = Manifest.createRootManifest(
            displayName: "SystemModulePackage",
            targets: [
                try TargetDescription(name: "foo"),
                try TargetDescription(name: "bar"),
            ]
        )
        PackageBuilderTester(manifest, in: fs) { package, diagnostics in
            package.checkModule("SystemModulePackage") { module in
                module.check(c99name: "SystemModulePackage", type: .systemModule)
                module.checkSources(root: "/")
            }
            diagnostics.check(
                diagnostic: "ignoring declared target(s) 'foo, bar' in the system package",
                severity: .warning
            )
        }
    }

    func testSystemLibraryTarget() throws {
        let fs = InMemoryFileSystem(emptyFiles:
            "/Sources/foo/module.modulemap",
            "/Sources/bar/bar.swift"
        )

        let manifest = Manifest.createRootManifest(
            displayName: "pkg",
            products: [
                try ProductDescription(name: "foo", type: .library(.automatic), targets: ["foo"]),
            ],
            targets: [
                try TargetDescription(name: "foo", type: .system),
                try TargetDescription(name: "bar", dependencies: ["foo"]),
            ]
        )
        PackageBuilderTester(manifest, in: fs) { package, _ in
            package.checkModule("foo") { module in
                module.check(c99name: "foo", type: .systemModule)
                module.checkSources(root: "/Sources/foo")
            }
            package.checkModule("bar") { module in
                module.check(c99name: "bar", type: .library)
                module.checkSources(root: "/Sources/bar", paths: "bar.swift")
                module.check(targetDependencies: ["foo"])
            }
            package.checkProduct("foo") { product in
                product.check(type: .library(.automatic), targets: ["foo"])
            }
        }
    }

    func testSystemLibraryTargetDiagnostics() throws {
        let Sources: AbsolutePath = "/Sources"

        let fs = InMemoryFileSystem(emptyFiles:
            Sources.appending(components: "foo", "module.modulemap").pathString,
            Sources.appending(components: "bar", "bar.swift").pathString
        )

        var manifest = Manifest.createRootManifest(
            displayName: "SystemModulePackage",
            products: [
                try ProductDescription(name: "foo", type: .library(.automatic), targets: ["foo", "bar"]),
            ],
            targets: [
                try TargetDescription(name: "foo", type: .system),
                try TargetDescription(name: "bar", dependencies: ["foo"]),
            ]
        )
        PackageBuilderTester(manifest, in: fs) { package, diagnostics in
            package.checkModule("foo") { _ in }
            package.checkModule("bar") { _ in }
            diagnostics.check(
                diagnostic: "system library product foo shouldn't have a type and contain only one target",
                severity: .error
            )
        }

        manifest = Manifest.createRootManifest(
            displayName: "SystemModulePackage",
            products: [
                try ProductDescription(name: "foo", type: .library(.static), targets: ["foo"]),
            ],
            targets: [
                try TargetDescription(name: "foo", type: .system),
                try TargetDescription(name: "bar", dependencies: ["foo"]),
            ]
        )
        PackageBuilderTester(manifest, in: fs) { package, diagnostics in
            package.checkModule("foo") { _ in }
            package.checkModule("bar") { _ in }
            diagnostics.check(
                diagnostic: "system library product foo shouldn't have a type and contain only one target",
                severity: .error
            )
        }

        manifest = Manifest.createRootManifest(
            displayName: "bar",
            products: [
                try ProductDescription(name: "bar", type: .library(.automatic), targets: ["bar"])
            ],
            targets: [
                try TargetDescription(name: "bar", type: .system)
            ]
        )
        PackageBuilderTester(manifest, in: fs) { _, diagnostics in
            diagnostics.check(
                diagnostic: "package has unsupported layout; missing system target module map at '\(Sources.appending(components: "bar", "module.modulemap"))'",
                severity: .error
            )
        }
    }

    func testBadExecutableProductDecl() throws {
        let fs = InMemoryFileSystem(emptyFiles:
            "/Sources/foo1/main.swift",
            "/Sources/foo2/main.swift",
            "/Sources/FooLib1/lib.swift",
            "/Sources/FooLib2/lib.swift",
            "/Plugins/Plugin1/plugin.swift"
        )

        let manifest = Manifest.createRootManifest(
            displayName: "MyPackage",
            products: [
                try ProductDescription(name: "foo1", type: .executable, targets: ["FooLib1"]),
                try ProductDescription(name: "foo2", type: .executable, targets: ["FooLib1", "FooLib2"]),
                try ProductDescription(name: "foo3", type: .executable, targets: ["foo1", "foo2"]),
                try ProductDescription(name: "foo3", type: .executable, targets: ["foo1", "Plugin1"])
            ],
            targets: [
                try TargetDescription(name: "foo1"),
                try TargetDescription(name: "foo2"),
                try TargetDescription(name: "FooLib1"),
                try TargetDescription(name: "FooLib2"),
                try TargetDescription(name: "Plugin1", type: .plugin, pluginCapability: .buildTool),
            ]
        )
        PackageBuilderTester(manifest, in: fs) { package, diagnostics in
            package.checkModule("foo1") { _ in }
            package.checkModule("foo2") { _ in }
            package.checkModule("FooLib1") { _ in }
            package.checkModule("FooLib2") { _ in }
            package.checkModule("Plugin1") { _ in }
            diagnostics.check(
                diagnostic: """
                    executable product 'foo1' expects target 'FooLib1' to be executable; an executable target requires \
                    a 'main.swift' file
                    """,
                severity: .error
            )
            diagnostics.check(
                diagnostic: """
                    executable product 'foo2' should have one executable target; an executable target requires a \
                    'main.swift' file
                    """,
                severity: .error
            )
            diagnostics.check(
                diagnostic: "executable product 'foo3' should not have more than one executable target",
                severity: .error
            )
            diagnostics.check(
                diagnostic: "executable product 'foo3' should not contain plugin targets (it has 'Plugin1')",
                severity: .error
            )
        }
    }

    func testLibraryProductDiagnostics() throws {
        let fs = InMemoryFileSystem(emptyFiles:
            "/Sources/MyLibrary/library.swift",
            "/Plugins/MyPlugin/plugin.swift"
        )

        let manifest = Manifest.createRootManifest(
            displayName: "MyPackage",
            products: [
                try ProductDescription(name: "MyLibrary", type: .library(.automatic), targets: ["MyLibrary", "MyPlugin"])
            ],
            targets: [
                try TargetDescription(name: "MyLibrary", type: .regular),
                try TargetDescription(name: "MyPlugin", type: .plugin, pluginCapability: .buildTool)
            ]
        )
        PackageBuilderTester(manifest, in: fs) { package, diagnostics in
            package.checkModule("MyLibrary") { _ in }
            package.checkModule("MyPlugin") { _ in }
            diagnostics.check(
                diagnostic: """
                    library product 'MyLibrary' should not contain plugin targets (it has 'MyPlugin')
                    """,
                severity: .error
            )
        }
    }


    func testBadREPLPackage() throws {
        let fs = InMemoryFileSystem(emptyFiles:
            "/Sources/exe/main.swift"
        )

        let manifest = Manifest.createRootManifest(
            displayName: "Pkg",
            targets: [
                try TargetDescription(name: "exe"),
            ]
        )

        PackageBuilderTester(manifest, createREPLProduct: true, in: fs) { package, diagnostics in
            package.checkModule("exe") { _ in }
            package.checkProduct("exe") { _ in }
            diagnostics.check(
                diagnostic: "unable to synthesize a REPL product as there are no library targets in the package",
                severity: .error
            )
        }
    }

    func testAsmIsIgnoredInV4_2Manifest() throws {
        // .s is not considered a valid source in 4.2 manifest.
        let fs = InMemoryFileSystem(emptyFiles:
            "/Sources/lib/lib.s",
            "/Sources/lib/lib2.S",
            "/Sources/lib/lib.c",
            "/Sources/lib/include/lib.h"
        )

        let manifest = Manifest.createRootManifest(
            displayName: "pkg",
            toolsVersion: .v4_2,
            targets: [
                try TargetDescription(name: "lib", dependencies: []),
            ]
        )

        PackageBuilderTester(manifest, in: fs) { package, _ in
            package.checkModule("lib") { module in
                module.checkSources(root: "/Sources/lib", paths: "lib.c")
            }
        }
    }

    func testAsmInV5Manifest() throws {
        let fs = InMemoryFileSystem(emptyFiles:
            "/Sources/lib/lib.s",
            "/Sources/lib/lib2.S",
            "/Sources/lib/lib.c",
            "/Sources/lib/include/lib.h"
        )

        //let observability = ObservabilitySystem.makeForTesting()
        let manifest = Manifest.createRootManifest(
            displayName: "Pkg",
            toolsVersion: .v5,
            targets: [
                try TargetDescription(name: "lib", dependencies: []),
            ]
        )
        //XCTAssertNoDiagnostics(observability.diagnostics)

        PackageBuilderTester(manifest, in: fs) { package, _ in
            package.checkModule("lib") { module in
                module.checkSources(root: "/Sources/lib", paths: "lib.c", "lib.s", "lib2.S")
            }
        }
    }

    func testUnknownSourceFilesUnderDeclaredSourcesIgnoredInV5_2Manifest() throws {
        let lib: AbsolutePath = "/Sources/lib"

        // Files with unknown suffixes under declared sources are not considered valid sources in 5.2 manifest.
        let fs = InMemoryFileSystem(emptyFiles:
            lib.appending(components: "movie.mkv").pathString,
            lib.appending(components: "lib.c").pathString,
            lib.appending(components: "include", "lib.h").pathString
        )

        let manifest = Manifest.createRootManifest(
            displayName: "pkg",
            toolsVersion: .v5_2,
            targets: [
                try TargetDescription(name: "lib", dependencies: [], path: "./Sources/lib", sources: ["."]),
            ]
        )

        PackageBuilderTester(manifest, in: fs) { package, _ in
            package.checkModule("lib") { module in
                module.checkSources(root: lib.pathString, paths: "lib.c")
                module.check(includeDir: lib.appending(components: "include").pathString)
                module.check(moduleMapType: .umbrellaHeader(lib.appending(components: "include", "lib.h")))
            }
        }
    }

    func testUnknownSourceFilesUnderDeclaredSourcesCompiledInV5_3Manifest() throws {
        let lib: AbsolutePath = "/Sources/lib"

        // Files with unknown suffixes under declared sources are treated as compilable in 5.3 manifest.
        let fs = InMemoryFileSystem(emptyFiles:
            lib.appending(components: "movie.mkv").pathString,
            lib.appending(components: "lib.c").pathString,
            lib.appending(components: "include", "lib.h").pathString
        )

        let manifest = Manifest.createRootManifest(
            displayName: "pkg",
            toolsVersion: .v5_3,
            targets: [
                try TargetDescription(name: "lib", dependencies: [], path: "./Sources/lib", sources: ["."]),
            ]
        )

        PackageBuilderTester(manifest, in: fs) { package, _ in
            package.checkModule("lib") { module in
                module.checkSources(root: lib.pathString, paths: "movie.mkv", "lib.c")
                module.check(includeDir: lib.appending(components: "include").pathString)
                module.check(moduleMapType: .umbrellaHeader(lib.appending(components: "include", "lib.h")))
            }
        }
    }

    func testBuildSettings() throws {
        let fs = InMemoryFileSystem(emptyFiles:
            "/Sources/exe/main.swift",
            "/Sources/bar/bar.swift",
            "/Sources/cbar/barcpp.cpp",
            "/Sources/cbar/bar.c",
            "/Sources/cbar/include/bar.h"
        )

        let manifest = Manifest.createRootManifest(
            displayName: "pkg",
            toolsVersion: .v5,
            targets: [
                try TargetDescription(
                    name: "cbar",
                    settings: [
                        .init(tool: .c, kind: .headerSearchPath("Sources/headers")),
                        .init(tool: .cxx, kind: .headerSearchPath("Sources/cppheaders")),

                        .init(tool: .c, kind: .define("CCC=2")),
                        .init(tool: .cxx, kind: .define("CXX")),
                        .init(tool: .cxx, kind: .define("RCXX"), condition: .init(config: "release")),

                        .init(tool: .c, kind: .unsafeFlags(["-Icfoo", "-L", "cbar"])),
                        .init(tool: .cxx, kind: .unsafeFlags(["-Icxxfoo", "-L", "cxxbar"])),
                    ]
                ),
                try TargetDescription(
                    name: "bar", dependencies: ["foo"],
                    settings: [
                        .init(tool: .swift, kind: .define("SOMETHING")),
                        .init(tool: .swift, kind: .define("LINUX"), condition: .init(platformNames: ["linux"])),
                        .init(tool: .swift, kind: .define("RLINUX"), condition: .init(platformNames: ["linux"], config: "release")),
                        .init(tool: .swift, kind: .define("DMACOS"), condition: .init(platformNames: ["macos"], config: "debug")),
                        .init(tool: .swift, kind: .unsafeFlags(["-Isfoo", "-L", "sbar"])),
                    ]
                ),
                try TargetDescription(
                    name: "exe", dependencies: ["bar"],
                    settings: [
                        .init(tool: .linker, kind: .linkedLibrary("sqlite3")),
                        .init(tool: .linker, kind: .linkedFramework("CoreData"), condition: .init(platformNames: ["ios"])),
                        .init(tool: .linker, kind: .unsafeFlags(["-Ilfoo", "-L", "lbar"])),
                    ]
                ),
            ]
        )

        PackageBuilderTester(manifest, in: fs) { package, _ in
            package.checkModule("cbar") { package in
                let scope = BuildSettings.Scope(
                    package.target.buildSettings,
                    environment: BuildEnvironment(platform: .macOS, configuration: .debug)
                )
                XCTAssertEqual(scope.evaluate(.GCC_PREPROCESSOR_DEFINITIONS), ["CCC=2", "CXX"])
                XCTAssertEqual(scope.evaluate(.HEADER_SEARCH_PATHS), ["Sources/headers", "Sources/cppheaders"])
                XCTAssertEqual(scope.evaluate(.OTHER_CFLAGS), ["-Icfoo", "-L", "cbar"])
                XCTAssertEqual(scope.evaluate(.OTHER_CPLUSPLUSFLAGS), ["-Icxxfoo", "-L", "cxxbar"])

                let releaseScope = BuildSettings.Scope(
                    package.target.buildSettings,
                    environment: BuildEnvironment(platform: .macOS, configuration: .release)
                )
                XCTAssertEqual(releaseScope.evaluate(.GCC_PREPROCESSOR_DEFINITIONS), ["CCC=2", "CXX", "RCXX"])
            }

            package.checkModule("bar") { package in
                let scope = BuildSettings.Scope(
                    package.target.buildSettings,
                    environment: BuildEnvironment(platform: .linux, configuration: .debug)
                )
                XCTAssertEqual(scope.evaluate(.SWIFT_ACTIVE_COMPILATION_CONDITIONS), ["SOMETHING", "LINUX"])
                XCTAssertEqual(scope.evaluate(.OTHER_SWIFT_FLAGS), ["-Isfoo", "-L", "sbar"])

                let rscope = BuildSettings.Scope(
                    package.target.buildSettings,
                    environment: BuildEnvironment(platform: .linux, configuration: .release)
                )
                XCTAssertEqual(rscope.evaluate(.SWIFT_ACTIVE_COMPILATION_CONDITIONS), ["SOMETHING", "LINUX", "RLINUX"])

                let mscope = BuildSettings.Scope(
                    package.target.buildSettings,
                    environment: BuildEnvironment(platform: .macOS, configuration: .debug)
                )
                XCTAssertEqual(mscope.evaluate(.SWIFT_ACTIVE_COMPILATION_CONDITIONS), ["SOMETHING", "DMACOS"])
            }

            package.checkModule("exe") { package in
                let scope = BuildSettings.Scope(
                    package.target.buildSettings,
                    environment: BuildEnvironment(platform: .linux, configuration: .debug)
                )
                XCTAssertEqual(scope.evaluate(.LINK_LIBRARIES), ["sqlite3"])
                XCTAssertEqual(scope.evaluate(.OTHER_LDFLAGS), ["-Ilfoo", "-L", "lbar"])
                XCTAssertEqual(scope.evaluate(.LINK_FRAMEWORKS), [])
                XCTAssertEqual(scope.evaluate(.OTHER_SWIFT_FLAGS), [])
                XCTAssertEqual(scope.evaluate(.OTHER_CFLAGS), [])
                XCTAssertEqual(scope.evaluate(.OTHER_CPLUSPLUSFLAGS), [])

                let mscope = BuildSettings.Scope(
                    package.target.buildSettings,
                    environment: BuildEnvironment(platform: .iOS, configuration: .debug)
                )
                XCTAssertEqual(mscope.evaluate(.LINK_LIBRARIES), ["sqlite3"])
                XCTAssertEqual(mscope.evaluate(.LINK_FRAMEWORKS), ["CoreData"])

            }

            package.checkProduct("exe")
        }
    }

    func testEmptyUnsafeFlagsAreAllowed() throws {
        let fs = InMemoryFileSystem(emptyFiles:
            "/Sources/foo/foo.swift",
            "/Sources/bar/bar.cpp",
            "/Sources/bar/bar.c",
            "/Sources/bar/include/bar.h"
        )

        let manifest = Manifest.createRootManifest(
            displayName: "pkg",
            toolsVersion: .v5,
            targets: [
                try TargetDescription(
                    name: "foo",
                    settings: [
                        .init(tool: .c, kind: .unsafeFlags([])),
                        .init(tool: .cxx, kind: .unsafeFlags([])),
                        .init(tool: .cxx, kind: .unsafeFlags([]), condition: .init(config: "release")),
                        .init(tool: .linker, kind: .unsafeFlags([])),
                    ]
                ),
                try TargetDescription(
                    name: "bar",
                    settings: [
                        .init(tool: .swift, kind: .unsafeFlags([]), condition: .init(platformNames: ["macos"], config: "debug")),
                        .init(tool: .linker, kind: .unsafeFlags([])),
                        .init(tool: .linker, kind: .unsafeFlags([]), condition: .init(platformNames: ["linux"])),
                    ]
                ),
            ]
        )

        PackageBuilderTester(manifest, in: fs) { package, _ in
            package.checkModule("foo") { package in
                let macosDebugScope = BuildSettings.Scope(
                    package.target.buildSettings,
                    environment: BuildEnvironment(platform: .macOS, configuration: .debug)
                )
                XCTAssertEqual(macosDebugScope.evaluate(.OTHER_CFLAGS), [])
                XCTAssertEqual(macosDebugScope.evaluate(.OTHER_CPLUSPLUSFLAGS), [])
                XCTAssertEqual(macosDebugScope.evaluate(.OTHER_LDFLAGS), [])

                let macosReleaseScope = BuildSettings.Scope(
                    package.target.buildSettings,
                    environment: BuildEnvironment(platform: .macOS, configuration: .release)
                )
                XCTAssertEqual(macosReleaseScope.evaluate(.OTHER_CFLAGS), [])
                XCTAssertEqual(macosReleaseScope.evaluate(.OTHER_CPLUSPLUSFLAGS), [])
                XCTAssertEqual(macosReleaseScope.evaluate(.OTHER_LDFLAGS), [])
            }

            package.checkModule("bar") { package in
                let linuxDebugScope = BuildSettings.Scope(
                    package.target.buildSettings,
                    environment: BuildEnvironment(platform: .linux, configuration: .debug)
                )
                XCTAssertEqual(linuxDebugScope.evaluate(.OTHER_SWIFT_FLAGS), [])
                XCTAssertEqual(linuxDebugScope.evaluate(.OTHER_LDFLAGS), [])

                let linuxReleaseScope = BuildSettings.Scope(
                    package.target.buildSettings,
                    environment: BuildEnvironment(platform: .linux, configuration: .release)
                )
                XCTAssertEqual(linuxReleaseScope.evaluate(.OTHER_SWIFT_FLAGS), [])
                XCTAssertEqual(linuxReleaseScope.evaluate(.OTHER_LDFLAGS), [])

                let macosDebugScope = BuildSettings.Scope(
                    package.target.buildSettings,
                    environment: BuildEnvironment(platform: .macOS, configuration: .debug)
                )
                XCTAssertEqual(macosDebugScope.evaluate(.OTHER_SWIFT_FLAGS), [])
                XCTAssertEqual(macosDebugScope.evaluate(.OTHER_LDFLAGS), [])
            }
        }
    }

    func testInvalidHeaderSearchPath() throws {
        let fs = InMemoryFileSystem(emptyFiles:
            "/pkg/Sources/exe/main.swift"
        )

        let manifest1 = Manifest.createRootManifest(
            displayName: "pkg",
            toolsVersion: .v5,
            targets: [
                try TargetDescription(
                    name: "exe",
                    settings: [
                        .init(tool: .c, kind: .headerSearchPath("/Sources/headers")),
                    ]
                ),
            ]
        )

        PackageBuilderTester(manifest1, path: "/pkg", in: fs) { package, diagnostics in
            diagnostics.check(diagnostic: "invalid relative path '/Sources/headers'; relative path should not begin with '\(AbsolutePath.root)'", severity: .error)
        }

        let manifest2 = Manifest.createRootManifest(
            displayName: "pkg",
            toolsVersion: .v5,
            targets: [
                try TargetDescription(
                    name: "exe",
                    settings: [
                        .init(tool: .c, kind: .headerSearchPath("../../..")),
                    ]
                ),
            ]
        )

        PackageBuilderTester(manifest2, path: "/pkg", in: fs) { _, diagnostics in
            diagnostics.check(diagnostic: "invalid header search path '../../..'; header search path should not be outside the package root", severity: .error)
        }
    }

    func testDuplicateTargetDependencies() throws {
        let fs = InMemoryFileSystem(emptyFiles:
            "/Foo/Sources/Foo/foo.swift",
            "/Foo/Sources/Foo2/foo.swift",
            "/Foo/Sources/Foo3/foo.swift",
            "/Foo/Sources/Qux/foo.swift",
            "/Bar/Sources/Bar/bar.swift",
            "/Bar/Sources/Bar2/bar.swift",
            "/Bar/Sources/Qux/bar.swift"
        )

        let manifest = Manifest.createRootManifest(
            displayName: "Foo",
            toolsVersion: .v5,
            dependencies: [
                .localSourceControl(path: "/Bar", requirement: .upToNextMajor(from: "1.0.0")),
            ],
            targets: [
                try TargetDescription(
                    name: "Foo",
                    dependencies: [
                        // invalid - same target in package "Bar"
                        "Bar",
                        "Bar",
                        
                        // invalid - same target in package "Bar"
                        "Bar2",
                        .product(name: "Bar2", package: "Bar"),
                        
                        // invalid - same target in this package
                        "Foo2",
                        "Foo2",
                        
                        // invalid - same target in this package
                        "Foo3",
                        .target(name: "Foo3"),
                        
                        // valid - different packages
                        "Qux",
                        .product(name: "Qux", package: "Bar")
                    ]),
                try TargetDescription(name: "Foo2"),
                try TargetDescription(name: "Foo3"),
                try TargetDescription(name: "Qux")
            ],
            traits: []
        )

        PackageBuilderTester(manifest, path: "/Foo", in: fs) { package, diagnostics in
            package.checkModule("Foo")
            package.checkModule("Foo2")
            package.checkModule("Foo3")
            package.checkModule("Qux")
            diagnostics.checkUnordered(
                diagnostic: "invalid duplicate target dependency declaration 'Bar' in target 'Foo' from package '\(package.packageIdentity)'",
                severity: .warning
            )
            diagnostics.checkUnordered(
                diagnostic: "invalid duplicate target dependency declaration 'Foo2' in target 'Foo' from package '\(package.packageIdentity)'",
                severity: .warning
            )
            diagnostics.checkUnordered(
                diagnostic: "invalid duplicate target dependency declaration 'Bar2' in target 'Foo' from package '\(package.packageIdentity)'",
                severity: .warning
            )
            diagnostics.checkUnordered(
                diagnostic: "invalid duplicate target dependency declaration 'Foo3' in target 'Foo' from package '\(package.packageIdentity)'",
                severity: .warning
            )
        }
    }

    func testConditionalDependencies() throws {
        let fs = InMemoryFileSystem(emptyFiles:
            "/Sources/Foo/main.swift",
            "/Sources/Bar/bar.swift",
            "/Sources/Baz/baz.swift"
        )

        let manifest = Manifest.createRootManifest(
            displayName: "Foo",
            toolsVersion: .v5,
            dependencies: [
                .fileSystem(path: "/Biz"),
            ],
            targets: [
                try TargetDescription(
                    name: "Foo",
                    dependencies: [
                        .target(name: "Bar", condition: PackageConditionDescription(
                            platformNames: ["macos"],
                            config: nil
                        )),
                        .byName(name: "Baz", condition: PackageConditionDescription(
                            platformNames: [],
                            config: "debug"
                        )),
                        .product(name: "Biz", package: "Biz", condition: PackageConditionDescription(
                            platformNames: ["watchos", "ios"],
                            config: "release"
                        )),
                    ]
                ),
                try TargetDescription(name: "Bar"),
                try TargetDescription(name: "Baz"),
            ],
            traits: []
        )

        PackageBuilderTester(manifest, in: fs) { package, _ in
            package.checkProduct("Foo")
            package.checkModule("Bar")
            package.checkModule("Baz")
            package.checkModule("Foo") { target in
                target.check(dependencies: ["Bar", "Baz", "Biz"])

                target.checkDependency("Bar") { result in
                    result.checkConditions(satisfy: .init(platform: .macOS, configuration: .debug))
                    result.checkConditions(satisfy: .init(platform: .macOS, configuration: .release))
                    result.checkConditions(dontSatisfy: .init(platform: .watchOS, configuration: .release))
                }

                target.checkDependency("Baz") { result in
                    result.checkConditions(satisfy: .init(platform: .macOS, configuration: .debug))
                    result.checkConditions(satisfy: .init(platform: .linux, configuration: .debug))
                    result.checkConditions(dontSatisfy: .init(platform: .linux, configuration: .release))
                }

                target.checkDependency("Biz") { result in
                    result.checkConditions(satisfy: .init(platform: .watchOS, configuration: .release))
                    result.checkConditions(satisfy: .init(platform: .iOS, configuration: .release))
                    result.checkConditions(dontSatisfy: .init(platform: .linux, configuration: .release))
                    result.checkConditions(dontSatisfy: .init(platform: .iOS, configuration: .debug))
                }
            }
        }
    }

    func testMissingDefaultLocalization() throws {
        let fs = InMemoryFileSystem(emptyFiles:
            "/Foo/Sources/Foo/foo.swift",
            "/Foo/Sources/Foo/Resources/en.lproj/Localizable.strings"
        )

        let manifest = Manifest.createRootManifest(
            displayName: "Foo",
            toolsVersion: .v5_3,
            targets: [
                try TargetDescription(name: "Foo", resources: [
                    .init(rule: .process(localization: .none), path: "Resources")
                ]),
            ]
        )

        PackageBuilderTester(manifest, path: "/Foo", in: fs) { _, diagnostics in
            diagnostics.check(diagnostic: "manifest property 'defaultLocalization' not set; it is required in the presence of localized resources", severity: .error)
        }
    }

    func testXcodeResources5_4AndEarlier() throws {
        // In SwiftTools 5.4 and earlier, supported xcbuild file types are supported by default.
        // Of course, modern file types such as xcstrings won't be supported here because those require a newer Swift tools version in general.
        
        let root: AbsolutePath = "/Foo"
        let foo = root.appending(components: "Sources", "Foo")

        let fs = InMemoryFileSystem(emptyFiles:
            foo.appending(components: "foo.swift").pathString,
            foo.appending(components: "Foo.xcassets").pathString,
            foo.appending(components: "Foo.xib").pathString,
            foo.appending(components: "Foo.xcdatamodel").pathString,
            foo.appending(components: "Foo.metal").pathString
        )

        let manifest = Manifest.createRootManifest(
            displayName: "Foo",
            toolsVersion: .v5_3,
            targets: [
                try TargetDescription(name: "Foo"),
            ]
        )

        PackageBuilderTester(manifest, path: root, in: fs) { result, diagnostics in
            result.checkModule("Foo") { result in
                result.checkSources(sources: ["foo.swift"])
                result.checkResources(resources: [
                    foo.appending(components: "Foo.xib").pathString,
                    foo.appending(components: "Foo.xcdatamodel").pathString,
                    foo.appending(components: "Foo.xcassets").pathString,
                    foo.appending(components: "Foo.metal").pathString
                ])
            }
        }
    }
    
    func testXcodeResources5_5AndLater() throws {
        // In SwiftTools 5.5 and later, xcbuild file types are only supported when explicitly passed via additionalFileRules.
        
        let root: AbsolutePath = "/Foo"
        let foo = root.appending(components: "Sources", "Foo")

        let fs = InMemoryFileSystem(emptyFiles:
            foo.appending(components: "foo.swift").pathString,
            foo.appending(components: "Foo.xcassets").pathString,
            foo.appending(components: "Foo.xcstrings").pathString,
            foo.appending(components: "Foo.xib").pathString,
            foo.appending(components: "Foo.xcdatamodel").pathString,
            foo.appending(components: "Foo.metal").pathString
        )

        let manifest = Manifest.createRootManifest(
            displayName: "Foo",
            toolsVersion: .v5_9,
            targets: [
                try TargetDescription(name: "Foo"),
            ]
        )

        PackageBuilderTester(manifest, path: root, supportXCBuildTypes: true, in: fs) { result, diagnostics in
            result.checkModule("Foo") { result in
                result.checkSources(sources: ["foo.swift"])
                result.checkResources(resources: [
                    foo.appending(components: "Foo.xib").pathString,
                    foo.appending(components: "Foo.xcdatamodel").pathString,
                    foo.appending(components: "Foo.xcassets").pathString,
                    foo.appending(components: "Foo.xcstrings").pathString,
                    foo.appending(components: "Foo.metal").pathString
                ])
            }
        }
    }

    func testXcodeResources6_0AndLater() throws {
        // In SwiftTools 6.0 and later, xcprivacy file types are only supported when explicitly passed via additionalFileRules.

        let root: AbsolutePath = "/Foo"
        let foo = root.appending(components: "Sources", "Foo")

        let fs = InMemoryFileSystem(emptyFiles:
            foo.appending(components: "foo.swift").pathString,
            foo.appending(components: "Foo.xcassets").pathString,
            foo.appending(components: "Foo.xcstrings").pathString,
            foo.appending(components: "Foo.xib").pathString,
            foo.appending(components: "Foo.xcdatamodel").pathString,
            foo.appending(components: "Foo.metal").pathString,
            foo.appending(components: "PrivacyInfo.xcprivacy").pathString
        )

        let manifest = Manifest.createRootManifest(
            displayName: "Foo",
            toolsVersion: .v6_0,
            targets: [
                try TargetDescription(name: "Foo"),
            ]
        )

        PackageBuilderTester(manifest, path: root, supportXCBuildTypes: true, in: fs) { result, diagnostics in
            result.checkModule("Foo") { result in
                result.checkSources(sources: ["foo.swift"])
                result.checkResources(resources: [
                    foo.appending(components: "Foo.xib").pathString,
                    foo.appending(components: "Foo.xcdatamodel").pathString,
                    foo.appending(components: "Foo.xcassets").pathString,
                    foo.appending(components: "Foo.xcstrings").pathString,
                    foo.appending(components: "Foo.metal").pathString,
                    foo.appending(components: "PrivacyInfo.xcprivacy").pathString,
                ])
            }
        }
    }

    func testXCPrivacyNoDiagnostics() throws {
        // In SwiftTools 6.0 and later, xcprivacy file types should not produce diagnostics messages when included
        // as resources and built with `swift build`.

        let root: AbsolutePath = "/Foo"
        let foo = root.appending(components: "Sources", "Foo")

        let fs = InMemoryFileSystem(emptyFiles:
            foo.appending(components: "foo.swift").pathString,
            foo.appending(components: "PrivacyInfo.xcprivacy").pathString
        )

        let manifest = Manifest.createRootManifest(
            displayName: "Foo",
            toolsVersion: .v6_0,
            targets: [
                try TargetDescription(
                    name: "Foo",
                    resources: [.init(rule: .copy, path: "PrivacyInfo.xcprivacy")]
                ),
            ]
        )

        PackageBuilderTester(manifest, path: root, supportXCBuildTypes: false, in: fs) { result, diagnostics in
            result.checkModule("Foo") { result in
                result.checkSources(sources: ["foo.swift"])
                result.checkResources(resources: [
                    foo.appending(components: "PrivacyInfo.xcprivacy").pathString,
                ])
            }

            diagnostics.checkIsEmpty()
        }
    }

    func testSnippetsLinkProductLibraries() throws {
        let root = AbsolutePath("/Foo")
        let internalSourcesDir = root.appending(components: "Sources", "Internal")
        let productSourcesDir = root.appending(components: "Sources", "Product")
        let snippetsDir = root.appending(components: "Snippets")
        let fs = InMemoryFileSystem(emptyFiles:
                                        internalSourcesDir.appending("Internal.swift").pathString,
            productSourcesDir.appending("Product.swift").pathString,
            snippetsDir.appending("ASnippet.swift").pathString)
        
        let manifest = Manifest.createRootManifest(
            displayName: "Foo", toolsVersion: .v5_7,
            products: [
                try ProductDescription(name: "Product", type: .library(.automatic), targets: ["Product"])
            ],
            targets: [
                try TargetDescription(name: "Internal"),
                try TargetDescription(name: "Product"),
            ])
        
        PackageBuilderTester(manifest, path: root, in: fs) { result, diagnostics in
            result.checkProduct("Product") { product in
                product.check(type: .library(.automatic), targets: ["Product"])
            }
            result.checkProduct("ASnippet") { aSnippet in
                aSnippet.check(type: .snippet, targets: ["ASnippet"])
            }
            result.checkModule("Internal") { foo in
                foo.checkSources(sources: ["Internal.swift"])
            }
            result.checkModule("Product") { foo in
                foo.checkSources(sources: ["Product.swift"])
            }
            result.checkModule("ASnippet") { aSnippet in
                aSnippet.checkSources(sources: ["ASnippet.swift"])
                aSnippet.check(targetDependencies: ["Product"])
            }
        }
    }

    func testCustomPlatformInConditionals() throws {
        let fs = InMemoryFileSystem(emptyFiles: "/Sources/Foo/Best.swift")

        let manifest = Manifest.createRootManifest(
            displayName: "Foo",
            path: .root,
            targets: [
                try TargetDescription(
                    name: "Foo",
                    settings: [
                        .init(tool: .swift, kind: .define("YOLO"), condition: .init(platformNames: ["bestOS"])),
                    ]
                )
            ]
        )

        var assignment = BuildSettings.Assignment()
        assignment.values = ["YOLO"]
        assignment.conditions = [PackageCondition(platforms: [.custom(name: "bestOS", oldestSupportedVersion: .unknown)])]

        var versionAssignment = BuildSettings.Assignment(default: true)
        versionAssignment.values = ["4"]

        var settings = BuildSettings.AssignmentTable()
        settings.add(assignment, for: .SWIFT_ACTIVE_COMPILATION_CONDITIONS)
        settings.add(versionAssignment, for: .SWIFT_VERSION)

        PackageBuilderTester(manifest, in: fs) { package, _ in
            package.checkModule("Foo") { module in
                module.check(c99name: "Foo", type: .library)
                module.check(buildSettings: settings)
            }
        }
    }

    func testSwiftLanguageVersionPerTarget() throws {
        let fs = InMemoryFileSystem(emptyFiles:
            "/Sources/foo/foo.swift",
            "/Sources/bar/bar.swift"
        )

        let manifest = Manifest.createRootManifest(
            displayName: "pkg",
            toolsVersion: .v5,
            targets: [
                try TargetDescription(
                    name: "foo",
                    settings: [
                        .init(tool: .swift, kind: .swiftLanguageMode(.v5))
                    ]
                ),
                try TargetDescription(
                    name: "bar",
                    settings: [
                        .init(tool: .swift, kind: .swiftLanguageMode(.v3), condition: .init(platformNames: ["linux"])),
                        .init(tool: .swift, kind: .swiftLanguageMode(.v4), condition: .init(platformNames: ["macos"], config: "debug"))
                    ]
                ),
            ]
        )

        PackageBuilderTester(manifest, in: fs) { package, _ in
            package.checkModule("foo") { package in
                let macosDebugScope = BuildSettings.Scope(
                    package.target.buildSettings,
                    environment: BuildEnvironment(platform: .macOS, configuration: .debug)
                )
                XCTAssertEqual(macosDebugScope.evaluate(.SWIFT_VERSION), ["5"])

                let macosReleaseScope = BuildSettings.Scope(
                    package.target.buildSettings,
                    environment: BuildEnvironment(platform: .macOS, configuration: .release)
                )
                XCTAssertEqual(macosReleaseScope.evaluate(.SWIFT_VERSION), ["5"])
            }

            package.checkModule("bar") { package in
                let linuxDebugScope = BuildSettings.Scope(
                    package.target.buildSettings,
                    environment: BuildEnvironment(platform: .linux, configuration: .debug)
                )
                XCTAssertEqual(linuxDebugScope.evaluate(.SWIFT_VERSION), ["3"])

                let macosDebugScope = BuildSettings.Scope(
                    package.target.buildSettings,
                    environment: BuildEnvironment(platform: .macOS, configuration: .debug)
                )
                XCTAssertEqual(macosDebugScope.evaluate(.SWIFT_VERSION), ["4"])

                let macosReleaseScope = BuildSettings.Scope(
                    package.target.buildSettings,
                    environment: BuildEnvironment(platform: .macOS, configuration: .release)
                )
                XCTAssertEqual(macosReleaseScope.evaluate(.SWIFT_VERSION), ["5"])
            }
        }
    }

    func testDefaultIsolationPerTarget() throws {
        let fs = InMemoryFileSystem(emptyFiles:
            "/Sources/A/a.swift",
            "/Sources/B/b.swift"
        )

        let manifest = Manifest.createRootManifest(
            displayName: "pkg",
            toolsVersion: .v6_2,
            targets: [
                try TargetDescription(
                    name: "A",
                    settings: [
                        .init(tool: .swift, kind: .defaultIsolation(.MainActor))
                    ]
                ),
                try TargetDescription(
                    name: "B",
                    settings: [
                        .init(tool: .swift, kind: .defaultIsolation(.nonisolated), condition: .init(platformNames: ["linux"])),
                        .init(tool: .swift, kind: .defaultIsolation(.MainActor), condition: .init(platformNames: ["macos"], config: "debug"))
                    ]
                ),
            ]
        )

        PackageBuilderTester(manifest, in: fs) { package, _ in
            package.checkModule("A") { package in
                let macosDebugScope = BuildSettings.Scope(
                    package.target.buildSettings,
                    environment: BuildEnvironment(platform: .macOS, configuration: .debug)
                )
                XCTAssertMatch(macosDebugScope.evaluate(.OTHER_SWIFT_FLAGS),
                               [.anySequence, "-default-isolation", "MainActor", .anySequence])

                let macosReleaseScope = BuildSettings.Scope(
                    package.target.buildSettings,
                    environment: BuildEnvironment(platform: .macOS, configuration: .release)
                )
                XCTAssertMatch(macosReleaseScope.evaluate(.OTHER_SWIFT_FLAGS),
                               [.anySequence, "-default-isolation", "MainActor", .anySequence])

            }

            package.checkModule("B") { package in
                let linuxDebugScope = BuildSettings.Scope(
                    package.target.buildSettings,
                    environment: BuildEnvironment(platform: .linux, configuration: .debug)
                )
                XCTAssertMatch(linuxDebugScope.evaluate(.OTHER_SWIFT_FLAGS),
                               [.anySequence, "-default-isolation", "nonisolated", .anySequence])

                let macosDebugScope = BuildSettings.Scope(
                    package.target.buildSettings,
                    environment: BuildEnvironment(platform: .macOS, configuration: .debug)
                )
                XCTAssertMatch(macosDebugScope.evaluate(.OTHER_SWIFT_FLAGS),
                               [.anySequence, "-default-isolation", "MainActor", .anySequence])

                let macosReleaseScope = BuildSettings.Scope(
                    package.target.buildSettings,
                    environment: BuildEnvironment(platform: .macOS, configuration: .release)
                )
                XCTAssertNoMatch(macosReleaseScope.evaluate(.OTHER_SWIFT_FLAGS),
                                 [.anySequence, "-default-isolation", "MainActor", .anySequence])

            }
        }
    }
}

final class PackageBuilderTester {
    private enum Result {
        case package(PackageModel.Package)
        case error(String)
    }

    // the package identity
    public let packageIdentity: PackageIdentity

    /// Contains the result produced by PackageBuilder.
    private let result: Result

    /// Contains the targets which have not been checked yet.
    private var uncheckedModules: Set<PackageModel.Module> = []

    /// Contains the products which have not been checked yet.
    private var uncheckedProducts: Set<PackageModel.Product> = []

    @discardableResult
    init(
        _ manifest: Manifest,
        path: AbsolutePath = .root,
        binaryArtifacts: [String: BinaryArtifact] = [:],
        prebuilts: [PackageIdentity: [String: PrebuiltLibrary]] = [:],
        shouldCreateMultipleTestProducts: Bool = false,
        createREPLProduct: Bool = false,
        supportXCBuildTypes: Bool = false,
        in fs: FileSystem,
        file: StaticString = #file,
        line: UInt = #line,
        _ body: (PackageBuilderTester, DiagnosticsTestResult) -> Void
    ) {
        self.packageIdentity = PackageIdentity(urlString: manifest.packageLocation)
        let observability = ObservabilitySystem.makeForTesting()
        do {
            // FIXME: We should allow customizing root package boolean.
            let builder = PackageBuilder(
                identity: self.packageIdentity,
                manifest: manifest,
                productFilter: .everything,
                path: path,
                additionalFileRules: supportXCBuildTypes ? FileRuleDescription.xcbuildFileTypes : FileRuleDescription.swiftpmFileTypes,
                binaryArtifacts: binaryArtifacts,
                prebuilts: prebuilts,
                shouldCreateMultipleTestProducts: shouldCreateMultipleTestProducts,
                warnAboutImplicitExecutableTargets: true,
                createREPLProduct: createREPLProduct,
                fileSystem: fs,
                observabilityScope: observability.topScope,
                enabledTraits: []
            )
            let loadedPackage = try builder.construct()
            self.result = .package(loadedPackage)
            uncheckedModules = Set(loadedPackage.modules)
            uncheckedProducts = Set(loadedPackage.products)
        } catch {
            let errorString = String(describing: error)
            self.result = .error(errorString)
            observability.topScope.emit(error)
        }

        testDiagnostics(observability.diagnostics, file: file, line: line) { diagnostics in
            body(self, diagnostics)
        }

        validateCheckedModules(file: file, line: line)
    }

    private func validateCheckedModules(file: StaticString, line: UInt) {
        if !uncheckedModules.isEmpty {
            XCTFail("Unchecked targets: \(uncheckedModules)", file: file, line: line)
        }

        if !uncheckedProducts.isEmpty {
            XCTFail("Unchecked products: \(uncheckedProducts)", file: file, line: line)
        }
    }

    func checkPredefinedPaths(target: AbsolutePath, testTarget: AbsolutePath, file: StaticString = #file, line: UInt = #line) {
        guard case .package(let package) = result else {
            return XCTFail("Expected package did not load \(self)", file: file, line: line)
        }
        XCTAssertEqual(target, package.targetSearchPath, file: file, line: line)
        XCTAssertEqual(testTarget, package.testTargetSearchPath, file: file, line: line)
    }

    func checkModule(_ name: String, file: StaticString = #file, line: UInt = #line, _ body: ((ModuleResult) -> Void)? = nil) {
        guard case .package(let package) = result else {
            return XCTFail("Expected package did not load \(self)", file: file, line: line)
        }
        guard let target = package.modules.first(where: {$0.name == name}) else {
            return XCTFail("Module: \(name) not found", file: file, line: line)
        }
        uncheckedModules.remove(target)
        body?(ModuleResult(target))
    }

    func checkProduct(_ name: String, file: StaticString = #file, line: UInt = #line, _ body: ((ProductResult) -> Void)? = nil) {
        guard case .package(let package) = result else {
            return XCTFail("Expected package did not load \(self)", file: file, line: line)
        }
        let foundProducts = package.products.filter{$0.name == name}
        guard foundProducts.count == 1 else {
            return XCTFail("Couldn't get the product: \(name). Found products \(foundProducts)", file: file, line: line)
        }
        uncheckedProducts.remove(foundProducts[0])
        body?(ProductResult(foundProducts[0]))
    }

    final class ProductResult {
        private let product: PackageModel.Product

        init(_ product: PackageModel.Product) {
            self.product = product
        }

        func check(type: PackageModel.ProductType, targets: [String], file: StaticString = #file, line: UInt = #line) {
            XCTAssertEqual(product.type, type, file: file, line: line)
            XCTAssertEqual(product.modules.map{$0.name}.sorted(), targets.sorted(), file: file, line: line)
        }

        func check(testEntryPointPath: String?, file: StaticString = #file, line: UInt = #line) {
            XCTAssertEqual(product.testEntryPointPath, testEntryPointPath.map({ try! AbsolutePath(validating: $0) }), file: file, line: line)
        }
    }

    final class ModuleResult {
        let target: PackageModel.Module

        fileprivate init(_ target: PackageModel.Module) {
            self.target = target
        }

        func check(includeDir: String, file: StaticString = #file, line: UInt = #line) {
            guard case let target as ClangModule = target else {
                return XCTFail("Include directory is being checked on a non clang target", file: file, line: line)
            }
            XCTAssertEqual(target.includeDir.pathString, includeDir, file: file, line: line)
        }

        func check(moduleMapType: ModuleMapType, file: StaticString = #file, line: UInt = #line) {
            guard case let target as ClangModule = target else {
                return XCTFail("Module map type is being checked on a non-Clang target", file: file, line: line)
            }
            XCTAssertEqual(target.moduleMapType, moduleMapType, file: file, line: line)
        }

        func check(c99name: String? = nil, type: PackageModel.Module.Kind? = nil, file: StaticString = #file, line: UInt = #line) {
            if let c99name {
                XCTAssertEqual(target.c99name, c99name, file: file, line: line)
            }
            if let type {
                XCTAssertEqual(target.type, type, file: file, line: line)
            }
        }

        func checkSources(root: String? = nil, sources paths: [String], file: StaticString = #file, line: UInt = #line) {
            if let root {
                XCTAssertEqual(target.sources.root, try! AbsolutePath(validating: root), file: file, line: line)
            }
            let sources = Set(self.target.sources.relativePaths.map({ $0.pathString }))
            XCTAssertEqual(sources, Set(paths), "unexpected source files in \(target.name)", file: file, line: line)
        }

        func checkSources(root: String? = nil, paths: String..., file: StaticString = #file, line: UInt = #line) {
            checkSources(root: root, sources: paths, file: file, line: line)
        }

        func checkResources(resources: [String], file: StaticString = #file, line: UInt = #line) {
            XCTAssertEqual(Set(resources), Set(self.target.resources.map{ $0.path.pathString }), "unexpected resource files in \(target.name)", file: file, line: line)
        }

        func check(targetDependencies depsToCheck: [String], file: StaticString = #file, line: UInt = #line) {
            XCTAssertEqual(Set(depsToCheck), Set(target.dependencies.compactMap { $0.module?.name }), "unexpected dependencies in \(target.name)", file: file, line: line)
        }

        func check(
            productDependencies depsToCheck: [Module.ProductReference],
            file: StaticString = #file,
            line: UInt = #line
        ) {
            let productDependencies = target.dependencies.compactMap { $0.product }
            guard depsToCheck.count == productDependencies.count else {
                return XCTFail("Incorrect product dependencies", file: file, line: line)
            }
            for (idx, element) in depsToCheck.enumerated() {
                let rhs = productDependencies[idx]
                guard element.name == rhs.name && element.package == rhs.package else {
                    return XCTFail("Incorrect product dependencies", file: file, line: line)
                }
            }
        }

        func check(dependencies: [String], file: StaticString = #file, line: UInt = #line) {
            XCTAssertEqual(
                Set(dependencies),
                Set(target.dependencies.map({ $0.name })),
                "unexpected dependencies in \(target.name)",
                file: file,
                line: line
            )
        }

        func checkDependency(
            _ name: String,
            file: StaticString = #file,
            line: UInt = #line,
            _ body: (ModuleDependencyResult) -> Void
        ) {
            guard let dependency = target.dependencies.first(where: { $0.name == name }) else {
                return XCTFail("Module: \(name) not found", file: file, line: line)
            }
            body(ModuleDependencyResult(dependency))
        }

        func check(swiftVersion: String, file: StaticString = #file, line: UInt = #line) {
            guard case let swiftTarget as SwiftModule = target else {
                return XCTFail("\(target) is not a swift target", file: file, line: line)
            }
            let versionAssignments = swiftTarget.buildSettings.assignments[.SWIFT_VERSION]?
                .filter { $0.conditions.isEmpty }.flatMap(\.values)
            XCTAssertNotNil(versionAssignments?.contains(swiftVersion), file: file, line: line)
        }

        func check(pluginCapability: PluginCapability, file: StaticString = #file, line: UInt = #line) {
            guard case let target as PluginModule = target else {
                return XCTFail("Plugin capability is being checked on a target", file: file, line: line)
            }
            XCTAssertEqual(target.capability, pluginCapability, file: file, line: line)
        }

        func check(buildSettings: PackageModel.BuildSettings.AssignmentTable, file: StaticString = #file, line: UInt = #line) {
            XCTAssertEqual(target.buildSettings.assignments, buildSettings.assignments, file: file, line: line)
        }
    }

    final class ModuleDependencyResult {
        let dependency: PackageModel.Module.Dependency

        fileprivate init(_ dependency: PackageModel.Module.Dependency) {
            self.dependency = dependency
        }

        func checkConditions(satisfy environment: BuildEnvironment, file: StaticString = #file, line: UInt = #line) {
            XCTAssert(dependency.conditions.allSatisfy { $0.satisfies(environment) }, file: file, line: line)
        }

        func checkConditions(
            dontSatisfy environment: BuildEnvironment,
            file: StaticString = #file,
            line: UInt = #line
        ) {
            XCTAssert(!dependency.conditions.allSatisfy { $0.satisfies(environment) }, file: file, line: line)
        }
    }
}<|MERGE_RESOLUTION|>--- conflicted
+++ resolved
@@ -564,11 +564,7 @@
     }
 
     func testTestManifestSearch() throws {
-<<<<<<< HEAD
-        try skipOnWindowsAsTestCurrentlyFails(because: "possibly related to https://github.com/swiftlang/swift-package-manager/issues/8511")
-=======
         try XCTSkipOnWindows(because: "possibly related to https://github.com/swiftlang/swift-package-manager/issues/8511")
->>>>>>> 879236b7
 
         let fs = InMemoryFileSystem(emptyFiles:
             "/pkg/foo.swift",
