//===----------------------------------------------------------------------===//
//
// This source file is part of the Swift open source project
//
// Copyright (c) 2020-2024 Apple Inc. and the Swift project authors
// Licensed under Apache License v2.0 with Runtime Library Exception
//
// See http://swift.org/LICENSE.txt for license information
// See http://swift.org/CONTRIBUTORS.txt for the list of Swift project authors
//
//===----------------------------------------------------------------------===//

@testable import Basics
@testable import PackageLoading
import PackageModel
import SPMTestSupport
import XCTest

<<<<<<< HEAD
import enum TSCBasic.ProcessEnv
import func TSCTestSupport.withCustomEnv
=======
import class TSCBasic.InMemoryFileSystem
>>>>>>> 59b66480

@available(macOS 13, iOS 16, tvOS 16, watchOS 9, *)
final class ManifestLoaderCacheTests: XCTestCase {

    func testDBCaching() async throws {
        try await UserToolchain.default.skipUnlessAtLeastSwift6()

        try await testWithTemporaryDirectory { path in
            let fileSystem = localFileSystem
            let observability = ObservabilitySystem.makeForTesting()

            let manifestPath = path.appending(components: "pkg", "Package.swift")
            try fileSystem.createDirectory(manifestPath.parentDirectory, recursive: true)
            try fileSystem.writeFileContents(
                manifestPath,
                string: """
                    import PackageDescription
                    let package = Package(
                        name: "Trivial",
                        targets: [
                            .target(
                                name: "foo",
                                dependencies: []),
                        ]
                    )
                    """
            )

            let delegate = ManifestTestDelegate()

            let manifestLoader = ManifestLoader(
                toolchain: try UserToolchain.default,
                useInMemoryCache: false,
                cacheDir: path,
                delegate: delegate
            )

            func check(loader: ManifestLoader, expectCached: Bool) async throws {
                delegate.clear()

                let manifest = try await XCTAsyncUnwrap(try await loader.load(
                    manifestPath: manifestPath,
                    packageKind: .root(manifestPath.parentDirectory),
                    toolsVersion: .current,
                    fileSystem: fileSystem,
                    observabilityScope: observability.topScope
                ))

                XCTAssertNoDiagnostics(observability.diagnostics)
                try await XCTAssertAsyncEqual(try await delegate.loaded(timeout: .seconds(1)), [manifestPath])
                try await XCTAssertAsyncEqual(try await delegate.parsed(timeout: .seconds(1)).count, (expectCached ? 0 : 1))
                XCTAssertEqual(manifest.displayName, "Trivial")
                XCTAssertEqual(manifest.targets[0].name, "foo")
            }

            try await check(loader: manifestLoader, expectCached: false)
            for _ in 0..<2 {
                try await check(loader: manifestLoader, expectCached: true)
            }

            try fileSystem.writeFileContents(
                manifestPath,
                string: """
                    import PackageDescription

                    let package = Package(
                        name: "Trivial",
                        targets: [
                            .target(
                                name: "foo",
                                dependencies: [  ]),
                        ]
                    )

                    """
            )

            try await check(loader: manifestLoader, expectCached: false)
            for _ in 0..<2 {
                try await check(loader: manifestLoader, expectCached: true)
            }

            let noCacheLoader = ManifestLoader(
                toolchain: try UserToolchain.default,
                useInMemoryCache: false,
                cacheDir: .none,
                delegate: delegate
            )
            for _ in 0..<2 {
                try await check(loader: noCacheLoader, expectCached: false)
            }

            // Resetting the cache should allow us to remove the cache
            // directory without triggering assertions in sqlite.
            manifestLoader.purgeCache(observabilityScope: observability.topScope)
            XCTAssertNoDiagnostics(observability.diagnostics)
            try fileSystem.removeFileTree(path)
        }
    }

    func testInMemoryCaching() async throws {
        try await UserToolchain.default.skipUnlessAtLeastSwift6()

        let fileSystem = InMemoryFileSystem()
        let observability = ObservabilitySystem.makeForTesting()

        let manifestPath = AbsolutePath.root.appending(components: "pkg", "Package.swift")
        try fileSystem.createDirectory(manifestPath.parentDirectory, recursive: true)
        try fileSystem.writeFileContents(
            manifestPath,
            string: """
                import PackageDescription
                let package = Package(
                    name: "Trivial",
                    targets: [
                        .target(
                            name: "foo",
                            dependencies: []),
                    ]
                )
                """
        )

        let delegate = ManifestTestDelegate()

        let manifestLoader = ManifestLoader(
            toolchain: try UserToolchain.default,
            useInMemoryCache: true,
            cacheDir: .none,
            delegate: delegate
        )

        func check(loader: ManifestLoader, expectCached: Bool) async throws {
            delegate.clear()

            let manifest = try await XCTAsyncUnwrap(try await loader.load(
                manifestPath: manifestPath,
                packageKind: .root(manifestPath.parentDirectory),
                toolsVersion: .current,
                fileSystem: fileSystem,
                observabilityScope: observability.topScope
            ))

            XCTAssertNoDiagnostics(observability.diagnostics)
            try await XCTAssertAsyncEqual(try await delegate.loaded(timeout: .seconds(1)), [manifestPath])
            try await XCTAssertAsyncEqual(try await delegate.parsed(timeout: .seconds(1)).count, expectCached ? 0 : 1)
            XCTAssertEqual(manifest.displayName, "Trivial")
            XCTAssertEqual(manifest.targets[0].name, "foo")
        }

        try await check(loader: manifestLoader, expectCached: false)
        for _ in 0..<2 {
            try await check(loader: manifestLoader, expectCached: true)
        }

        try fileSystem.writeFileContents(
            manifestPath,
            string: """
                import PackageDescription

                let package = Package(
                    name: "Trivial",
                    targets: [
                        .target(
                            name: "foo",
                            dependencies: [  ]),
                    ]
                )

                """
        )

        try await check(loader: manifestLoader, expectCached: false)
        for _ in 0..<2 {
            try await check(loader: manifestLoader, expectCached: true)
        }

        let noCacheLoader = ManifestLoader(
            toolchain: try UserToolchain.default,
            useInMemoryCache: false,
            cacheDir: .none,
            delegate: delegate
        )
        for _ in 0..<2 {
            try await check(loader: noCacheLoader, expectCached: false)
        }

        manifestLoader.purgeCache(observabilityScope: observability.topScope)
        XCTAssertNoDiagnostics(observability.diagnostics)
    }

    func testContentBasedCaching() async throws {
        try await UserToolchain.default.skipUnlessAtLeastSwift6()

        try await testWithTemporaryDirectory { path in
            let manifest = """
                import PackageDescription
                let package = Package(
                    name: "Trivial",
                    targets: [
                        .target(name: "foo"),
                    ]
                )
            """

            let delegate = ManifestTestDelegate()

            let manifestLoader = ManifestLoader(
                toolchain: try UserToolchain.default,
                cacheDir: path,
                delegate: delegate
            )

            func check(loader: ManifestLoader, manifest: String) async throws {
                let fileSystem = InMemoryFileSystem()
                let observability = ObservabilitySystem.makeForTesting()

                let manifestPath = AbsolutePath.root.appending(component: Manifest.filename)
                try fileSystem.writeFileContents(manifestPath, string: manifest)

                let m = try await manifestLoader.load(
                    manifestPath: manifestPath,
                    packageKind: .root(.root),
                    toolsVersion: .current,
                    fileSystem: fileSystem,
                    observabilityScope: observability.topScope
                )

                XCTAssertNoDiagnostics(observability.diagnostics)
                XCTAssertEqual(m.displayName, "Trivial")
            }

            do {
                try await check(loader: manifestLoader, manifest: manifest)
                try await XCTAssertAsyncEqual(try await delegate.loaded(timeout: .seconds(1)).count, 1)
                try await XCTAssertAsyncEqual(try await delegate.parsed(timeout: .seconds(1)).count, 1)
            }

            do {
                try await check(loader: manifestLoader, manifest: manifest)
                try await XCTAssertAsyncEqual(try await delegate.loaded(timeout: .seconds(1)).count, 2)
                try await XCTAssertAsyncEqual(try await delegate.parsed(timeout: .seconds(1)).count, 1)
            }

            do {
                try await check(loader: manifestLoader, manifest: manifest + "\n\n")
                try await XCTAssertAsyncEqual(try await delegate.loaded(timeout: .seconds(1)).count, 3)
                try await XCTAssertAsyncEqual(try await delegate.parsed(timeout: .seconds(1)).count, 2)
            }
        }
    }

    func testCacheInvalidationOnEnv() async throws {
        try await UserToolchain.default.skipUnlessAtLeastSwift6()

        try await testWithTemporaryDirectory { path in
            let fileSystem = InMemoryFileSystem()
            let observability = ObservabilitySystem.makeForTesting()

            let manifestPath = path.appending(components: "pkg", "Package.swift")
            try fileSystem.createDirectory(manifestPath.parentDirectory, recursive: true)
            try fileSystem.writeFileContents(
                manifestPath,
                string: """
                    import PackageDescription
                    let package = Package(
                        name: "Trivial",
                        targets: [
                            .target(
                                name: "foo",
                                dependencies: []),
                        ]
                    )
                    """
            )

            let delegate = ManifestTestDelegate()

            let manifestLoader = ManifestLoader(
                toolchain: try UserToolchain.default,
                cacheDir: path,
                delegate: delegate
            )

            try await check(loader: manifestLoader, expectCached: false)
            try await check(loader: manifestLoader, expectCached: true)

            try await Environment.makeCustom(["SWIFTPM_MANIFEST_CACHE_TEST": "1"]) {
                try await check(loader: manifestLoader, expectCached: false)
                try await check(loader: manifestLoader, expectCached: true)
            }

            try await Environment.makeCustom(["SWIFTPM_MANIFEST_CACHE_TEST": "2"]) {
                try await check(loader: manifestLoader, expectCached: false)
                try await check(loader: manifestLoader, expectCached: true)
            }

            try await check(loader: manifestLoader, expectCached: true)

            func check(loader: ManifestLoader, expectCached: Bool) async throws {
                delegate.clear()

                let manifest = try await XCTAsyncUnwrap(try await loader.load(
                    manifestPath: manifestPath,
                    packageKind: .root(manifestPath.parentDirectory),
                    toolsVersion: .current,
                    fileSystem: fileSystem,
                    observabilityScope: observability.topScope
                ))

                XCTAssertNoDiagnostics(observability.diagnostics)
                try await XCTAssertAsyncEqual(try await delegate.loaded(timeout: .seconds(1)), [manifestPath])
                try await XCTAssertAsyncEqual(try await delegate.parsed(timeout: .seconds(1)).count, expectCached ? 0 : 1)
                XCTAssertEqual(manifest.displayName, "Trivial")
                XCTAssertEqual(manifest.targets[0].name, "foo")
            }
        }
    }

    func testCacheDoNotInvalidationExpectedEnv() async throws {
        try await UserToolchain.default.skipUnlessAtLeastSwift6()

        try await testWithTemporaryDirectory { path in
            let fileSystem = InMemoryFileSystem()
            let observability = ObservabilitySystem.makeForTesting()

            let manifestPath = path.appending(components: "pkg", "Package.swift")
            try fileSystem.createDirectory(manifestPath.parentDirectory, recursive: true)
            try fileSystem.writeFileContents(
                manifestPath,
                string: """
                    import PackageDescription
                    let package = Package(
                        name: "Trivial",
                        targets: [
                            .target(
                                name: "foo",
                                dependencies: []),
                        ]
                    )
                    """
            )

            let delegate = ManifestTestDelegate()

            let manifestLoader = ManifestLoader(
                toolchain: try UserToolchain.default,
                cacheDir: path,
                delegate: delegate
            )

            func check(loader: ManifestLoader, expectCached: Bool) async throws {
                delegate.clear()

                let manifest = try await XCTAsyncUnwrap(try await loader.load(
                    manifestPath: manifestPath,
                    packageKind: .root(manifestPath.parentDirectory),
                    toolsVersion: .current,
                    fileSystem: fileSystem,
                    observabilityScope: observability.topScope
                ))

                XCTAssertNoDiagnostics(observability.diagnostics)
                try await XCTAssertAsyncEqual(try await delegate.loaded(timeout: .seconds(1)), [manifestPath])
                try await XCTAssertAsyncEqual(try await delegate.parsed(timeout: .seconds(1)).count, expectCached ? 0 : 1)
                XCTAssertEqual(manifest.displayName, "Trivial")
                XCTAssertEqual(manifest.targets[0].name, "foo")
            }

            try await check(loader: manifestLoader, expectCached: false)
            try await check(loader: manifestLoader, expectCached: true)

            for key in EnvironmentKey.nonCachable {
                try await Environment.makeCustom([key: UUID().uuidString]) {
                    try await check(loader: manifestLoader, expectCached: true)
                }
            }

            try await check(loader: manifestLoader, expectCached: true)
        }
    }

    func testSQLiteCacheHappyCase() throws {
        try testWithTemporaryDirectory { tmpPath in
            let path = tmpPath.appending("test.db")
            let storage = SQLiteBackedCache<ManifestLoader.EvaluationResult>(tableName: "manifests", path: path)
            defer { XCTAssertNoThrow(try storage.close()) }

            let mockManifests = try makeMockManifests(fileSystem: localFileSystem, rootPath: tmpPath)
            try mockManifests.forEach { key, manifest in
                _ = try storage.put(key: key.sha256Checksum, value: manifest)
            }

            try mockManifests.forEach { key, manifest in
                let result = try storage.get(key: key.sha256Checksum)
                XCTAssertEqual(result?.manifestJSON, manifest.manifestJSON)
            }

            guard case .path(let storagePath) = storage.location else {
                return XCTFail("invalid location \(storage.location)")
            }

            XCTAssertTrue(storage.fileSystem.exists(storagePath), "expected file to be written")
        }
    }

    func testInMemoryCacheHappyCase() async throws {
        try await UserToolchain.default.skipUnlessAtLeastSwift6()

        let content = """
            import PackageDescription
            let package = Package(
               name: "Root",
               dependencies: [
                   .package(url: "https://scm.com/foo", from: "1.0.0"),
                   .package(url: "https://scm.com/bar", from: "2.1.0")
               ]
            )
            """

        let manifestLoader = ManifestLoader(
            toolchain: try UserToolchain.default,
            cacheDir: .none,
            delegate: .none
        )

        let packageURL = "https://scm.com/\(UUID().uuidString)/foo"

        do {
            let observability = ObservabilitySystem.makeForTesting()
            let (manifest, validationDiagnostics) = try await PackageDescriptionLoadingTests.loadAndValidateManifest(
                content,
                toolsVersion: .current,
                packageKind: .remoteSourceControl(.init(packageURL)),
                manifestLoader: manifestLoader,
                observabilityScope: observability.topScope
            )

            // first time should not come from cache
            testDiagnostics(observability.diagnostics, problemsOnly: false) { result in
                result.check(
                    diagnostic: .regex("evaluating manifest for .*"),
                    severity: .debug
                )
            }
            XCTAssertNoDiagnostics(validationDiagnostics)

            let deps = Dictionary(uniqueKeysWithValues: manifest.dependencies.map{ ($0.identity.description, $0) })
            XCTAssertEqual(deps["foo"], .remoteSourceControl(url: "https://scm.com/foo", requirement: .upToNextMajor(from: "1.0.0")))
            XCTAssertEqual(deps["bar"], .remoteSourceControl(url: "https://scm.com/bar", requirement: .upToNextMajor(from: "2.1.0")))
        }

        // second time should come from in-memory cache
        do {
            let observability = ObservabilitySystem.makeForTesting()
            let (manifest, validationDiagnostics) = try await PackageDescriptionLoadingTests.loadAndValidateManifest(
                content,
                toolsVersion: .current,
                packageKind: .remoteSourceControl(.init(packageURL)),
                manifestLoader: manifestLoader,
                observabilityScope: observability.topScope
            )

            testDiagnostics(observability.diagnostics, problemsOnly: false) { result in
                result.check(
                    diagnostic: .regex("loading manifest .* from memory cache"),
                    severity: .debug
                )
            }
            XCTAssertNoDiagnostics(validationDiagnostics)

            let deps = Dictionary(uniqueKeysWithValues: manifest.dependencies.map{ ($0.identity.description, $0) })
            XCTAssertEqual(deps["foo"], .remoteSourceControl(url: "https://scm.com/foo", requirement: .upToNextMajor(from: "1.0.0")))
            XCTAssertEqual(deps["bar"], .remoteSourceControl(url: "https://scm.com/bar", requirement: .upToNextMajor(from: "2.1.0")))
        }

        // change location and make sure not coming from cache (rdar://73462555)
        let newPackageURL = "https://scm.com/\(UUID().uuidString)/foo"
        do {
            let observability = ObservabilitySystem.makeForTesting()
            let (manifest, validationDiagnostics) = try await PackageDescriptionLoadingTests.loadAndValidateManifest(
                content,
                toolsVersion: .current,
                packageKind: .remoteSourceControl(.init(newPackageURL)),
                manifestLoader: manifestLoader,
                observabilityScope: observability.topScope
            )

            testDiagnostics(observability.diagnostics, problemsOnly: false) { result in
                result.check(
                    diagnostic: .regex("evaluating manifest for .*"),
                    severity: .debug
                )
            }
            XCTAssertNoDiagnostics(validationDiagnostics)

            let deps = Dictionary(uniqueKeysWithValues: manifest.dependencies.map{ ($0.identity.description, $0) })
            XCTAssertEqual(deps["foo"], .remoteSourceControl(url: "https://scm.com/foo", requirement: .upToNextMajor(from: "1.0.0")))
            XCTAssertEqual(deps["bar"], .remoteSourceControl(url: "https://scm.com/bar", requirement: .upToNextMajor(from: "2.1.0")))
        }

        // second time should come from in-memory cache
        do {
            let observability = ObservabilitySystem.makeForTesting()
            let (manifest, validationDiagnostics) = try await PackageDescriptionLoadingTests.loadAndValidateManifest(
                content,
                toolsVersion: .current,
                packageKind: .remoteSourceControl(.init(newPackageURL)),
                manifestLoader: manifestLoader,
                observabilityScope: observability.topScope
            )

            testDiagnostics(observability.diagnostics, problemsOnly: false) { result in
                result.check(
                    diagnostic: .regex("loading manifest .* from memory cache"),
                    severity: .debug
                )
            }
            XCTAssertNoDiagnostics(validationDiagnostics)

            let deps = Dictionary(uniqueKeysWithValues: manifest.dependencies.map{ ($0.identity.description, $0) })
            XCTAssertEqual(deps["foo"], .remoteSourceControl(url: "https://scm.com/foo", requirement: .upToNextMajor(from: "1.0.0")))
            XCTAssertEqual(deps["bar"], .remoteSourceControl(url: "https://scm.com/bar", requirement: .upToNextMajor(from: "2.1.0")))
        }
    }
}

private func makeMockManifests(
    fileSystem: FileSystem,
    rootPath: AbsolutePath,
    count: Int = Int.random(in: 50 ..< 100)
) throws -> [ManifestLoader.CacheKey: ManifestLoader.EvaluationResult] {
    var manifests = [ManifestLoader.CacheKey: ManifestLoader.EvaluationResult]()
    for index in 0 ..< count {
        let packagePath = rootPath.appending("\(index)")
        let manifestPath = packagePath.appending("Package.swift")

        try fileSystem.createDirectory(packagePath, recursive: true)
        try fileSystem.writeFileContents(
            manifestPath,
            string: """
            import PackageDescription
            let package = Package(
            name: "Trivial-\(index)",
                targets: [
                    .target(
                        name: "foo-\(index)",
                        dependencies: []),

            )
            """
        )
        let key = try ManifestLoader.CacheKey(
            packageIdentity: PackageIdentity(path: packagePath),
            packageLocation: packagePath.pathString,
            manifestPath: manifestPath,
            toolsVersion: ToolsVersion.current,
            env: [:],
            swiftpmVersion: SwiftVersion.current.displayString,
            fileSystem: fileSystem
        )
        manifests[key] = ManifestLoader.EvaluationResult(
            compilerOutput: "mock-output-\(index)",
            manifestJSON: "{ 'name': 'mock-manifest-\(index)' }"
        )
    }

    return manifests
}<|MERGE_RESOLUTION|>--- conflicted
+++ resolved
@@ -15,13 +15,6 @@
 import PackageModel
 import SPMTestSupport
 import XCTest
-
-<<<<<<< HEAD
-import enum TSCBasic.ProcessEnv
-import func TSCTestSupport.withCustomEnv
-=======
-import class TSCBasic.InMemoryFileSystem
->>>>>>> 59b66480
 
 @available(macOS 13, iOS 16, tvOS 16, watchOS 9, *)
 final class ManifestLoaderCacheTests: XCTestCase {
