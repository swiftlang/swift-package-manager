//===----------------------------------------------------------------------===//
//
// This source file is part of the Swift open source project
//
// Copyright (c) 2024 Apple Inc. and the Swift project authors
// Licensed under Apache License v2.0 with Runtime Library Exception
//
// See http://swift.org/LICENSE.txt for license information
// See http://swift.org/CONTRIBUTORS.txt for the list of Swift project authors
//
//===----------------------------------------------------------------------===//

///
/// Tests for the macro prebuilts features that will use a prebuilt library for swift-syntax dependencies for macros.
///

import Basics
import struct TSCBasic.SHA256
import struct TSCBasic.ByteString
import struct TSCUtility.Version
import PackageGraph
import PackageModel
import Workspace
import XCTest
import _InternalTestSupport

final class PrebuiltsTests: XCTestCase {
    let swiftVersion = "\(SwiftVersion.current.major).\(SwiftVersion.current.minor)"

    func with(
        fileSystem: FileSystem,
        artifact: Data,
        swiftSyntaxVersion: String,
        swiftSyntaxURL: String? = nil,
        run: (Workspace.SignedPrebuiltsManifest, AbsolutePath, MockPackage, MockPackage) async throws -> ()
    ) async throws {
        try await fixture(name: "Signing") { fixturePath in
            let swiftSyntaxURL = swiftSyntaxURL ?? "https://github.com/swiftlang/swift-syntax"

            let manifest = Workspace.PrebuiltsManifest(libraries: [
                .init(
                    name: "MacroSupport",
                    products: [
                        "SwiftSyntaxMacrosTestSupport",
                        "SwiftCompilerPlugin",
                        "SwiftSyntaxMacros"
                    ],
                    cModules: [
                        "_SwiftSyntaxCShims"
                    ],
                    artifacts: [
                        .init(
                            platform: .macos_aarch64,
                            checksum: SHA256().hash(ByteString(artifact)).hexadecimalRepresentation
                        )
                    ]
                )
            ])

            let certsPath = fixturePath.appending("Certificates")

            let certPaths = [
                certsPath.appending("Test_rsa.cer"),
                certsPath.appending("TestIntermediateCA.cer"),
                certsPath.appending("TestRootCA.cer"),
            ]
            let privateKeyPath = certsPath.appending("Test_rsa_key.pem")

            // Copy into in memory file system
            for path in certPaths + [privateKeyPath] {
                try fileSystem.writeFileContents(path, data: Data(contentsOf: path.asURL))
            }

            let rootCertPath = certPaths.last!
            let trustDir = certsPath.appending("Trust")
            try fileSystem.createDirectory(trustDir, recursive: true)
            try fileSystem.copy(from: rootCertPath, to: trustDir.appending(rootCertPath.basename))

            let signer = ManifestSigning(
                trustedRootCertsDir: trustDir,
                observabilityScope: ObservabilitySystem { _, diagnostic in print(diagnostic) }.topScope
            )

            let signature = try await signer.sign(
                manifest: manifest,
                certChainPaths: certPaths,
                certPrivateKeyPath: privateKeyPath,
                fileSystem: fileSystem
            )

            // Make sure the signing is valid
            try await signer.validate(manifest: manifest, signature: signature, fileSystem: fileSystem)

            let signedManifest = Workspace.SignedPrebuiltsManifest(manifest: manifest, signature: signature)

            let rootPackage = try MockPackage(
                name: "Foo",
                targets: [
                    MockTarget(
                        name: "FooMacros",
                        dependencies: [
                            .product(name: "SwiftSyntaxMacros", package: "swift-syntax"),
                            .product(name: "SwiftCompilerPlugin", package: "swift-syntax"),
                        ],
                        type: .macro
                    ),
                    MockTarget(
                        name: "Foo",
                        dependencies: ["FooMacros"]
                    ),
                    MockTarget(
                        name: "FooClient",
                        dependencies: ["Foo"],
                        type: .executable
                    ),
                    MockTarget(
                        name: "FooTests",
                        dependencies: [
                            "FooMacros",
                            .product(name: "SwiftSyntaxMacrosTestSupport", package: "swift-syntax"),
                        ],
                        type: .test
                    ),
                ],
                dependencies: [
                    .sourceControl(
                        url: swiftSyntaxURL,
                        requirement: .exact(try XCTUnwrap(Version(swiftSyntaxVersion)))
                    )
                ]
            )

            let swiftSyntax = try MockPackage(
                name: "swift-syntax",
                url: swiftSyntaxURL,
                targets: [
                    MockTarget(name: "SwiftSyntaxMacrosTestSupport"),
                    MockTarget(name: "SwiftCompilerPlugin"),
                    MockTarget(name: "SwiftSyntaxMacros"),
                ],
                products: [
                    MockProduct(name: "SwiftSyntaxMacrosTestSupport", modules: ["SwiftSyntaxMacrosTestSupport"]),
                    MockProduct(name: "SwiftCompilerPlugin", modules: ["SwiftCompilerPlugin"]),
                    MockProduct(name: "SwiftSyntaxMacros", modules: ["SwiftSyntaxMacros"]),
                ],
                versions: ["600.0.1", "600.0.2", "601.0.0"]
            )

            try await run(signedManifest, rootCertPath, rootPackage, swiftSyntax)
        }
    }

    func checkSettings(_ rootPackage: ResolvedPackage, _ targetName: String, usePrebuilt: Bool) throws {
        let target = try XCTUnwrap(rootPackage.underlying.modules.first(where: { $0.name == targetName }))
        if usePrebuilt {
            let swiftFlags = try XCTUnwrap(target.buildSettings.assignments[.OTHER_SWIFT_FLAGS]).flatMap({ $0.values })
<<<<<<< HEAD
            XCTAssertTrue(swiftFlags.contains("-I\(AbsolutePath("/tmp/ws/.build/prebuilts/swift-syntax/\(self.swiftVersion)-MacroSupport-macos_aarch64/Modules").pathString)"))
            XCTAssertTrue(swiftFlags.contains("-I\(AbsolutePath("/tmp/ws/.build/prebuilts/swift-syntax/\(self.swiftVersion)-MacroSupport-macos_aarch64/include/_SwiftSyntaxCShims").pathString)"))
            let ldFlags = try XCTUnwrap(target.buildSettings.assignments[.OTHER_LDFLAGS]).flatMap({ $0.values })
            XCTAssertTrue(ldFlags.contains(AbsolutePath("/tmp/ws/.build/prebuilts/swift-syntax/\(self.swiftVersion)-MacroSupport-macos_aarch64/lib/libMacroSupport.a").pathString))
=======
            XCTAssertTrue(swiftFlags.contains("-I/tmp/ws/.build/prebuilts/swift-syntax/600.0.1/\(self.swiftVersion)-MacroSupport-macos_aarch64/Modules".fixwin))
            XCTAssertTrue(swiftFlags.contains("-I/tmp/ws/.build/prebuilts/swift-syntax/600.0.1/\(self.swiftVersion)-MacroSupport-macos_aarch64/include/_SwiftSyntaxCShims".fixwin))
            let ldFlags = try XCTUnwrap(target.buildSettings.assignments[.OTHER_LDFLAGS]).flatMap({ $0.values })
            XCTAssertTrue(ldFlags.contains("/tmp/ws/.build/prebuilts/swift-syntax/600.0.1/\(self.swiftVersion)-MacroSupport-macos_aarch64/lib/libMacroSupport.a".fixwin))
>>>>>>> ba10e8a9
        } else {
            XCTAssertNil(target.buildSettings.assignments[.OTHER_SWIFT_FLAGS])
            XCTAssertNil(target.buildSettings.assignments[.OTHER_LDFLAGS])
        }
    }

    func testSuccessPath() async throws {
        let sandbox = AbsolutePath("/tmp/ws")
        let fs = InMemoryFileSystem()
        let artifact = Data()

        try await with(fileSystem: fs, artifact: artifact, swiftSyntaxVersion: "600.0.1") { manifest, rootCertPath, rootPackage, swiftSyntax in
            let manifestData = try JSONEncoder().encode(manifest)

            let httpClient = HTTPClient { request, progressHandler in
                guard case .download(let fileSystem, let destination) = request.kind else {
                    throw StringError("invalid request \(request.kind)")
                }

                if request.url == "https://download.swift.org/prebuilts/swift-syntax/600.0.1/\(self.swiftVersion)-manifest.json" {
                    try fileSystem.writeFileContents(destination, data: manifestData)
                    return .okay()
                } else if request.url == "https://download.swift.org/prebuilts/swift-syntax/600.0.1/\(self.swiftVersion)-MacroSupport-macos_aarch64.zip" {
                    try fileSystem.writeFileContents(destination, data: artifact)
                    return .okay()
                } else {
                    XCTFail("Unexpected URL \(request.url)")
                    return .notFound()
                }
            }

            let archiver = MockArchiver(handler: { _, archivePath, destination, completion in
                XCTAssertEqual(archivePath, sandbox.appending(components: ".build", "prebuilts", "swift-syntax", "600.0.1", "\(self.swiftVersion)-MacroSupport-macos_aarch64.zip"))
                XCTAssertEqual(destination, sandbox.appending(components: ".build", "prebuilts", "swift-syntax", "600.0.1", "\(self.swiftVersion)-MacroSupport-macos_aarch64"))
                completion(.success(()))
            })

            let workspace = try await MockWorkspace(
                sandbox: sandbox,
                fileSystem: fs,
                roots: [
                    rootPackage
                ],
                packages: [
                    swiftSyntax
                ],
                prebuiltsManager: .init(
                    httpClient: httpClient,
                    archiver: archiver,
                    hostPlatform: .macos_aarch64,
                    rootCertPath: rootCertPath
                )
            )

            try await workspace.checkPackageGraph(roots: ["Foo"]) { modulesGraph, diagnostics in
                XCTAssertTrue(diagnostics.filter({ $0.severity == .error || $0.severity == .warning }).isEmpty)
                let rootPackage = try XCTUnwrap(modulesGraph.rootPackages.first)
                try checkSettings(rootPackage, "FooMacros", usePrebuilt: true)
                try checkSettings(rootPackage, "FooTests", usePrebuilt: true)
                try checkSettings(rootPackage, "Foo", usePrebuilt: false)
                try checkSettings(rootPackage, "FooClient", usePrebuilt: false)
            }
        }
    }

    func testVersionChange() async throws {
        let sandbox = AbsolutePath("/tmp/ws")
        let fs = InMemoryFileSystem()
        let artifact = Data()

        try await with(fileSystem: fs, artifact: artifact, swiftSyntaxVersion: "600.0.1") { manifest, rootCertPath, rootPackage, swiftSyntax in
            let manifestData = try JSONEncoder().encode(manifest)

            let httpClient = HTTPClient { request, progressHandler in
                guard case .download(let fileSystem, let destination) = request.kind else {
                    throw StringError("invalid request \(request.kind)")
                }

                if request.url == "https://download.swift.org/prebuilts/swift-syntax/600.0.1/\(self.swiftVersion)-manifest.json" {
                    try fileSystem.writeFileContents(destination, data: manifestData)
                    return .okay()
                } else if request.url == "https://download.swift.org/prebuilts/swift-syntax/600.0.1/\(self.swiftVersion)-MacroSupport-macos_aarch64.zip" {
                    try fileSystem.writeFileContents(destination, data: artifact)
                    return .okay()
                } else {
                    // make sure it's the updated one
                    XCTAssertEqual(
                        request.url,
                        "https://download.swift.org/prebuilts/swift-syntax/601.0.0/\(self.swiftVersion)-manifest.json"
                    )
                    return .notFound()
                }
            }

            let archiver = MockArchiver(handler: { _, archivePath, destination, completion in
                XCTAssertEqual(archivePath, sandbox.appending(components: ".build", "prebuilts", "swift-syntax", "600.0.1", "\(self.swiftVersion)-MacroSupport-macos_aarch64.zip"))
                XCTAssertEqual(destination, sandbox.appending(components: ".build", "prebuilts", "swift-syntax", "600.0.1", "\(self.swiftVersion)-MacroSupport-macos_aarch64"))
                completion(.success(()))
            })

            let workspace = try await MockWorkspace(
                sandbox: sandbox,
                fileSystem: fs,
                roots: [
                    rootPackage
                ],
                packages: [
                    swiftSyntax
                ],
                prebuiltsManager: .init(
                    httpClient: httpClient,
                    archiver: archiver,
                    hostPlatform: .macos_aarch64,
                    rootCertPath: rootCertPath
                )
            )

            try await workspace.checkPackageGraph(roots: [rootPackage.name]) { modulesGraph, diagnostics in
                XCTAssertTrue(diagnostics.filter({ $0.severity == .error || $0.severity == .warning }).isEmpty)
                let rootPackage = try XCTUnwrap(modulesGraph.rootPackages.first)
                try checkSettings(rootPackage, "FooMacros", usePrebuilt: true)
                try checkSettings(rootPackage, "FooTests", usePrebuilt: true)
                try checkSettings(rootPackage, "Foo", usePrebuilt: false)
                try checkSettings(rootPackage, "FooClient", usePrebuilt: false)
            }

            // Change the version of swift syntax to one that doesn't have prebuilts
            try await workspace.closeWorkspace(resetState: false, resetResolvedFile: false)
            let key = MockManifestLoader.Key(url: sandbox.appending(components: "roots", rootPackage.name).pathString)
            let oldManifest = try XCTUnwrap(workspace.manifestLoader.manifests[key])
            let oldSCM: PackageDependency.SourceControl
            if case let .sourceControl(scm) = oldManifest.dependencies[0] {
                oldSCM = scm
            } else {
                XCTFail("not source control")
                return
            }
            let newDep = PackageDependency.sourceControl(
                identity: oldSCM.identity,
                nameForTargetDependencyResolutionOnly: oldSCM.nameForTargetDependencyResolutionOnly,
                location: oldSCM.location,
                requirement: .exact(try XCTUnwrap(Version("601.0.0"))),
                productFilter: oldSCM.productFilter
            )
            let newManifest = oldManifest.with(dependencies: [newDep])
            workspace.manifestLoader.manifests[key] = newManifest

            try await workspace.checkPackageGraph(roots: [rootPackage.name]) { modulesGraph, diagnostics in
                XCTAssertTrue(diagnostics.filter({ $0.severity == .error || $0.severity == .warning }).isEmpty)
                let rootPackage = try XCTUnwrap(modulesGraph.rootPackages.first)
                try checkSettings(rootPackage, "FooMacros", usePrebuilt: false)
                try checkSettings(rootPackage, "FooTests", usePrebuilt: false)
                try checkSettings(rootPackage, "Foo", usePrebuilt: false)
                try checkSettings(rootPackage, "FooClient", usePrebuilt: false)
            }

            // Change it back
            try await workspace.closeWorkspace(resetState: false, resetResolvedFile: false)
            workspace.manifestLoader.manifests[key] = oldManifest

            try await workspace.checkPackageGraph(roots: [rootPackage.name]) { modulesGraph, diagnostics in
                XCTAssertTrue(diagnostics.filter({ $0.severity == .error || $0.severity == .warning }).isEmpty)
                let rootPackage = try XCTUnwrap(modulesGraph.rootPackages.first)
                try checkSettings(rootPackage, "FooMacros", usePrebuilt: true)
                try checkSettings(rootPackage, "FooTests", usePrebuilt: true)
                try checkSettings(rootPackage, "Foo", usePrebuilt: false)
                try checkSettings(rootPackage, "FooClient", usePrebuilt: false)
            }
        }
    }

    func testSSHURL() async throws {
        let sandbox = AbsolutePath("/tmp/ws")
        let fs = InMemoryFileSystem()
        let artifact = Data()

        try await with(fileSystem: fs, artifact: artifact, swiftSyntaxVersion: "600.0.1", swiftSyntaxURL: "git@github.com:swiftlang/swift-syntax.git") {
            manifest, rootCertPath, rootPackage, swiftSyntax in

            let manifestData = try JSONEncoder().encode(manifest)

            let httpClient = HTTPClient { request, progressHandler in
                guard case .download(let fileSystem, let destination) = request.kind else {
                    throw StringError("invalid request \(request.kind)")
                }

                if request.url == "https://download.swift.org/prebuilts/swift-syntax/600.0.1/\(self.swiftVersion)-manifest.json" {
                    try fileSystem.writeFileContents(destination, data: manifestData)
                    return .okay()
                } else if request.url == "https://download.swift.org/prebuilts/swift-syntax/600.0.1/\(self.swiftVersion)-MacroSupport-macos_aarch64.zip" {
                    try fileSystem.writeFileContents(destination, data: artifact)
                    return .okay()
                } else {
                    XCTFail("Unexpected URL \(request.url)")
                    return .notFound()
                }
            }

            let archiver = MockArchiver(handler: { _, archivePath, destination, completion in
                XCTAssertEqual(archivePath, sandbox.appending(components: ".build", "prebuilts", "swift-syntax", "600.0.1", "\(self.swiftVersion)-MacroSupport-macos_aarch64.zip"))
                XCTAssertEqual(destination, sandbox.appending(components: ".build", "prebuilts", "swift-syntax", "600.0.1", "\(self.swiftVersion)-MacroSupport-macos_aarch64"))
                completion(.success(()))
            })

            let workspace = try await MockWorkspace(
                sandbox: sandbox,
                fileSystem: fs,
                roots: [
                    rootPackage
                ],
                packages: [
                    swiftSyntax
                ],
                prebuiltsManager: .init(
                    httpClient: httpClient,
                    archiver: archiver,
                    hostPlatform: .macos_aarch64,
                    rootCertPath: rootCertPath
                )
            )

<<<<<<< HEAD
        let archiver = MockArchiver(handler: { _, archivePath, destination, completion in
            XCTAssertEqual(archivePath.pathString, AbsolutePath("/home/user/caches/org.swift.swiftpm/prebuilts/swift-syntax/\(self.swiftVersion)-MacroSupport-macos_aarch64.zip").pathString)
            XCTAssertEqual(destination.pathString, AbsolutePath("/tmp/ws/.build/prebuilts/swift-syntax/\(self.swiftVersion)-MacroSupport-macos_aarch64").pathString)
            completion(.success(()))
        })

        let workspace = try await MockWorkspace(
            sandbox: sandbox,
            fileSystem: fs,
            roots: [
                rootPackage
            ],
            packages: [
                swiftSyntax
            ],
            prebuiltsManager: .init(
                httpClient: httpClient,
                archiver: archiver
            ),
            customHostTriple: Triple("arm64-apple-macosx15.0")
        )

        try await workspace.checkPackageGraph(roots: ["Foo"]) { modulesGraph, diagnostics in
            XCTAssertTrue(diagnostics.filter({ $0.severity == .error }).isEmpty)
            let rootPackage = try XCTUnwrap(modulesGraph.rootPackages.first)
            let macroTarget = try XCTUnwrap(rootPackage.underlying.modules.first(where: { $0.name == "FooMacros" }))
            try checkSettings(macroTarget, usePrebuilt: true)
            let testTarget = try XCTUnwrap(rootPackage.underlying.modules.first(where: { $0.name == "FooTests" }))
            try checkSettings(testTarget, usePrebuilt: true)
=======
            try await workspace.checkPackageGraph(roots: ["Foo"]) { modulesGraph, diagnostics in
                XCTAssertTrue(diagnostics.filter({ $0.severity == .error }).isEmpty)
                let rootPackage = try XCTUnwrap(modulesGraph.rootPackages.first)
                try checkSettings(rootPackage, "FooMacros", usePrebuilt: true)
                try checkSettings(rootPackage, "FooTests", usePrebuilt: true)
                try checkSettings(rootPackage, "Foo", usePrebuilt: false)
                try checkSettings(rootPackage, "FooClient", usePrebuilt: false)
            }
>>>>>>> ba10e8a9
        }
    }

    func testCachedArtifact() async throws {
        let sandbox = AbsolutePath("/tmp/ws")
        let fs = InMemoryFileSystem()
        let artifact = Data()
        let cacheFile = try AbsolutePath(validating: "/home/user/caches/org.swift.swiftpm/prebuilts/swift-syntax/600.0.1/\(self.swiftVersion)-MacroSupport-macos_aarch64.zip")
        try fs.writeFileContents(cacheFile, data: artifact)

        try await with(fileSystem: fs, artifact: artifact, swiftSyntaxVersion: "600.0.1") { manifest, rootCertPath, rootPackage, swiftSyntax in
            let manifestData = try JSONEncoder().encode(manifest)

            let httpClient = HTTPClient { request, progressHandler in
                guard case .download(let fileSystem, let destination) = request.kind else {
                    throw StringError("invalid request \(request.kind)")
                }

                if request.url == "https://download.swift.org/prebuilts/swift-syntax/600.0.1/\(self.swiftVersion)-manifest.json" {
                    try fileSystem.writeFileContents(destination, data: manifestData)
                    return .okay()
                } else if request.url == "https://download.swift.org/prebuilts/swift-syntax/600.0.1/\(self.swiftVersion)-MacroSupport-macos_aarch64.zip" {
                    XCTFail("Unexpect download of archive")
                    try fileSystem.writeFileContents(destination, data: artifact)
                    return .okay()
                } else {
                    XCTFail("Unexpected URL \(request.url)")
                    return .notFound()
                }
            }

            let archiver = MockArchiver(handler: { _, archivePath, destination, completion in
                XCTAssertEqual(archivePath, sandbox.appending(components: ".build", "prebuilts", "swift-syntax", "600.0.1", "\(self.swiftVersion)-MacroSupport-macos_aarch64.zip"))
                XCTAssertEqual(destination, sandbox.appending(components: ".build", "prebuilts", "swift-syntax", "600.0.1", "\(self.swiftVersion)-MacroSupport-macos_aarch64"))
                completion(.success(()))
            })

            let workspace = try await MockWorkspace(
                sandbox: sandbox,
                fileSystem: fs,
                roots: [
                    rootPackage
                ],
                packages: [
                    swiftSyntax
                ],
                prebuiltsManager: .init(
                    httpClient: httpClient,
                    archiver: archiver,
                    hostPlatform: .macos_aarch64,
                    rootCertPath: rootCertPath
                )
            )

<<<<<<< HEAD
        let archiver = MockArchiver(handler: { _, archivePath, destination, completion in
            XCTAssertEqual(archivePath.pathString, AbsolutePath("/home/user/caches/org.swift.swiftpm/prebuilts/swift-syntax/\(self.swiftVersion)-MacroSupport-macos_aarch64.zip").pathString)
            XCTAssertEqual(destination.pathString, AbsolutePath("/tmp/ws/.build/prebuilts/swift-syntax/\(self.swiftVersion)-MacroSupport-macos_aarch64").pathString)
            completion(.success(()))
        })

        let workspace = try await MockWorkspace(
            sandbox: sandbox,
            fileSystem: fs,
            roots: [
                rootPackage
            ],
            packages: [
                swiftSyntax
            ],
            prebuiltsManager: .init(
                httpClient: httpClient,
                archiver: archiver
            ),
            customHostTriple: Triple("arm64-apple-macosx15.0")
        )

        try await workspace.checkPackageGraph(roots: ["Foo"]) { modulesGraph, diagnostics in
            XCTAssertTrue(diagnostics.filter({ $0.severity == .error }).isEmpty)
            let rootPackage = try XCTUnwrap(modulesGraph.rootPackages.first)
            let macroTarget = try XCTUnwrap(rootPackage.underlying.modules.first(where: { $0.name == "FooMacros" }))
            try checkSettings(macroTarget, usePrebuilt: true)
            let testTarget = try XCTUnwrap(rootPackage.underlying.modules.first(where: { $0.name == "FooTests" }))
            try checkSettings(testTarget, usePrebuilt: true)
=======
            try await workspace.checkPackageGraph(roots: ["Foo"]) { modulesGraph, diagnostics in
                XCTAssertTrue(diagnostics.filter({ $0.severity == .error }).isEmpty)
                let rootPackage = try XCTUnwrap(modulesGraph.rootPackages.first)
                try checkSettings(rootPackage, "FooMacros", usePrebuilt: true)
                try checkSettings(rootPackage, "FooTests", usePrebuilt: true)
                try checkSettings(rootPackage, "Foo", usePrebuilt: false)
                try checkSettings(rootPackage, "FooClient", usePrebuilt: false)
            }
>>>>>>> ba10e8a9
        }
    }

    func testUnsupportedSwiftSyntaxVersion() async throws {
        let sandbox = AbsolutePath("/tmp/ws")
        let fs = InMemoryFileSystem()
        let artifact = Data()

        try await with(fileSystem: fs, artifact: artifact, swiftSyntaxVersion: "600.0.2") { _, rootCertPath, rootPackage, swiftSyntax in
            let secondFetch = SendableBox(false)
            
            let httpClient = HTTPClient { request, progressHandler in
                if request.url == "https://download.swift.org/prebuilts/swift-syntax/600.0.2/\(self.swiftVersion)-manifest.json" {
                    let secondFetch = await secondFetch.value
                    XCTAssertFalse(secondFetch, "unexpected second fetch")
                    return .notFound()
                } else {
                    XCTFail("Unexpected URL \(request.url)")
                    return .notFound()
                }
            }
            
            let archiver = MockArchiver(handler: { _, archivePath, destination, completion in
                XCTFail("Unexpected call to archiver")
                completion(.success(()))
            })
            
            let workspace = try await MockWorkspace(
                sandbox: sandbox,
                fileSystem: fs,
                roots: [
                    rootPackage
                ],
                packages: [
                    swiftSyntax
                ],
                prebuiltsManager: .init(
                    httpClient: httpClient,
                    archiver: archiver,
                    rootCertPath: rootCertPath
                )
            )
            
            try await workspace.checkPackageGraph(roots: ["Foo"]) { modulesGraph, diagnostics in
                XCTAssertTrue(diagnostics.filter({ $0.severity == .error }).isEmpty)
                let rootPackage = try XCTUnwrap(modulesGraph.rootPackages.first)
                try checkSettings(rootPackage, "FooMacros", usePrebuilt: false)
                try checkSettings(rootPackage, "FooTests", usePrebuilt: false)
                try checkSettings(rootPackage, "Foo", usePrebuilt: false)
                try checkSettings(rootPackage, "FooClient", usePrebuilt: false)
            }
            
            await secondFetch.set(true)
            
            try await workspace.checkPackageGraph(roots: ["Foo"]) { modulesGraph, diagnostics in
                XCTAssertTrue(diagnostics.filter({ $0.severity == .error }).isEmpty)
                let rootPackage = try XCTUnwrap(modulesGraph.rootPackages.first)
                try checkSettings(rootPackage, "FooMacros", usePrebuilt: false)
                try checkSettings(rootPackage, "FooTests", usePrebuilt: false)
                try checkSettings(rootPackage, "Foo", usePrebuilt: false)
                try checkSettings(rootPackage, "FooClient", usePrebuilt: false)
            }
        }
    }

    func testUnsupportedArch() async throws {
        let sandbox = AbsolutePath("/tmp/ws")
        let fs = InMemoryFileSystem()
        let artifact = Data()

        try await with(fileSystem: fs, artifact: artifact, swiftSyntaxVersion: "600.0.1") { manifest, rootCertPath, rootPackage, swiftSyntax in
            let manifestData = try JSONEncoder().encode(manifest)

            let httpClient = HTTPClient { request, progressHandler in
                guard case .download(let fileSystem, let destination) = request.kind else {
                    throw StringError("invalid request \(request.kind)")
                }

                if request.url == "https://download.swift.org/prebuilts/swift-syntax/600.0.1/\(self.swiftVersion)-manifest.json" {
                    try fileSystem.writeFileContents(destination, data: manifestData)
                    return .okay()
                } else {
                    XCTFail("Unexpected URL \(request.url)")
                    return .notFound()
                }
            }

            let archiver = MockArchiver(handler: { _, archivePath, destination, completion in
                XCTFail("Unexpected call to archiver")
                completion(.success(()))
            })

            let workspace = try await MockWorkspace(
                sandbox: sandbox,
                fileSystem: fs,
                roots: [
                    rootPackage
                ],
                packages: [
                    swiftSyntax
                ],
                prebuiltsManager: .init(
                    httpClient: httpClient,
                    archiver: archiver,
                    hostPlatform: .ubuntu_noble_x86_64,
                    rootCertPath: rootCertPath
                )
            )

            try await workspace.checkPackageGraph(roots: ["Foo"]) { modulesGraph, diagnostics in
                XCTAssertTrue(diagnostics.filter({ $0.severity == .error }).isEmpty)
                let rootPackage = try XCTUnwrap(modulesGraph.rootPackages.first)
                try checkSettings(rootPackage, "FooMacros", usePrebuilt: false)
                try checkSettings(rootPackage, "FooTests", usePrebuilt: false)
                try checkSettings(rootPackage, "Foo", usePrebuilt: false)
                try checkSettings(rootPackage, "FooClient", usePrebuilt: false)
            }
        }
    }

    func testUnsupportedSwiftVersion() async throws {
        let sandbox = AbsolutePath("/tmp/ws")
        let fs = InMemoryFileSystem()
        let artifact = Data()

        try await with(fileSystem: fs, artifact: artifact, swiftSyntaxVersion: "600.0.1") { _, rootCertPath, rootPackage, swiftSyntax in
            let httpClient = HTTPClient { request, progressHandler in
                if request.url == "https://download.swift.org/prebuilts/swift-syntax/600.0.1/\(self.swiftVersion)-manifest.json" {
                    // Pretend it's a different swift version
                    return .notFound()
                } else {
                    XCTFail("Unexpected URL \(request.url)")
                    return .notFound()
                }
            }

            let archiver = MockArchiver(handler: { _, archivePath, destination, completion in
                XCTFail("Unexpected call to archiver")
                completion(.success(()))
            })

            let workspace = try await MockWorkspace(
                sandbox: sandbox,
                fileSystem: fs,
                roots: [
                    rootPackage
                ],
                packages: [
                    swiftSyntax
                ],
                prebuiltsManager: .init(
                    httpClient: httpClient,
                    archiver: archiver,
                    rootCertPath: rootCertPath
                )
            )

            try await workspace.checkPackageGraph(roots: ["Foo"]) { modulesGraph, diagnostics in
                XCTAssertTrue(diagnostics.filter({ $0.severity == .error }).isEmpty)
                let rootPackage = try XCTUnwrap(modulesGraph.rootPackages.first)
                try checkSettings(rootPackage, "FooMacros", usePrebuilt: false)
                try checkSettings(rootPackage, "FooTests", usePrebuilt: false)
                try checkSettings(rootPackage, "Foo", usePrebuilt: false)
                try checkSettings(rootPackage, "FooClient", usePrebuilt: false)
            }
        }
    }

    func testBadSignature() async throws {
        let sandbox = AbsolutePath("/tmp/ws")
        let fs = InMemoryFileSystem()
        let artifact = Data()

        try await with(fileSystem: fs, artifact: artifact, swiftSyntaxVersion: "600.0.1") { goodManifest, rootCertPath, rootPackage, swiftSyntax in
            // Make a change in the manifest
            var manifest = goodManifest.manifest
            manifest.libraries[0].artifacts[0] = .init(platform: manifest.libraries[0].artifacts[0].platform, checksum: "BAD")
            let badManifest = Workspace.SignedPrebuiltsManifest(
                manifest: manifest,
                signature: goodManifest.signature
            )
            let manifestData = try JSONEncoder().encode(badManifest)

            let fakeArtifact = Data([56])

            let httpClient = HTTPClient { request, progressHandler in
                guard case .download(let fileSystem, let destination) = request.kind else {
                    throw StringError("invalid request \(request.kind)")
                }

                if request.url == "https://download.swift.org/prebuilts/swift-syntax/600.0.1/\(self.swiftVersion)-manifest.json" {
                    try fileSystem.writeFileContents(destination, data: manifestData)
                    return .okay()
                } else if request.url == "https://download.swift.org/prebuilts/swift-syntax/600.0.1/\(self.swiftVersion)-MacroSupport-macos_aarch64.zip" {
                    try fileSystem.writeFileContents(destination, data: fakeArtifact)
                    return .okay()
                } else {
                    XCTFail("Unexpected URL \(request.url)")
                    return .notFound()
                }
            }

            let archiver = MockArchiver(handler: { _, archivePath, destination, completion in
                XCTFail("Unexpected call to archiver")
                completion(.success(()))
            })

            let workspace = try await MockWorkspace(
                sandbox: sandbox,
                fileSystem: fs,
                roots: [
                    rootPackage
                ],
                packages: [
                    swiftSyntax
                ],
                prebuiltsManager: .init(
                    httpClient: httpClient,
                    archiver: archiver,
                    hostPlatform: .macos_aarch64,
                    rootCertPath: rootCertPath
                )
            )

            try await workspace.checkPackageGraph(roots: ["Foo"]) { modulesGraph, diagnostics in
                XCTAssertTrue(diagnostics.filter({ $0.severity == .error }).isEmpty)
                XCTAssertTrue(diagnostics.contains(where: { $0.message == "Failed to decode prebuilt manifest: invalidSignature" }))
                let rootPackage = try XCTUnwrap(modulesGraph.rootPackages.first)
                try checkSettings(rootPackage, "FooMacros", usePrebuilt: false)
                try checkSettings(rootPackage, "FooTests", usePrebuilt: false)
                try checkSettings(rootPackage, "Foo", usePrebuilt: false)
                try checkSettings(rootPackage, "FooClient", usePrebuilt: false)
            }
        }
    }

    func testBadChecksumHttp() async throws {
        let sandbox = AbsolutePath("/tmp/ws")
        let fs = InMemoryFileSystem()
        let artifact = Data()

        try await with(fileSystem: fs, artifact: artifact, swiftSyntaxVersion: "600.0.1") { manifest, rootCertPath, rootPackage, swiftSyntax in
            let manifestData = try JSONEncoder().encode(manifest)

            let fakeArtifact = Data([56])

            let httpClient = HTTPClient { request, progressHandler in
                guard case .download(let fileSystem, let destination) = request.kind else {
                    throw StringError("invalid request \(request.kind)")
                }

                if request.url == "https://download.swift.org/prebuilts/swift-syntax/600.0.1/\(self.swiftVersion)-manifest.json" {
                    try fileSystem.writeFileContents(destination, data: manifestData)
                    return .okay()
                } else if request.url == "https://download.swift.org/prebuilts/swift-syntax/600.0.1/\(self.swiftVersion)-MacroSupport-macos_aarch64.zip" {
                    try fileSystem.writeFileContents(destination, data: fakeArtifact)
                    return .okay()
                } else {
                    XCTFail("Unexpected URL \(request.url)")
                    return .notFound()
                }
            }

            let archiver = MockArchiver(handler: { _, archivePath, destination, completion in
                XCTFail("Unexpected call to archiver")
                completion(.success(()))
            })

            let workspace = try await MockWorkspace(
                sandbox: sandbox,
                fileSystem: fs,
                roots: [
                    rootPackage
                ],
                packages: [
                    swiftSyntax
                ],
                prebuiltsManager: .init(
                    httpClient: httpClient,
                    archiver: archiver,
                    hostPlatform: .macos_aarch64,
                    rootCertPath: rootCertPath
                )
            )

            try await workspace.checkPackageGraph(roots: ["Foo"]) { modulesGraph, diagnostics in
                XCTAssertTrue(diagnostics.filter({ $0.severity == .error }).isEmpty)
                let rootPackage = try XCTUnwrap(modulesGraph.rootPackages.first)
                try checkSettings(rootPackage, "FooMacros", usePrebuilt: false)
                try checkSettings(rootPackage, "FooTests", usePrebuilt: false)
                try checkSettings(rootPackage, "Foo", usePrebuilt: false)
                try checkSettings(rootPackage, "FooClient", usePrebuilt: false)
            }
        }
    }

    func testBadChecksumCache() async throws {
        let sandbox = AbsolutePath("/tmp/ws")
        let fs = InMemoryFileSystem()
        let artifact = Data()

        try await with(fileSystem: fs, artifact: artifact, swiftSyntaxVersion: "600.0.1") { manifest, rootCertPath, rootPackage, swiftSyntax in
            let manifestData = try JSONEncoder().encode(manifest)

            let fakeArtifact = Data([56])
            let cacheFile = try AbsolutePath(validating: "/home/user/caches/org.swift.swiftpm/prebuilts/swift-syntax/\(self.swiftVersion)-MacroSupport-macos_aarch64.zip")
            try fs.writeFileContents(cacheFile, data: fakeArtifact)

            let httpClient = HTTPClient { request, progressHandler in
                guard case .download(let fileSystem, let destination) = request.kind else {
                    throw StringError("invalid request \(request.kind)")
                }

                if request.url == "https://download.swift.org/prebuilts/swift-syntax/600.0.1/\(self.swiftVersion)-manifest.json" {
                    try fileSystem.writeFileContents(destination, data: manifestData)
                    return .okay()
                } else if request.url == "https://download.swift.org/prebuilts/swift-syntax/600.0.1/\(self.swiftVersion)-MacroSupport-macos_aarch64.zip" {
                    try fileSystem.writeFileContents(destination, data: artifact)
                    return .okay()
                } else {
                    XCTFail("Unexpected URL \(request.url)")
                    return .notFound()
                }
            }

            let archiver = MockArchiver(handler: { _, archivePath, destination, completion in
                XCTAssertEqual(archivePath, sandbox.appending(components: ".build", "prebuilts", "swift-syntax", "600.0.1", "\(self.swiftVersion)-MacroSupport-macos_aarch64.zip"))
                XCTAssertEqual(destination, sandbox.appending(components: ".build", "prebuilts", "swift-syntax", "600.0.1", "\(self.swiftVersion)-MacroSupport-macos_aarch64"))
                completion(.success(()))
            })

            let workspace = try await MockWorkspace(
                sandbox: sandbox,
                fileSystem: fs,
                roots: [
                    rootPackage
                ],
                packages: [
                    swiftSyntax
                ],
                prebuiltsManager: .init(
                    httpClient: httpClient,
                    archiver: archiver,
                    hostPlatform: .macos_aarch64,
                    rootCertPath: rootCertPath
                )
            )

<<<<<<< HEAD
        let archiver = MockArchiver(handler: { _, archivePath, destination, completion in
            XCTAssertEqual(archivePath.pathString, AbsolutePath("/home/user/caches/org.swift.swiftpm/prebuilts/swift-syntax/\(self.swiftVersion)-MacroSupport-macos_aarch64.zip").pathString)
            XCTAssertEqual(destination.pathString, AbsolutePath("/tmp/ws/.build/prebuilts/swift-syntax/\(self.swiftVersion)-MacroSupport-macos_aarch64").pathString)
            completion(.success(()))
        })

        let workspace = try await MockWorkspace(
            sandbox: sandbox,
            fileSystem: fs,
            roots: [
                rootPackage
            ],
            packages: [
                swiftSyntax
            ],
            prebuiltsManager: .init(
                httpClient: httpClient,
                archiver: archiver
            ),
            customHostTriple: Triple("arm64-apple-macosx15.0")
        )

        try await workspace.checkPackageGraph(roots: ["Foo"]) { modulesGraph, diagnostics in
            XCTAssertTrue(diagnostics.filter({ $0.severity == .error }).isEmpty)
            let rootPackage = try XCTUnwrap(modulesGraph.rootPackages.first)
            let macroTarget = try XCTUnwrap(rootPackage.underlying.modules.first(where: { $0.name == "FooMacros" }))
            try checkSettings(macroTarget, usePrebuilt: true)
            let testTarget = try XCTUnwrap(rootPackage.underlying.modules.first(where: { $0.name == "FooTests" }))
            try checkSettings(testTarget, usePrebuilt: true)
=======
            try await workspace.checkPackageGraph(roots: ["Foo"]) { modulesGraph, diagnostics in
                XCTAssertTrue(diagnostics.filter({ $0.severity == .error }).isEmpty)
                let rootPackage = try XCTUnwrap(modulesGraph.rootPackages.first)
                try checkSettings(rootPackage, "FooMacros", usePrebuilt: true)
                try checkSettings(rootPackage, "FooTests", usePrebuilt: true)
                try checkSettings(rootPackage, "Foo", usePrebuilt: false)
                try checkSettings(rootPackage, "FooClient", usePrebuilt: false)
            }
>>>>>>> ba10e8a9
        }
    }

    func testBadManifest() async throws {
        let sandbox = AbsolutePath("/tmp/ws")
        let fs = InMemoryFileSystem()
        let artifact = Data()

        try await with(fileSystem: fs, artifact: artifact, swiftSyntaxVersion: "600.0.1") { manifest, _, rootPackage, swiftSyntax in
            let manifestData = try JSONEncoder().encode(manifest)

            let httpClient = HTTPClient { request, progressHandler in
                guard case .download(let fileSystem, let destination) = request.kind else {
                    throw StringError("invalid request \(request.kind)")
                }

                if request.url == "https://download.swift.org/prebuilts/swift-syntax/600.0.1/\(self.swiftVersion)-manifest.json" {
                    let badManifestData = manifestData + Data("bad".utf8)
                    try fileSystem.writeFileContents(destination, data: badManifestData)
                    return .okay()
                } else {
                    XCTFail("Unexpected URL \(request.url)")
                    return .notFound()
                }
            }

            let archiver = MockArchiver(handler: { _, archivePath, destination, completion in
                XCTFail("Unexpected call to archiver")
                completion(.success(()))
            })

            let workspace = try await MockWorkspace(
                sandbox: sandbox,
                fileSystem: fs,
                roots: [
                    rootPackage
                ],
                packages: [
                    swiftSyntax
                ],
                prebuiltsManager: .init(
                    httpClient: httpClient,
                    archiver: archiver
                )
            )

            try await workspace.checkPackageGraph(roots: ["Foo"]) { modulesGraph, diagnostics in
                XCTAssertTrue(diagnostics.filter({ $0.severity == .error }).isEmpty)
                let rootPackage = try XCTUnwrap(modulesGraph.rootPackages.first)
                try checkSettings(rootPackage, "FooMacros", usePrebuilt: false)
                try checkSettings(rootPackage, "FooTests", usePrebuilt: false)
                try checkSettings(rootPackage, "Foo", usePrebuilt: false)
                try checkSettings(rootPackage, "FooClient", usePrebuilt: false)
            }
        }
    }

    func testDisabled() async throws {
        let sandbox = AbsolutePath("/tmp/ws")
        let fs = InMemoryFileSystem()
        let artifact = Data()

        try await with(fileSystem: fs, artifact: artifact, swiftSyntaxVersion: "600.0.1") { _, _, rootPackage, swiftSyntax in
            let workspace = try await MockWorkspace(
                sandbox: sandbox,
                fileSystem: fs,
                roots: [
                    rootPackage
                ],
                packages: [
                    swiftSyntax
                ]
            )
            
            try await workspace.checkPackageGraph(roots: ["Foo"]) { modulesGraph, diagnostics in
                XCTAssertTrue(diagnostics.filter({ $0.severity == .error }).isEmpty)
                let rootPackage = try XCTUnwrap(modulesGraph.rootPackages.first)
                try checkSettings(rootPackage, "FooMacros", usePrebuilt: false)
                try checkSettings(rootPackage, "FooTests", usePrebuilt: false)
                try checkSettings(rootPackage, "Foo", usePrebuilt: false)
                try checkSettings(rootPackage, "FooClient", usePrebuilt: false)
            }
        }
    }
}<|MERGE_RESOLUTION|>--- conflicted
+++ resolved
@@ -154,17 +154,10 @@
         let target = try XCTUnwrap(rootPackage.underlying.modules.first(where: { $0.name == targetName }))
         if usePrebuilt {
             let swiftFlags = try XCTUnwrap(target.buildSettings.assignments[.OTHER_SWIFT_FLAGS]).flatMap({ $0.values })
-<<<<<<< HEAD
-            XCTAssertTrue(swiftFlags.contains("-I\(AbsolutePath("/tmp/ws/.build/prebuilts/swift-syntax/\(self.swiftVersion)-MacroSupport-macos_aarch64/Modules").pathString)"))
-            XCTAssertTrue(swiftFlags.contains("-I\(AbsolutePath("/tmp/ws/.build/prebuilts/swift-syntax/\(self.swiftVersion)-MacroSupport-macos_aarch64/include/_SwiftSyntaxCShims").pathString)"))
-            let ldFlags = try XCTUnwrap(target.buildSettings.assignments[.OTHER_LDFLAGS]).flatMap({ $0.values })
-            XCTAssertTrue(ldFlags.contains(AbsolutePath("/tmp/ws/.build/prebuilts/swift-syntax/\(self.swiftVersion)-MacroSupport-macos_aarch64/lib/libMacroSupport.a").pathString))
-=======
             XCTAssertTrue(swiftFlags.contains("-I/tmp/ws/.build/prebuilts/swift-syntax/600.0.1/\(self.swiftVersion)-MacroSupport-macos_aarch64/Modules".fixwin))
             XCTAssertTrue(swiftFlags.contains("-I/tmp/ws/.build/prebuilts/swift-syntax/600.0.1/\(self.swiftVersion)-MacroSupport-macos_aarch64/include/_SwiftSyntaxCShims".fixwin))
             let ldFlags = try XCTUnwrap(target.buildSettings.assignments[.OTHER_LDFLAGS]).flatMap({ $0.values })
             XCTAssertTrue(ldFlags.contains("/tmp/ws/.build/prebuilts/swift-syntax/600.0.1/\(self.swiftVersion)-MacroSupport-macos_aarch64/lib/libMacroSupport.a".fixwin))
->>>>>>> ba10e8a9
         } else {
             XCTAssertNil(target.buildSettings.assignments[.OTHER_SWIFT_FLAGS])
             XCTAssertNil(target.buildSettings.assignments[.OTHER_LDFLAGS])
@@ -386,37 +379,6 @@
                 )
             )
 
-<<<<<<< HEAD
-        let archiver = MockArchiver(handler: { _, archivePath, destination, completion in
-            XCTAssertEqual(archivePath.pathString, AbsolutePath("/home/user/caches/org.swift.swiftpm/prebuilts/swift-syntax/\(self.swiftVersion)-MacroSupport-macos_aarch64.zip").pathString)
-            XCTAssertEqual(destination.pathString, AbsolutePath("/tmp/ws/.build/prebuilts/swift-syntax/\(self.swiftVersion)-MacroSupport-macos_aarch64").pathString)
-            completion(.success(()))
-        })
-
-        let workspace = try await MockWorkspace(
-            sandbox: sandbox,
-            fileSystem: fs,
-            roots: [
-                rootPackage
-            ],
-            packages: [
-                swiftSyntax
-            ],
-            prebuiltsManager: .init(
-                httpClient: httpClient,
-                archiver: archiver
-            ),
-            customHostTriple: Triple("arm64-apple-macosx15.0")
-        )
-
-        try await workspace.checkPackageGraph(roots: ["Foo"]) { modulesGraph, diagnostics in
-            XCTAssertTrue(diagnostics.filter({ $0.severity == .error }).isEmpty)
-            let rootPackage = try XCTUnwrap(modulesGraph.rootPackages.first)
-            let macroTarget = try XCTUnwrap(rootPackage.underlying.modules.first(where: { $0.name == "FooMacros" }))
-            try checkSettings(macroTarget, usePrebuilt: true)
-            let testTarget = try XCTUnwrap(rootPackage.underlying.modules.first(where: { $0.name == "FooTests" }))
-            try checkSettings(testTarget, usePrebuilt: true)
-=======
             try await workspace.checkPackageGraph(roots: ["Foo"]) { modulesGraph, diagnostics in
                 XCTAssertTrue(diagnostics.filter({ $0.severity == .error }).isEmpty)
                 let rootPackage = try XCTUnwrap(modulesGraph.rootPackages.first)
@@ -425,7 +387,6 @@
                 try checkSettings(rootPackage, "Foo", usePrebuilt: false)
                 try checkSettings(rootPackage, "FooClient", usePrebuilt: false)
             }
->>>>>>> ba10e8a9
         }
     }
 
@@ -480,37 +441,6 @@
                 )
             )
 
-<<<<<<< HEAD
-        let archiver = MockArchiver(handler: { _, archivePath, destination, completion in
-            XCTAssertEqual(archivePath.pathString, AbsolutePath("/home/user/caches/org.swift.swiftpm/prebuilts/swift-syntax/\(self.swiftVersion)-MacroSupport-macos_aarch64.zip").pathString)
-            XCTAssertEqual(destination.pathString, AbsolutePath("/tmp/ws/.build/prebuilts/swift-syntax/\(self.swiftVersion)-MacroSupport-macos_aarch64").pathString)
-            completion(.success(()))
-        })
-
-        let workspace = try await MockWorkspace(
-            sandbox: sandbox,
-            fileSystem: fs,
-            roots: [
-                rootPackage
-            ],
-            packages: [
-                swiftSyntax
-            ],
-            prebuiltsManager: .init(
-                httpClient: httpClient,
-                archiver: archiver
-            ),
-            customHostTriple: Triple("arm64-apple-macosx15.0")
-        )
-
-        try await workspace.checkPackageGraph(roots: ["Foo"]) { modulesGraph, diagnostics in
-            XCTAssertTrue(diagnostics.filter({ $0.severity == .error }).isEmpty)
-            let rootPackage = try XCTUnwrap(modulesGraph.rootPackages.first)
-            let macroTarget = try XCTUnwrap(rootPackage.underlying.modules.first(where: { $0.name == "FooMacros" }))
-            try checkSettings(macroTarget, usePrebuilt: true)
-            let testTarget = try XCTUnwrap(rootPackage.underlying.modules.first(where: { $0.name == "FooTests" }))
-            try checkSettings(testTarget, usePrebuilt: true)
-=======
             try await workspace.checkPackageGraph(roots: ["Foo"]) { modulesGraph, diagnostics in
                 XCTAssertTrue(diagnostics.filter({ $0.severity == .error }).isEmpty)
                 let rootPackage = try XCTUnwrap(modulesGraph.rootPackages.first)
@@ -519,7 +449,6 @@
                 try checkSettings(rootPackage, "Foo", usePrebuilt: false)
                 try checkSettings(rootPackage, "FooClient", usePrebuilt: false)
             }
->>>>>>> ba10e8a9
         }
     }
 
@@ -868,37 +797,6 @@
                 )
             )
 
-<<<<<<< HEAD
-        let archiver = MockArchiver(handler: { _, archivePath, destination, completion in
-            XCTAssertEqual(archivePath.pathString, AbsolutePath("/home/user/caches/org.swift.swiftpm/prebuilts/swift-syntax/\(self.swiftVersion)-MacroSupport-macos_aarch64.zip").pathString)
-            XCTAssertEqual(destination.pathString, AbsolutePath("/tmp/ws/.build/prebuilts/swift-syntax/\(self.swiftVersion)-MacroSupport-macos_aarch64").pathString)
-            completion(.success(()))
-        })
-
-        let workspace = try await MockWorkspace(
-            sandbox: sandbox,
-            fileSystem: fs,
-            roots: [
-                rootPackage
-            ],
-            packages: [
-                swiftSyntax
-            ],
-            prebuiltsManager: .init(
-                httpClient: httpClient,
-                archiver: archiver
-            ),
-            customHostTriple: Triple("arm64-apple-macosx15.0")
-        )
-
-        try await workspace.checkPackageGraph(roots: ["Foo"]) { modulesGraph, diagnostics in
-            XCTAssertTrue(diagnostics.filter({ $0.severity == .error }).isEmpty)
-            let rootPackage = try XCTUnwrap(modulesGraph.rootPackages.first)
-            let macroTarget = try XCTUnwrap(rootPackage.underlying.modules.first(where: { $0.name == "FooMacros" }))
-            try checkSettings(macroTarget, usePrebuilt: true)
-            let testTarget = try XCTUnwrap(rootPackage.underlying.modules.first(where: { $0.name == "FooTests" }))
-            try checkSettings(testTarget, usePrebuilt: true)
-=======
             try await workspace.checkPackageGraph(roots: ["Foo"]) { modulesGraph, diagnostics in
                 XCTAssertTrue(diagnostics.filter({ $0.severity == .error }).isEmpty)
                 let rootPackage = try XCTUnwrap(modulesGraph.rootPackages.first)
@@ -907,7 +805,6 @@
                 try checkSettings(rootPackage, "Foo", usePrebuilt: false)
                 try checkSettings(rootPackage, "FooClient", usePrebuilt: false)
             }
->>>>>>> ba10e8a9
         }
     }
 
