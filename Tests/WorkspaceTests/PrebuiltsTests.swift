--- conflicted
+++ resolved
@@ -632,13 +632,9 @@
         try await with(fileSystem: fs, artifact: artifact, swiftSyntaxVersion: "600.0.1") { goodManifest, rootCertPath, rootPackage, swiftSyntax in
             // Make a change in the manifest
             var manifest = goodManifest.manifest
-<<<<<<< HEAD
-            manifest.libraries[0].artifacts[0] = .init(platform: manifest.libraries[0].artifacts[0].platform, checksum: "BAD")
-=======
             var artifacts = try XCTUnwrap(manifest.libraries[0].artifacts)
             artifacts[0] = .init(platform: artifacts[0].platform, checksum: "BAD")
             manifest.libraries[0].artifacts = artifacts
->>>>>>> 4dce9893
             let badManifest = Workspace.SignedPrebuiltsManifest(
                 manifest: manifest,
                 signature: goodManifest.signature
