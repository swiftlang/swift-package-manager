//===----------------------------------------------------------------------===//
//
// This source file is part of the Swift open source project
//
// Copyright (c) 2024 Apple Inc. and the Swift project authors
// Licensed under Apache License v2.0 with Runtime Library Exception
//
// See http://swift.org/LICENSE.txt for license information
// See http://swift.org/CONTRIBUTORS.txt for the list of Swift project authors
//
//===----------------------------------------------------------------------===//

import PackageModel
import _InternalTestSupport
import XCTest

import var TSCBasic.localFileSystem

final class BuildSystemDelegateTests: XCTestCase {
    func testDoNotFilterLinkerDiagnostics() async throws {
        try XCTSkipIf(!UserToolchain.default.supportsSDKDependentTests(), "skipping because test environment doesn't support this test")
        try await fixture(name: "Miscellaneous/DoNotFilterLinkerDiagnostics") { fixturePath in
            #if !os(macOS)
            // These linker diagnostics are only produced on macOS.
            try XCTSkipIf(true, "test is only supported on macOS")
            #endif
            let (fullLog, _) = try await executeSwiftBuild(fixturePath)
            XCTAssertTrue(fullLog.contains("ld: warning: search path 'foobar' not found"), "log didn't contain expected linker diagnostics")
        }
    }

    func testFilterNonFatalCodesignMessages() async throws {
<<<<<<< HEAD
        try skipOnWindowsAsTestCurrentlyFails(because: "https://github.com/swiftlang/swift-package-manager/issues/8540: Package fails to build when the test is being executed")
=======
        try XCTSkipOnWindows(because: "https://github.com/swiftlang/swift-package-manager/issues/8540: Package fails to build when the test is being executed")
>>>>>>> 879236b7

        try XCTSkipIf(!UserToolchain.default.supportsSDKDependentTests(), "skipping because test environment doesn't support this test")
        // Note: we can re-use the `TestableExe` fixture here since we just need an executable.
        #if os(Windows)
        let executableExt = ".exe"
        #else
        let executableExt = ""
        #endif
        try await fixture(name: "Miscellaneous/TestableExe") { fixturePath in
            _ = try await executeSwiftBuild(fixturePath)
            let execPath = fixturePath.appending(components: ".build", "debug", "TestableExe1\(executableExt)")
            XCTAssertTrue(localFileSystem.exists(execPath), "executable not found at '\(execPath)'")
            try localFileSystem.removeFileTree(execPath)
            let (fullLog, _) = try await executeSwiftBuild(fixturePath)
            XCTAssertFalse(fullLog.contains("replacing existing signature"), "log contained non-fatal codesigning messages")
        }
    }
}<|MERGE_RESOLUTION|>--- conflicted
+++ resolved
@@ -30,11 +30,7 @@
     }
 
     func testFilterNonFatalCodesignMessages() async throws {
-<<<<<<< HEAD
-        try skipOnWindowsAsTestCurrentlyFails(because: "https://github.com/swiftlang/swift-package-manager/issues/8540: Package fails to build when the test is being executed")
-=======
         try XCTSkipOnWindows(because: "https://github.com/swiftlang/swift-package-manager/issues/8540: Package fails to build when the test is being executed")
->>>>>>> 879236b7
 
         try XCTSkipIf(!UserToolchain.default.supportsSDKDependentTests(), "skipping because test environment doesn't support this test")
         // Note: we can re-use the `TestableExe` fixture here since we just need an executable.
