//===----------------------------------------------------------------------===//
//
// This source file is part of the Swift open source project
//
// Copyright (c) 2014-2024 Apple Inc. and the Swift project authors
// Licensed under Apache License v2.0 with Runtime Library Exception
//
// See http://swift.org/LICENSE.txt for license information
// See http://swift.org/CONTRIBUTORS.txt for the list of Swift project authors
//
//===----------------------------------------------------------------------===//
import Foundation

import Testing

import Basics
@testable import Build

import PackageGraph

import _InternalTestSupport
import SPMBuildCore

struct BuildPlanTraversalTests {
    typealias Dest = BuildParameters.Destination

    struct Result {
        let parent: (ResolvedModule, Dest)?
        let module: (ResolvedModule, Dest)
    }

    func getResults(
        for module: String,
        with destination: Dest? = nil,
        in results: [Result]
    ) -> [Result] {
        results.filter { result in
            if result.module.0.name != module {
                return false
            }
            guard let destination else {
                return true
            }

            return result.module.1 == destination
        }
    }

    func getParents(
        in results: [Result],
        for module: String,
        destination: Dest? = nil
    ) -> [String] {
        self.getResults(
            for: module,
            with: destination,
            in: results
        ).reduce(into: Set<String>()) {
            if let parent = $1.parent {
                $0.insert(parent.0.name)
            }
        }.sorted()
    }

    @Test
    func trivialTraversal() async throws {
        let destinationTriple = Triple.arm64Linux
        let toolsTriple = Triple.x86_64MacOS

        let (graph, fs, scope) = try trivialPackageGraph()
        let plan = try await BuildPlan(
            destinationBuildParameters: mockBuildParameters(
                destination: .target,
                triple: destinationTriple
            ),
            toolsBuildParameters: mockBuildParameters(
                destination: .host,
                triple: toolsTriple
            ),
            graph: graph,
            fileSystem: fs,
            observabilityScope: scope
        )

        var results: [Result] = []
        plan.traverseModules {
            results.append(Result(parent: $1, module: $0))
        }

        #expect(self.getParents(in: results, for: "app") == [])
        #expect(self.getParents(in: results, for: "lib") == ["app", "test"])
        #expect(self.getParents(in: results, for: "test") == [])
    }

    @Test
    func traversalWithDifferentDestinations() async throws {
        let destinationTriple = Triple.arm64Linux
        let toolsTriple = Triple.x86_64MacOS

        let (graph, fs, scope) = try macrosPackageGraph()
        let plan = try await BuildPlan(
            destinationBuildParameters: mockBuildParameters(
                destination: .target,
                triple: destinationTriple
            ),
            toolsBuildParameters: mockBuildParameters(
                destination: .host,
                triple: toolsTriple
            ),
            graph: graph,
            fileSystem: fs,
            observabilityScope: scope
        )

        var results: [Result] = []
        plan.traverseModules {
            results.append(Result(parent: $1, module: $0))
        }

        #expect(self.getParents(in: results, for: "MMIO") == ["HAL"])
        #expect(self.getParents(in: results, for: "SwiftSyntax", destination: .host) == ["MMIOMacros"])
        #expect(self.getParents(in: results, for: "HAL", destination: .target) == ["Core", "HALTests"])
        #expect(self.getParents(in: results, for: "HAL", destination: .host) == [])
    }

    @Test
    func recursiveDependencyTraversal() async throws {
        let destinationTriple = Triple.arm64Linux
        let toolsTriple = Triple.x86_64MacOS

        let (graph, fs, scope) = try macrosPackageGraph()
        let plan = try await BuildPlan(
            destinationBuildParameters: mockBuildParameters(
                destination: .target,
                triple: destinationTriple
            ),
            toolsBuildParameters: mockBuildParameters(
                destination: .host,
                triple: toolsTriple
            ),
            graph: graph,
            fileSystem: fs,
            observabilityScope: scope
        )

        let mmioModule = try #require(plan.description(for: graph.module(for: "MMIO")!, context: .target))

        var moduleDependencies: [(ResolvedModule, Dest, Build.ModuleBuildDescription?)] = []
        plan.traverseDependencies(of: mmioModule) { product, destination, description in
<<<<<<< HEAD
            XCTAssertEqual(product.name, "SwiftSyntax")
            XCTAssertEqual(destination, .host)
            XCTAssertNil(description)
            return .continue
=======
            #expect(product.name == "SwiftSyntax")
            #expect(destination == .host)
            #expect(description == nil)
>>>>>>> ba10e8a9
        } onModule: { module, destination, description in
            moduleDependencies.append((module, destination, description))
            return .continue
        }

        #expect(moduleDependencies.count == 2)

        // The ordering is guaranteed by the traversal

        #expect(moduleDependencies[0].0.name == "MMIOMacros")
        #expect(moduleDependencies[1].0.name == "SwiftSyntax")

        for index in 0 ..< moduleDependencies.count {
            #expect(moduleDependencies[index].1 == .host)
            #expect(moduleDependencies[index].2 != nil)
        }

        let directDependencies = mmioModule.dependencies(using: plan)

        #expect(directDependencies.count == 1)

        let dependency = try #require(directDependencies.first)
        if case .module(let module, let description) = dependency {
            #expect(module.name == "MMIOMacros")
            let desc = try #require(description)
            #expect(desc.destination == .host)
        } else {
            Issue.record("Expected MMIOMacros module")
        }

        let dependencies = mmioModule.recursiveDependencies(using: plan)

        #expect(dependencies.count == 3)

        // MMIOMacros (module) -> SwiftSyntax (product) -> SwiftSyntax (module)

        if case .module(let module, let description) = dependencies[0] {
            #expect(module.name == "MMIOMacros")
            let desc = try #require(description)
            #expect(desc.destination == .host)
        } else {
            Issue.record("Expected MMIOMacros module")
        }

        if case .product(let product, let description) = dependencies[1] {
            #expect(product.name == "SwiftSyntax")
            #expect(description == nil)
        } else {
            Issue.record("Expected SwiftSyntax product")
        }

        if case .module(let module, let description) = dependencies[2] {
            #expect(module.name == "SwiftSyntax")
            let desc = try #require(description)
            #expect(desc.destination == .host)
        } else {
            Issue.record("Expected SwiftSyntax module")
        }
    }

    @Test
    func recursiveDependencyTraversalWithDuplicates() async throws {
        let destinationTriple = Triple.arm64Linux
        let toolsTriple = Triple.x86_64MacOS

        let (graph, fs, scope) = try macrosTestsPackageGraph()
        let plan = try await BuildPlan(
            destinationBuildParameters: mockBuildParameters(
                destination: .target,
                triple: destinationTriple
            ),
            toolsBuildParameters: mockBuildParameters(
                destination: .host,
                triple: toolsTriple
            ),
            graph: graph,
            fileSystem: fs,
            observabilityScope: scope
        )

        let testModule = try #require(plan.description(for: graph.module(for: "MMIOMacrosTests")!, context: .host))

        let dependencies = testModule.recursiveDependencies(using: plan)
        #expect(dependencies.count == 9)

        struct ModuleResult: Hashable {
            let module: ResolvedModule
            let destination: Dest
        }

        var uniqueModules = Set<ModuleResult>()
        for dependency in dependencies {
            if case .module(let module, let description) = dependency {
                #expect(description != nil)
                #expect(description!.destination == .host)
                #expect(uniqueModules.insert(.init(module: module, destination: description!.destination))
                    .inserted)
            }
        }
    }
}<|MERGE_RESOLUTION|>--- conflicted
+++ resolved
@@ -147,16 +147,9 @@
 
         var moduleDependencies: [(ResolvedModule, Dest, Build.ModuleBuildDescription?)] = []
         plan.traverseDependencies(of: mmioModule) { product, destination, description in
-<<<<<<< HEAD
-            XCTAssertEqual(product.name, "SwiftSyntax")
-            XCTAssertEqual(destination, .host)
-            XCTAssertNil(description)
-            return .continue
-=======
             #expect(product.name == "SwiftSyntax")
             #expect(destination == .host)
             #expect(description == nil)
->>>>>>> ba10e8a9
         } onModule: { module, destination, description in
             moduleDependencies.append((module, destination, description))
             return .continue
