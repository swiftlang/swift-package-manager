--- conflicted
+++ resolved
@@ -179,11 +179,7 @@
             exe,
             [
                 "-enable-batch-mode", "-serialize-diagnostics", "-Onone", "-enable-testing",
-<<<<<<< HEAD
-                "-j3", "-DSWIFT_PACKAGE", "-DDEBUG", "-Xcc",
-=======
                 "-j3", "-DSWIFT_PACKAGE", "-DDEBUG", "-DSWIFT_MODULE_RESOURCE_BUNDLE_UNAVAILABLE", "-Xcc",
->>>>>>> ba10e8a9
                 "-fmodule-map-file=\(buildPath.appending(components: "lib.build", "module.modulemap"))",
                 "-Xcc", "-I", "-Xcc", "\(pkgPath.appending(components: "Sources", "lib", "include"))",
                 "-module-cache-path", "\(buildPath.appending(components: "ModuleCache"))", .anySequence,
