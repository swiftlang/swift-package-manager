--- conflicted
+++ resolved
@@ -62,11 +62,8 @@
             path: .root,
             sources: .init(paths: [.root.appending(component: "foo.c")], root: .root),
             usesUnsafeFlags: false,
-<<<<<<< HEAD
-            template: false
-=======
+            template: false,
             implicit: true
->>>>>>> 395c5459
         )
     }
 
