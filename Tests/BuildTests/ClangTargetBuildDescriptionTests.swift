//===----------------------------------------------------------------------===//
//
// This source file is part of the Swift open source project
//
// Copyright (c) 2024 Apple Inc. and the Swift project authors
// Licensed under Apache License v2.0 with Runtime Library Exception
//
// See http://swift.org/LICENSE.txt for license information
// See http://swift.org/CONTRIBUTORS.txt for the list of Swift project authors
//
//===----------------------------------------------------------------------===//

import Basics
@testable import Build
import PackageGraph
import PackageModel
import SPMBuildCore
import _InternalTestSupport
import XCTest

final class ClangTargetBuildDescriptionTests: XCTestCase {
    func testClangIndexStorePath() throws {
        let targetDescription = try makeTargetBuildDescription("test")
        XCTAssertTrue(try targetDescription.basicArguments().contains("-index-store-path"))
        XCTAssertFalse(try targetDescription.basicArguments().contains("-w"))
    }

    func testSwiftCorelibsFoundationIncludeWorkaround() throws {
        let toolchain = MockToolchain(swiftResourcesPath: AbsolutePath("/fake/path/lib/swift"))

        let macosParameters = mockBuildParameters(destination: .target, toolchain: toolchain, triple: .macOS)
        let linuxParameters = mockBuildParameters(destination: .target, toolchain: toolchain, triple: .arm64Linux)
        let androidParameters = mockBuildParameters(destination: .target, toolchain: toolchain, triple: .arm64Android)

        let macDescription = try makeTargetBuildDescription("swift-corelibs-foundation",
                                                            buildParameters: macosParameters)
        XCTAssertFalse(try macDescription.basicArguments().contains("\(macosParameters.toolchain.swiftResourcesPath!)"))

        let linuxDescription = try makeTargetBuildDescription("swift-corelibs-foundation",
                                                              buildParameters: linuxParameters)
        print(try linuxDescription.basicArguments())
        XCTAssertTrue(try linuxDescription.basicArguments().contains("\(linuxParameters.toolchain.swiftResourcesPath!)"))

        let androidDescription = try makeTargetBuildDescription("swift-corelibs-foundation",
                                                                buildParameters: androidParameters)
        XCTAssertTrue(try androidDescription.basicArguments().contains("\(androidParameters.toolchain.swiftResourcesPath!)"))
    }

    func testWarningSuppressionForRemotePackages() throws {
        let targetDescription = try makeTargetBuildDescription("test-warning-supression", usesSourceControl: true)
        XCTAssertTrue(try targetDescription.basicArguments().contains("-w"))
    }

    private func makeClangTarget() throws -> ClangModule {
        try ClangModule(
            name: "dummy",
            cLanguageStandard: nil,
            cxxLanguageStandard: nil,
            includeDir: .root,
            moduleMapType: .none,
            type: .library,
            path: .root,
            sources: .init(paths: [.root.appending(component: "foo.c")], root: .root),
            usesUnsafeFlags: false,
<<<<<<< HEAD
            implicit: true,
            template: false
=======
            template: false,
            implicit: true
>>>>>>> b86aa407
        )
    }

    private func makeResolvedTarget() throws -> ResolvedModule {
        ResolvedModule(
            packageIdentity: .plain("dummy"),
            underlying: try makeClangTarget(),
            dependencies: [],
            supportedPlatforms: [],
            platformVersionProvider: .init(implementation: .minimumDeploymentTargetDefault)
        )
    }

    private func makeTargetBuildDescription(_ packageName: String,
                                            buildParameters: BuildParameters? = nil,
                                            usesSourceControl: Bool = false) throws -> ClangModuleBuildDescription {
        let observability = ObservabilitySystem.makeForTesting(verbose: false)

        let manifest: Manifest
        if usesSourceControl {
            manifest = Manifest.createLocalSourceControlManifest(
                displayName: packageName, path: AbsolutePath("/\(packageName)"))
        } else {
            manifest = Manifest.createRootManifest(
                displayName: packageName,
                toolsVersion: .v5,
                targets: [try TargetDescription(name: "dummy")])
        }

        let target = try makeResolvedTarget()

        let package = Package(identity: .plain(packageName),
                              manifest: manifest,
                              path: .root,
                              targets: [target.underlying],
                              products: [],
                              targetSearchPath: .root,
                              testTargetSearchPath: .root)

        return try ClangModuleBuildDescription(
            package: .init(underlying: package,
                           defaultLocalization: nil,
                           supportedPlatforms: [],
                           dependencies: [],
                           enabledTraits: [],
                           modules: .init([target]),
                           products: [],
                           registryMetadata: nil,
                           platformVersionProvider: .init(implementation: .minimumDeploymentTargetDefault)),
            target: target,
            toolsVersion: .current,
            buildParameters: buildParameters ?? mockBuildParameters(
                destination: .target,
                toolchain: try UserToolchain.default,
                indexStoreMode: .on
            ),
            fileSystem: localFileSystem,
            observabilityScope: observability.topScope
        )
    }
}<|MERGE_RESOLUTION|>--- conflicted
+++ resolved
@@ -62,13 +62,8 @@
             path: .root,
             sources: .init(paths: [.root.appending(component: "foo.c")], root: .root),
             usesUnsafeFlags: false,
-<<<<<<< HEAD
-            implicit: true,
-            template: false
-=======
             template: false,
             implicit: true
->>>>>>> b86aa407
         )
     }
 
