--- conflicted
+++ resolved
@@ -3621,8 +3621,18 @@
         XCTAssertMatch(try lib.basicArguments(isCXX: false), args)
 
         let exe = try result.target(for: "exe").swiftTarget().compileArguments()
-<<<<<<< HEAD
-        XCTAssertMatch(exe, ["-module-cache-path", "\(buildPath.appending(components: "ModuleCache"))", "-resource-dir", "/fake/lib/swift", .anySequence, "-swift-flag-from-json", "-g", "-swift-command-line-flag", .anySequence, "-Xcc", "-clang-flag-from-json", "-Xcc", "-g", "-Xcc", "-clang-command-line-flag"])
+        XCTAssertMatch(exe, [
+            "-module-cache-path", "\(buildPath.appending(components: "ModuleCache"))",
+            "-resource-dir", "/fake/lib/swift",
+            .anySequence,
+            "-swift-flag-from-json",
+            .anySequence,
+            "-swift-command-line-flag",
+            .anySequence,
+            "-Xcc", "-clang-flag-from-json",
+            .anySequence,
+            "-Xcc", "-clang-command-line-flag"
+        ])
 
         let exeProduct = try result.buildProduct(for: "exe").linkArguments()
         XCTAssertMatch(exeProduct, [.anySequence, "-resource-dir", "/fake/lib/swift", "-Xclang-linker", "-resource-dir", "-Xclang-linker", "/fake/lib/swift/clang", .anySequence])
@@ -3646,19 +3656,6 @@
 
         let staticExeProduct = try staticResult.buildProduct(for: "exe").linkArguments()
         XCTAssertMatch(staticExeProduct, [.anySequence, "-resource-dir", "/fake/lib/swift_static", "-Xclang-linker", "-resource-dir", "-Xclang-linker", "/fake/lib/swift/clang", .anySequence])
-=======
-        XCTAssertMatch(exe, [
-            "-module-cache-path", "\(buildPath.appending(components: "ModuleCache"))",
-            .anySequence,
-            "-swift-flag-from-json",
-            .anySequence,
-            "-swift-command-line-flag",
-            .anySequence,
-            "-Xcc", "-clang-flag-from-json",
-            .anySequence,
-            "-Xcc", "-clang-command-line-flag"
-        ])
->>>>>>> 1826ef6b
     }
 
     func testUserToolchainWithToolsetCompileFlags() throws {
