--- conflicted
+++ resolved
@@ -7074,12 +7074,6 @@
         throw XCTSkip("Skip until there is a resolution to the partial linking with Windows that results in a 'subsystem must be defined' error.")
 #endif
 #if os(Linux)
-<<<<<<< HEAD
-        if FileManager.default.contents(atPath: "/etc/system-release").map { String(decoding: $0, as: UTF8.self) == "Amazon Linux release 2 (Karoo)\n" } ?? false {
-            throw XCTSkip("Skipping Swift Build testing on Amazon Linux because of platform issues.")
-        }
-=======
->>>>>>> 244f99cc
         // Linking error: "/usr/bin/ld.gold: fatal error: -pie and -static are incompatible".
         // Tracked by GitHub issue: https://github.com/swiftlang/swift-package-manager/issues/8499
         throw XCTSkip("Skipping Swift Build testing on Linux because of linking issues.")
