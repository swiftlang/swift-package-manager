--- conflicted
+++ resolved
@@ -4657,11 +4657,7 @@
                 inputs: ["\(buildPath.appending(components: "Modules", "lib.swiftmodule").escapedPathString)"]
                 outputs: ["\(buildPath.appending(components: "lib.build", "lib.swiftmodule.o").escapedPathString)"]
                 description: "Wrapping AST for lib for debugging"
-<<<<<<< HEAD
-                args: ["\(result.plan.destinationBuildParameters.toolchain.swiftCompilerPath.escapedPathString)","-modulewrap","\(buildPath.appending(components: "lib.swiftmodule").escapedPathString)","-o","\(buildPath.appending(components: "lib.build", "lib.swiftmodule.o").escapedPathString)","-target","x86_64-unknown-linux-gnu"]
-=======
-                args: ["\(result.plan.buildParameters.toolchain.swiftCompilerPath.escapedPathString)","-modulewrap","\(buildPath.appending(components: "Modules", "lib.swiftmodule").escapedPathString)","-o","\(buildPath.appending(components: "lib.build", "lib.swiftmodule.o").escapedPathString)","-target","x86_64-unknown-linux-gnu"]
->>>>>>> 20b86fe4
+                args: ["\(result.plan.destinationBuildParameters.toolchain.swiftCompilerPath.escapedPathString)","-modulewrap","\(buildPath.appending(components: "Modules", "lib.swiftmodule").escapedPathString)","-o","\(buildPath.appending(components: "lib.build", "lib.swiftmodule.o").escapedPathString)","-target","x86_64-unknown-linux-gnu"]
             """))
     }
 
