--- conflicted
+++ resolved
@@ -4340,20 +4340,10 @@
                 swiftStaticResourcesPath: "/fake/lib/swift_static"
             )
         )
-<<<<<<< HEAD
         let mockToolchain = try UserToolchain(swiftSDK: userSwiftSDK, environment: .mockEnvironment, fileSystem: fs)
-        let extraBuildParameters = mockBuildParameters(
-            toolchain: mockToolchain,
-            flags: BuildFlags(
-                cCompilerFlags: ["-clang-command-line-flag"],
-                swiftCompilerFlags: ["-swift-command-line-flag"]
-            )
-=======
-        let mockToolchain = try UserToolchain(swiftSDK: userSwiftSDK)
         let commonFlags = BuildFlags(
             cCompilerFlags: ["-clang-command-line-flag"],
             swiftCompilerFlags: ["-swift-command-line-flag"]
->>>>>>> 7bd34cc4
         )
 
         let result = try BuildPlanResult(plan: mockBuildPlan(
@@ -4487,14 +4477,9 @@
                 swiftStaticResourcesPath: "/usr/lib/swift_static/none"
             )
         )
-<<<<<<< HEAD
         let toolchain = try UserToolchain(swiftSDK: swiftSDK, environment: .mockEnvironment, fileSystem: fileSystem)
-        let buildParameters = mockBuildParameters(
-=======
-        let toolchain = try UserToolchain(swiftSDK: swiftSDK)
         let result = try BuildPlanResult(plan: mockBuildPlan(
             triple: targetTriple,
->>>>>>> 7bd34cc4
             toolchain: toolchain,
             graph: graph,
             commonFlags: BuildFlags(
@@ -4646,16 +4631,9 @@
                 .swiftCompiler: .init(extraCLIOptions: ["-use-ld=lld"]),
             ])
         )
-<<<<<<< HEAD
         let toolchain = try UserToolchain(swiftSDK: swiftSDK, environment: .mockEnvironment, fileSystem: fileSystem)
-        let buildParameters = mockBuildParameters(toolchain: toolchain)
-        let result = try BuildPlanResult(plan: BuildPlan(
-            buildParameters: buildParameters,
-=======
-        let toolchain = try UserToolchain(swiftSDK: swiftSDK)
         let result = try BuildPlanResult(plan: mockBuildPlan(
             toolchain: toolchain,
->>>>>>> 7bd34cc4
             graph: graph,
             fileSystem: fileSystem,
             observabilityScope: observability.topScope
