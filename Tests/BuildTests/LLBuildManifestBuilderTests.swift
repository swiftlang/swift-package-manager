//===----------------------------------------------------------------------===//
//
// This source file is part of the Swift open source project
//
// Copyright (c) 2015-2024 Apple Inc. and the Swift project authors
// Licensed under Apache License v2.0 with Runtime Library Exception
//
// See http://swift.org/LICENSE.txt for license information
// See http://swift.org/CONTRIBUTORS.txt for the list of Swift project authors
//
//===----------------------------------------------------------------------===//
import Foundation

import Basics
@testable import Build
import LLBuildManifest

@_spi(DontAdoptOutsideOfSwiftPMExposedForBenchmarksAndTestsOnly)
import PackageGraph

import PackageModel
import struct SPMBuildCore.BuildParameters

import _InternalBuildTestSupport
@_spi(SwiftPMInternal)
import _InternalTestSupport

import Testing

struct LLBuildManifestBuilderTests {
    @Test
    func createProductCommand() async throws {
        let pkg = AbsolutePath("/pkg")
        let fs = InMemoryFileSystem(
            emptyFiles:
                pkg.appending(components: "Sources", "exe", "main.swift").pathString
        )

        let observability = ObservabilitySystem.makeForTesting()
        let graph = try loadModulesGraph(
            fileSystem: fs,
            manifests: [
                Manifest.createRootManifest(
                    displayName: "Pkg",
                    path: .init(validating: pkg.pathString),
                    targets: [
                        TargetDescription(name: "exe"),
                    ]
                ),
            ],
            observabilityScope: observability.topScope
        )

        // macOS, release build

        var plan = try await mockBuildPlan(
            environment: BuildEnvironment(
                platform: .macOS,
                configuration: .release
            ),
            graph: graph,
            fileSystem: fs,
            observabilityScope: observability.topScope
        )

        var result = try BuildPlanResult(plan: plan)
        var buildProduct = try result.buildProduct(for: "exe")

        var llbuild = LLBuildManifestBuilder(
            plan,
            fileSystem: localFileSystem,
            observabilityScope: observability.topScope
        )
        try llbuild.createProductCommand(buildProduct)

        var basicReleaseCommandNames = [
            AbsolutePath("/path/to/build/\(plan.destinationBuildParameters.triple)/release/exe.product/Objects.LinkFileList").pathString,
            "<exe-\(plan.destinationBuildParameters.triple)-release.exe>",
            "C.exe-\(plan.destinationBuildParameters.triple)-release.exe",
        ]

        #expect(llbuild.manifest.commands.map(\.key).sorted() == basicReleaseCommandNames.sorted())

        // macOS, debug build

        plan = try await mockBuildPlan(
            environment: BuildEnvironment(
                platform: .macOS,
                configuration: .debug
            ),
            graph: graph,
            fileSystem: fs,
            observabilityScope: observability.topScope
        )

        result = try BuildPlanResult(plan: plan)
        buildProduct = try result.buildProduct(for: "exe")

        llbuild = LLBuildManifestBuilder(plan, fileSystem: fs, observabilityScope: observability.topScope)
        try llbuild.createProductCommand(buildProduct)

        let entitlementsCommandName = "C.exe-\(plan.destinationBuildParameters.triple)-debug.exe-entitlements"
        var basicDebugCommandNames = [
            AbsolutePath("/path/to/build/\(plan.destinationBuildParameters.triple)/debug/exe.product/Objects.LinkFileList").pathString,
            "<exe-\(plan.destinationBuildParameters.triple)-debug.exe>",
            "C.exe-\(plan.destinationBuildParameters.triple)-debug.exe",
        ]

        #expect(llbuild.manifest.commands.map(\.key).sorted() == (basicDebugCommandNames + [
            AbsolutePath("/path/to/build/\(plan.destinationBuildParameters.triple)/debug/exe-entitlement.plist").pathString,
            entitlementsCommandName,
        ]).sorted())

        let entitlementsCommand = try #require(
            llbuild.manifest.commands[entitlementsCommandName]?.tool as? ShellTool,
            "unexpected entitlements command type"
        )

        #expect(entitlementsCommand.inputs == [
            .file("/path/to/build/\(plan.destinationBuildParameters.triple)/debug/exe", isMutated: true),
            .file("/path/to/build/\(plan.destinationBuildParameters.triple)/debug/exe-entitlement.plist"),
        ])
        #expect(entitlementsCommand.outputs == [
            .virtual("exe-\(plan.destinationBuildParameters.triple)-debug.exe-CodeSigning"),
        ])

        // Linux, release build

        plan = try await mockBuildPlan(
            environment: BuildEnvironment(
                platform: .linux,
                configuration: .release
            ),
            graph: graph,
            fileSystem: fs,
            observabilityScope: observability.topScope
        )

        result = try BuildPlanResult(plan: plan)
        buildProduct = try result.buildProduct(for: "exe")

        llbuild = LLBuildManifestBuilder(plan, fileSystem: localFileSystem, observabilityScope: observability.topScope)
        try llbuild.createProductCommand(buildProduct)

        basicReleaseCommandNames = [
            AbsolutePath("/path/to/build/\(plan.destinationBuildParameters.triple)/release/exe.product/Objects.LinkFileList").pathString,
            "<exe-\(plan.destinationBuildParameters.triple)-release.exe>",
            "C.exe-\(plan.destinationBuildParameters.triple)-release.exe",
        ]

        #expect(llbuild.manifest.commands.map(\.key).sorted() == basicReleaseCommandNames.sorted())

        // Linux, debug build

        plan = try await mockBuildPlan(
            environment: BuildEnvironment(
                platform: .linux,
                configuration: .debug
            ),
            graph: graph,
            fileSystem: fs,
            observabilityScope: observability.topScope
        )

        result = try BuildPlanResult(plan: plan)
        buildProduct = try result.buildProduct(for: "exe")

        llbuild = LLBuildManifestBuilder(plan, fileSystem: fs, observabilityScope: observability.topScope)
        try llbuild.createProductCommand(buildProduct)

        basicDebugCommandNames = [
            AbsolutePath("/path/to/build/\(plan.destinationBuildParameters.triple)/debug/exe.product/Objects.LinkFileList").pathString,
            "<exe-\(plan.destinationBuildParameters.triple)-debug.exe>",
            "C.exe-\(plan.destinationBuildParameters.triple)-debug.exe",
        ]

        #expect(llbuild.manifest.commands.map(\.key).sorted() == basicDebugCommandNames.sorted())
    }
<<<<<<< HEAD
    
    /// Verifies that two modules with the same name but different triples don't share same build manifest keys.
    func testToolsBuildTriple() async throws {
=======

    /// Verifies that two modules with the same name but different triples don't share same build manifest keys.
    @Test
    func toolsBuildTriple() async throws {
>>>>>>> ba10e8a9
        let (graph, fs, scope) = try macrosPackageGraph()
        let productsTriple = Triple.x86_64MacOS
        let toolsTriple = Triple.arm64Linux

        let plan = try await BuildPlan(
            destinationBuildParameters: mockBuildParameters(
                destination: .target,
                shouldLinkStaticSwiftStdlib: true,
                triple: productsTriple
            ),
            toolsBuildParameters: mockBuildParameters(
                destination: .host,
                triple: toolsTriple
            ),
            graph: graph,
            fileSystem: fs,
            observabilityScope: scope
        )

        let builder = LLBuildManifestBuilder(plan, fileSystem: fs, observabilityScope: scope)
        let manifest = try builder.generateManifest(at: "/manifest")

        #expect(manifest.commands["C.SwiftSyntax-aarch64-unknown-linux-gnu-debug-tool.module"] != nil)
        // Ensure that Objects.LinkFileList is -tool suffixed.
<<<<<<< HEAD
        XCTAssertNotNil(manifest.commands[AbsolutePath("/path/to/build/aarch64-unknown-linux-gnu/debug/MMIOMacros-tool.product/Objects.LinkFileList").pathString])
=======
        #expect(manifest.commands[AbsolutePath("/path/to/build/aarch64-unknown-linux-gnu/debug/MMIOMacros-tool.product/Objects.LinkFileList").pathString] != nil)
>>>>>>> ba10e8a9
    }
}<|MERGE_RESOLUTION|>--- conflicted
+++ resolved
@@ -176,16 +176,10 @@
 
         #expect(llbuild.manifest.commands.map(\.key).sorted() == basicDebugCommandNames.sorted())
     }
-<<<<<<< HEAD
-    
-    /// Verifies that two modules with the same name but different triples don't share same build manifest keys.
-    func testToolsBuildTriple() async throws {
-=======
 
     /// Verifies that two modules with the same name but different triples don't share same build manifest keys.
     @Test
     func toolsBuildTriple() async throws {
->>>>>>> ba10e8a9
         let (graph, fs, scope) = try macrosPackageGraph()
         let productsTriple = Triple.x86_64MacOS
         let toolsTriple = Triple.arm64Linux
@@ -210,10 +204,6 @@
 
         #expect(manifest.commands["C.SwiftSyntax-aarch64-unknown-linux-gnu-debug-tool.module"] != nil)
         // Ensure that Objects.LinkFileList is -tool suffixed.
-<<<<<<< HEAD
-        XCTAssertNotNil(manifest.commands[AbsolutePath("/path/to/build/aarch64-unknown-linux-gnu/debug/MMIOMacros-tool.product/Objects.LinkFileList").pathString])
-=======
         #expect(manifest.commands[AbsolutePath("/path/to/build/aarch64-unknown-linux-gnu/debug/MMIOMacros-tool.product/Objects.LinkFileList").pathString] != nil)
->>>>>>> ba10e8a9
     }
 }