//===----------------------------------------------------------------------===//
//
// This source file is part of the Swift open source project
//
// Copyright (c) 2014-2025 Apple Inc. and the Swift project authors
// Licensed under Apache License v2.0 with Runtime Library Exception
//
// See http://swift.org/LICENSE.txt for license information
// See http://swift.org/CONTRIBUTORS.txt for the list of Swift project authors
//
//===----------------------------------------------------------------------===//

import class Foundation.ProcessInfo
import Foundation

import Basics
import Commands
import struct SPMBuildCore.BuildSystemProvider
import _InternalTestSupport
import TSCTestSupport
import Testing

import enum PackageModel.BuildConfiguration
import class Basics.AsyncProcess

@Suite(
    .serialized, // to limit the number of swift executable running.
    .tags(
        Tag.TestSize.large,
        Tag.Feature.Command.Run,
    ),
)
struct RunCommandTests {

    private func execute(
        _ args: [String] = [],
        _ executable: String? = nil,
        packagePath: AbsolutePath? = nil,
        buildSystem: BuildSystemProvider.Kind
    ) async throws -> (stdout: String, stderr: String) {
        return try await executeSwiftRun(
            packagePath,
            nil,
            extraArgs: args,
            buildSystem: buildSystem,
        )
    }

    @Test(
        arguments: SupportedBuildSystemOnPlatform,
    )
    func usage(
        buildSystem: BuildSystemProvider.Kind
    ) async throws {
        let stdout = try await execute(["-help"], buildSystem: buildSystem).stdout
        
        #expect(stdout.contains("USAGE: swift run <options>") || stdout.contains("USAGE: swift run [<options>]"), "got stdout:\n \(stdout)")
    }

    @Test(
        arguments: SupportedBuildSystemOnPlatform,
    )
    func seeAlso(
        buildSystem: BuildSystemProvider.Kind
    ) async throws {
        let stdout = try await execute(["--help"], buildSystem: buildSystem).stdout
        #expect(stdout.contains("SEE ALSO: swift build, swift package, swift test"), "got stdout:\n \(stdout)")
    }

    @Test(
        arguments: SupportedBuildSystemOnPlatform,
    )
    func commandDoesNotEmitDuplicateSymbols(
        buildSystem: BuildSystemProvider.Kind,
    ) async throws {
        let duplicateSymbolRegex = try #require(duplicateSymbolRegex)
        let (stdout, stderr) = try await execute(["--help"], buildSystem: buildSystem)
        #expect(!stdout.contains(duplicateSymbolRegex))
        #expect(!stderr.contains(duplicateSymbolRegex))
    }

    @Test(
        arguments: SupportedBuildSystemOnPlatform,
    )
    func version(
        buildSystem: BuildSystemProvider.Kind,
    ) async throws {
        let stdout = try await execute(["--version"], buildSystem: buildSystem).stdout
        let versionRegex = try Regex(#"Swift Package Manager -( \w+ )?\d+.\d+.\d+(-\w+)?"#)
        #expect(stdout.contains(versionRegex))
    }

<<<<<<< HEAD
    func testToolsetDebugger() async throws {
=======
    @Test(
        .bug("https://github.com/swiftlang/swift-package-manager/issues/8511"),
        .bug("https://github.com/swiftlang/swift-package-manager/issues/8602"),
        .SWBINTTODO("Test package fails to build on Windows"),
        arguments: SupportedBuildSystemOnPlatform,
    )
    func toolsetDebugger(
        buildSystem: BuildSystemProvider.Kind,
    ) async throws {
        try await withKnownIssue {
>>>>>>> 065df191
        try await fixture(name: "Miscellaneous/EchoExecutable") { fixturePath in
            #if os(Windows)
                let win32 = ".win32"
            #else
                let win32 = ""
            #endif
            let (stdout, stderr) = try await execute(
                    ["--toolset", "\(fixturePath.appending("toolset\(win32).json").pathString)"],
<<<<<<< HEAD
                    packagePath: fixturePath
                )

            // We only expect tool's output on the stdout stream.
            XCTAssertMatch(stdout, .contains("\(fixturePath.appending(".build").pathString)"))
            XCTAssertMatch(stdout, .contains("sentinel"))
=======
                    packagePath: fixturePath,
                    buildSystem: buildSystem,
                )

            // We only expect tool's output on the stdout stream.
            #expect(stdout.contains("\(fixturePath.appending(".build").pathString)"))
            #expect(stdout.contains("sentinel"))
>>>>>>> 065df191

            // swift-build-tool output should go to stderr.
            withKnownIssue {
                #expect(stderr.contains("Compiling"))
            } when: {
                buildSystem == .swiftbuild
            }
            withKnownIssue {
                #expect(stderr.contains("Linking"))
            } when: {
                buildSystem == .swiftbuild
            }
        }
        } when: {
            .swiftbuild == buildSystem && ProcessInfo.hostOperatingSystem == .windows
        }
    }

    @Test(
        .bug("https://github.com/swiftlang/swift-package-manager/issues/8511"),
        .bug("https://github.com/swiftlang/swift-package-manager/issues/8602"),
        arguments: SupportedBuildSystemOnPlatform,
    )
    func productArgumentPassing(
        buildSystem: BuildSystemProvider.Kind,
    ) async throws {
        try await withKnownIssue {
            try await fixture(name: "Miscellaneous/EchoExecutable") { fixturePath in
                let (stdout, stderr) = try await execute(
                    ["secho", "1", "--hello", "world"],
                    packagePath: fixturePath,
                    buildSystem: buildSystem,
                )

                // We only expect tool's output on the stdout stream.
                #expect(stdout.contains("""
                    "1" "--hello" "world"
                    """))

                // swift-build-tool output should go to stderr.
                withKnownIssue {
                    #expect(stderr.contains("Compiling"))
                } when: {
                    buildSystem == .swiftbuild
                }
                withKnownIssue {
                    #expect(stderr.contains("Linking"))
                } when: {
                    buildSystem == .swiftbuild
                }
            }
        } when: {
            (.windows == ProcessInfo.hostOperatingSystem && buildSystem == .swiftbuild)
            || (.linux == ProcessInfo.hostOperatingSystem && buildSystem == .swiftbuild && CiEnvironment.runningInSelfHostedPipeline)
        }
    }

    @Test(
        .SWBINTTODO("Swift run using Swift Build does not output executable content to the terminal"),
        .bug("https://github.com/swiftlang/swift-package-manager/issues/8279"),
        arguments: SupportedBuildSystemOnPlatform,
    )
    func unknownProductRaisesAnError(
        buildSystem: BuildSystemProvider.Kind,
    ) async throws {
        try await fixture(name: "Miscellaneous/EchoExecutable") { fixturePath in
            let error = await #expect(throws: SwiftPMError.self ) {
                try await execute(["unknown"], packagePath: fixturePath, buildSystem: buildSystem)
            }
            guard case SwiftPMError.executionFailure(_, let stdout, let stderr) = try #require(error) else {
                Issue.record("Incorrect error was raised.")
                return
            }

            #expect(
                stderr.contains("error: no executable product named 'unknown'"),
                "got stdout: \(stdout), stderr: \(stderr)",
            )

        }
    }


    @Test(
        .SWBINTTODO("Swift run using Swift Build does not output executable content to the terminal"),
        .bug("https://github.com/swiftlang/swift-package-manager/issues/8279"),
        arguments: SupportedBuildSystemOnPlatform,
    )
    func multipleExecutableAndExplicitExecutable(
        buildSystem: BuildSystemProvider.Kind,
    ) async throws {
        try await withKnownIssue {
        try await fixture(name: "Miscellaneous/MultipleExecutables") { fixturePath in

            let error = await #expect(throws: SwiftPMError.self ) {
                try await execute(packagePath: fixturePath, buildSystem: buildSystem)
            }
            guard case SwiftPMError.executionFailure(_, let stdout, let stderr) = try #require(error) else {
                Issue.record("Incorrect error was raised.")
                return
            }

            #expect(
                stderr.contains("error: multiple executable products available: exec1, exec2"),
                "got stdout: \(stdout), stderr: \(stderr)",
            )

            var (runOutput, _) = try await execute(["exec1"], packagePath: fixturePath, buildSystem: buildSystem)
            #expect(runOutput.contains("1"))

            (runOutput, _) = try await execute(["exec2"], packagePath: fixturePath, buildSystem: buildSystem)
            #expect(runOutput.contains("2"))
        }
        } when: {
            [.windows, .linux].contains(ProcessInfo.hostOperatingSystem) && buildSystem == .swiftbuild && CiEnvironment.runningInSelfHostedPipeline
        }
    }


    @Test(
        .bug("https://github.com/swiftlang/swift-package-manager/issues/8511"),
        .bug("https://github.com/swiftlang/swift-package-manager/issues/8602"),
        arguments: SupportedBuildSystemOnPlatform,
    )
    func unreachableExecutable(
        buildSystem: BuildSystemProvider.Kind,
    ) async throws {
        try await withKnownIssue {
            try await fixture(name: "Miscellaneous/UnreachableTargets") { fixturePath in
                let (output, _) = try await execute(["bexec"], packagePath: fixturePath.appending("A"), buildSystem: buildSystem)
                let outputLines = output.split(whereSeparator: { $0.isNewline })
                #expect(String(outputLines[0]).contains("BTarget2"))
            }
        } when: {
            (ProcessInfo.hostOperatingSystem == .windows && CiEnvironment.runningInSmokeTestPipeline && buildSystem == .native)
            || (ProcessInfo.hostOperatingSystem ==  .linux && buildSystem == .swiftbuild && CiEnvironment.runningInSelfHostedPipeline)
        }
    }

<<<<<<< HEAD
    func testFileDeprecation() async throws {
        try XCTSkipOnWindows(because: "error: invalid relative path, needs investigation")
        try await fixture(name: "Miscellaneous/EchoExecutable") { fixturePath in
            let filePath = AbsolutePath(fixturePath, "Sources/secho/main.swift").pathString
            let cwd = localFileSystem.currentWorkingDirectory!
            let (stdout, stderr) = try await execute([filePath, "1", "2"], packagePath: fixturePath)
            XCTAssertMatch(stdout, .contains(#""\#(cwd)" "1" "2""#))
            XCTAssertMatch(stderr, .contains("warning: 'swift run file.swift' command to interpret swift files is deprecated; use 'swift file.swift' instead"))
=======
    @Test(
        arguments: SupportedBuildSystemOnPlatform,
    )
    func fileDeprecation(
        buildSystem: BuildSystemProvider.Kind,
    ) async throws {
        try await withKnownIssue {
            try await fixture(name: "Miscellaneous/EchoExecutable") { fixturePath in
                let filePath = AbsolutePath(fixturePath, "Sources/secho/main.swift").pathString
                let cwd = try #require(localFileSystem.currentWorkingDirectory, "Current working directory should not be nil")
                let (stdout, stderr) = try await execute([filePath, "1", "2"], packagePath: fixturePath, buildSystem: buildSystem)
                #expect(stdout.contains(#""\#(cwd)" "1" "2""#))
                #expect(stderr.contains("warning: 'swift run file.swift' command to interpret swift files is deprecated; use 'swift file.swift' instead"))
            }
        } when: {
            ProcessInfo.hostOperatingSystem == .windows
>>>>>>> 065df191
        }
    }

    @Test(
        arguments: SupportedBuildSystemOnPlatform,
    )
    func mutualExclusiveFlags(
        buildSystem: BuildSystemProvider.Kind,
    ) async throws {
        try await fixture(name: "Miscellaneous/EchoExecutable") { fixturePath in
            let error = await #expect(throws: SwiftPMError.self ) {
                try await execute(["--build-tests", "--skip-build"], packagePath: fixturePath, buildSystem: buildSystem)
            }
            guard case SwiftPMError.executionFailure(_, let stdout, let stderr) = try #require(error) else {
                Issue.record("Incorrect error was raised.")
                return
            }

<<<<<<< HEAD
    func testSwiftRunSIGINT() throws {
        try XCTSkipIfPlatformCI(because: "This seems to be flaky in CI")
        try XCTSkipIfselfHostedCI(because: "This seems to be flaky in CI")
        try fixture(name: "Miscellaneous/SwiftRun") { fixturePath in
            let mainFilePath = fixturePath.appending("main.swift")
            try localFileSystem.removeFileTree(mainFilePath)
            try localFileSystem.writeFileContents(
                mainFilePath,
                string: """
                import Foundation

                print("sleeping")
                fflush(stdout)

                Thread.sleep(forTimeInterval: 10)
                print("done")
                """
=======
            #expect(
                stderr.contains("error: '--build-tests' and '--skip-build' are mutually exclusive"),
                "got stdout: \(stdout), stderr: \(stderr)",
>>>>>>> 065df191
            )
        }
    }

    @Test(
        arguments: SupportedBuildSystemOnPlatform,
    )
    func swiftRunSIGINT(
        buildSystem: BuildSystemProvider.Kind,
    ) throws {
        try withKnownIssue("Seems to be flaky in CI", isIntermittent: true) {
            try fixture(name: "Miscellaneous/SwiftRun") { fixturePath in
                let mainFilePath = fixturePath.appending("main.swift")
                try localFileSystem.removeFileTree(mainFilePath)
                try localFileSystem.writeFileContents(
                    mainFilePath,
                    string: """
                    import Foundation

                    print("sleeping")
                    fflush(stdout)

                    Thread.sleep(forTimeInterval: 10)
                    print("done")
                    """
                )

                let sync = DispatchGroup()
                let outputHandler = OutputHandler(sync: sync)

                var environment = Environment.current
                environment["SWIFTPM_EXEC_NAME"] = "swift-run"
                let process = AsyncProcess(
                    arguments: [SwiftPM.Run.xctestBinaryPath.pathString, "--package-path", fixturePath.pathString],
                    environment: environment,
                    outputRedirection: .stream(stdout: outputHandler.handle(bytes:), stderr: outputHandler.handle(bytes:))
                )

                sync.enter()
                try process.launch()

                // wait for the process to start
                try #require(sync.wait(timeout: .now() + .seconds(300)) != .timedOut, "timeout waiting for process to start")

                // interrupt the process
                print("interrupting")
                process.signal(SIGINT)

                // check for interrupt result
                let result = try process.waitUntilExit()
    #if os(Windows)
                #expect(result.exitStatus == .abnormal(exception: 2))
    #else
                #expect(result.exitStatus == .signalled(signal: SIGINT))
    #endif
            }

            class OutputHandler {
                let sync: DispatchGroup
                var state = State.idle
                let lock = NSLock()

                init(sync: DispatchGroup) {
                    self.sync = sync
                }

                func handle(bytes: [UInt8]) {
                    guard let output = String(bytes: bytes, encoding: .utf8) else {
                        return
                    }
                    print(output, terminator: "")
                    self.lock.withLock {
                        switch self.state {
                        case .idle:
                            self.state = processOutput(output)
                        case .buffering(let buffer):
                            let newBuffer = buffer + output
                            self.state = processOutput(newBuffer)
                        case .done:
                            break //noop
                        }
                    }

                    func processOutput(_ output: String) -> State {
                        if output.contains("sleeping") {
                            self.sync.leave()
                            return .done
                        } else {
                            return .buffering(output)
                        }
                    }
                }

                enum State {
                    case idle
                    case buffering(String)
                    case done
                }
            }
        } when: {
            ProcessInfo.hostOperatingSystem == .windows && (CiEnvironment.runningInSmokeTestPipeline || CiEnvironment.runningInSelfHostedPipeline)
        }
    }

}<|MERGE_RESOLUTION|>--- conflicted
+++ resolved
@@ -90,9 +90,6 @@
         #expect(stdout.contains(versionRegex))
     }
 
-<<<<<<< HEAD
-    func testToolsetDebugger() async throws {
-=======
     @Test(
         .bug("https://github.com/swiftlang/swift-package-manager/issues/8511"),
         .bug("https://github.com/swiftlang/swift-package-manager/issues/8602"),
@@ -103,7 +100,6 @@
         buildSystem: BuildSystemProvider.Kind,
     ) async throws {
         try await withKnownIssue {
->>>>>>> 065df191
         try await fixture(name: "Miscellaneous/EchoExecutable") { fixturePath in
             #if os(Windows)
                 let win32 = ".win32"
@@ -112,14 +108,6 @@
             #endif
             let (stdout, stderr) = try await execute(
                     ["--toolset", "\(fixturePath.appending("toolset\(win32).json").pathString)"],
-<<<<<<< HEAD
-                    packagePath: fixturePath
-                )
-
-            // We only expect tool's output on the stdout stream.
-            XCTAssertMatch(stdout, .contains("\(fixturePath.appending(".build").pathString)"))
-            XCTAssertMatch(stdout, .contains("sentinel"))
-=======
                     packagePath: fixturePath,
                     buildSystem: buildSystem,
                 )
@@ -127,7 +115,6 @@
             // We only expect tool's output on the stdout stream.
             #expect(stdout.contains("\(fixturePath.appending(".build").pathString)"))
             #expect(stdout.contains("sentinel"))
->>>>>>> 065df191
 
             // swift-build-tool output should go to stderr.
             withKnownIssue {
@@ -267,16 +254,6 @@
         }
     }
 
-<<<<<<< HEAD
-    func testFileDeprecation() async throws {
-        try XCTSkipOnWindows(because: "error: invalid relative path, needs investigation")
-        try await fixture(name: "Miscellaneous/EchoExecutable") { fixturePath in
-            let filePath = AbsolutePath(fixturePath, "Sources/secho/main.swift").pathString
-            let cwd = localFileSystem.currentWorkingDirectory!
-            let (stdout, stderr) = try await execute([filePath, "1", "2"], packagePath: fixturePath)
-            XCTAssertMatch(stdout, .contains(#""\#(cwd)" "1" "2""#))
-            XCTAssertMatch(stderr, .contains("warning: 'swift run file.swift' command to interpret swift files is deprecated; use 'swift file.swift' instead"))
-=======
     @Test(
         arguments: SupportedBuildSystemOnPlatform,
     )
@@ -293,7 +270,6 @@
             }
         } when: {
             ProcessInfo.hostOperatingSystem == .windows
->>>>>>> 065df191
         }
     }
 
@@ -312,29 +288,9 @@
                 return
             }
 
-<<<<<<< HEAD
-    func testSwiftRunSIGINT() throws {
-        try XCTSkipIfPlatformCI(because: "This seems to be flaky in CI")
-        try XCTSkipIfselfHostedCI(because: "This seems to be flaky in CI")
-        try fixture(name: "Miscellaneous/SwiftRun") { fixturePath in
-            let mainFilePath = fixturePath.appending("main.swift")
-            try localFileSystem.removeFileTree(mainFilePath)
-            try localFileSystem.writeFileContents(
-                mainFilePath,
-                string: """
-                import Foundation
-
-                print("sleeping")
-                fflush(stdout)
-
-                Thread.sleep(forTimeInterval: 10)
-                print("done")
-                """
-=======
             #expect(
                 stderr.contains("error: '--build-tests' and '--skip-build' are mutually exclusive"),
                 "got stdout: \(stdout), stderr: \(stderr)",
->>>>>>> 065df191
             )
         }
     }
