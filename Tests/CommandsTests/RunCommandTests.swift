//===----------------------------------------------------------------------===//
//
// This source file is part of the Swift open source project
//
// Copyright (c) 2014-2021 Apple Inc. and the Swift project authors
// Licensed under Apache License v2.0 with Runtime Library Exception
//
// See http://swift.org/LICENSE.txt for license information
// See http://swift.org/CONTRIBUTORS.txt for the list of Swift project authors
//
//===----------------------------------------------------------------------===//

import Basics
import Commands
import SPMBuildCore
import _InternalTestSupport
import TSCTestSupport
import XCTest

import class Basics.AsyncProcess

class RunCommandTestCase: CommandsBuildProviderTestCase {
    override func setUpWithError() throws {
        try XCTSkipIf(type(of: self) == RunCommandTestCase.self, "Skipping this test since it will be run in subclasses that will provide different build systems to test.")
    }

    private func execute(
        _ args: [String] = [],
        _ executable: String? = nil,
        packagePath: AbsolutePath? = nil
    ) async throws -> (stdout: String, stderr: String) {
        return try await executeSwiftRun(
            packagePath,
            nil,
            extraArgs: args,
            buildSystem: buildSystemProvider
        )
    }

    func testUsage() async throws {
        let stdout = try await execute(["-help"]).stdout
        XCTAssert(stdout.contains("USAGE: swift run <options>") || stdout.contains("USAGE: swift run [<options>]"), "got stdout:\n" + stdout)
    }

    func testSeeAlso() async throws {
        let stdout = try await execute(["--help"]).stdout
        XCTAssert(stdout.contains("SEE ALSO: swift build, swift package, swift test"), "got stdout:\n" + stdout)
    }

    func testCommandDoesNotEmitDuplicateSymbols() async throws {
        let (stdout, stderr) = try await execute(["--help"])
        XCTAssertNoMatch(stdout, duplicateSymbolRegex)
        XCTAssertNoMatch(stderr, duplicateSymbolRegex)
    }

    func testVersion() async throws {
        let stdout = try await execute(["--version"]).stdout
        XCTAssertMatch(stdout, .regex(#"Swift Package Manager -( \w+ )?\d+.\d+.\d+(-\w+)?"#))
    }

    func testToolsetDebugger() async throws {
        try await fixture(name: "Miscellaneous/EchoExecutable") { fixturePath in
            #if os(Windows)
                let win32 = ".win32"
            #else
                let win32 = ""
            #endif
            let (stdout, stderr) = try await execute(
                    ["--toolset", "\(fixturePath.appending("toolset\(win32).json").pathString)"],
                    packagePath: fixturePath
                )

            // We only expect tool's output on the stdout stream.
            XCTAssertMatch(stdout, .contains("\(fixturePath.appending(".build").pathString)"))
            XCTAssertMatch(stdout, .contains("sentinel"))

            // swift-build-tool output should go to stderr.
            XCTAssertMatch(stderr, .regex("Compiling"))
            XCTAssertMatch(stderr, .contains("Linking"))
        }
    }

    func testUnknownProductAndArgumentPassing() async throws {
        try await fixture(name: "Miscellaneous/EchoExecutable") { fixturePath in
            let (stdout, stderr) = try await execute(
                ["secho", "1", "--hello", "world"], packagePath: fixturePath)

            // We only expect tool's output on the stdout stream.
            XCTAssertMatch(stdout, .contains("""
                "1" "--hello" "world"
                """))

            // swift-build-tool output should go to stderr.
            XCTAssertMatch(stderr, .regex("Compiling"))
            XCTAssertMatch(stderr, .contains("Linking"))

            await XCTAssertThrowsCommandExecutionError(try await execute(["unknown"], packagePath: fixturePath)) { error in
                XCTAssertMatch(error.stderr, .contains("error: no executable product named 'unknown'"))
            }
        }
    }

    func testMultipleExecutableAndExplicitExecutable() async throws {
        try await fixture(name: "Miscellaneous/MultipleExecutables") { fixturePath in
            await XCTAssertThrowsCommandExecutionError(try await execute(packagePath: fixturePath)) { error in
                XCTAssertMatch(error.stderr, .contains("error: multiple executable products available: exec1, exec2"))
            }
            
            var (runOutput, _) = try await execute(["exec1"], packagePath: fixturePath)
            XCTAssertMatch(runOutput, .contains("1"))

            (runOutput, _) = try await execute(["exec2"], packagePath: fixturePath)
            XCTAssertMatch(runOutput, .contains("2"))
        }
    }

    func testUnreachableExecutable() async throws {
        try await fixture(name: "Miscellaneous/UnreachableTargets") { fixturePath in
            let (output, _) = try await execute(["bexec"], packagePath: fixturePath.appending("A"))
            let outputLines = output.split(whereSeparator: { $0.isNewline })
            XCTAssertMatch(String(outputLines[0]), .contains("BTarget2"))
        }
    }

    func testFileDeprecation() async throws {
        try XCTSkipOnWindows(because: "error: invalid relative path, needs investigation")
        try await fixture(name: "Miscellaneous/EchoExecutable") { fixturePath in
            let filePath = AbsolutePath(fixturePath, "Sources/secho/main.swift").pathString
            let cwd = localFileSystem.currentWorkingDirectory!
            let (stdout, stderr) = try await execute([filePath, "1", "2"], packagePath: fixturePath)
            XCTAssertMatch(stdout, .contains(#""\#(cwd)" "1" "2""#))
            XCTAssertMatch(stderr, .contains("warning: 'swift run file.swift' command to interpret swift files is deprecated; use 'swift file.swift' instead"))
        }
    }

    func testMutualExclusiveFlags() async throws {
        try await fixture(name: "Miscellaneous/EchoExecutable") { fixturePath in
            await XCTAssertThrowsCommandExecutionError(try await execute(["--build-tests", "--skip-build"], packagePath: fixturePath)) { error in
                XCTAssertMatch(error.stderr, .contains("error: '--build-tests' and '--skip-build' are mutually exclusive"))
            }
        }
    }

    func testSwiftRunSIGINT() throws {
<<<<<<< HEAD
        try XCTSkipIfPlatformCI()
=======
        try XCTSkipIfPlatformCI(because: "This seems to be flaky in CI")
        try XCTSkipIfselfHostedCI(because: "This seems to be flaky in CI")
>>>>>>> 4dce9893
        try fixture(name: "Miscellaneous/SwiftRun") { fixturePath in
            let mainFilePath = fixturePath.appending("main.swift")
            try localFileSystem.removeFileTree(mainFilePath)
            try localFileSystem.writeFileContents(
                mainFilePath,
                string: """
                import Foundation

                print("sleeping")
                fflush(stdout)

                Thread.sleep(forTimeInterval: 10)
                print("done")
                """
            )

            let sync = DispatchGroup()
            let outputHandler = OutputHandler(sync: sync)

            var environment = Environment.current
            environment["SWIFTPM_EXEC_NAME"] = "swift-run"
            let process = AsyncProcess(
                arguments: [SwiftPM.Run.xctestBinaryPath.pathString, "--package-path", fixturePath.pathString],
                environment: environment,
                outputRedirection: .stream(stdout: outputHandler.handle(bytes:), stderr: outputHandler.handle(bytes:))
            )

            sync.enter()
            try process.launch()

            // wait for the process to start
            if case .timedOut = sync.wait(timeout: .now() + 60) {
                return XCTFail("timeout waiting for process to start")
            }

            // interrupt the process
            print("interrupting")
            process.signal(SIGINT)

            // check for interrupt result
            let result = try process.waitUntilExit()
#if os(Windows)
            XCTAssertEqual(result.exitStatus, .abnormal(exception: 2))
#else
            XCTAssertEqual(result.exitStatus, .signalled(signal: SIGINT))
#endif
        }

        class OutputHandler {
            let sync: DispatchGroup
            var state = State.idle
            let lock = NSLock()

            init(sync: DispatchGroup) {
                self.sync = sync
            }

            func handle(bytes: [UInt8]) {
                guard let output = String(bytes: bytes, encoding: .utf8) else {
                    return
                }
                print(output, terminator: "")
                self.lock.withLock {
                    switch self.state {
                    case .idle:
                        self.state = processOutput(output)
                    case .buffering(let buffer):
                        let newBuffer = buffer + output
                        self.state = processOutput(newBuffer)
                    case .done:
                        break //noop
                    }
                }

                func processOutput(_ output: String) -> State {
                    if output.contains("sleeping") {
                        self.sync.leave()
                        return .done
                    } else {
                        return .buffering(output)
                    }
                }
            }

            enum State {
                case idle
                case buffering(String)
                case done
            }
        }
    }

}

class RunCommandNativeTests: RunCommandTestCase {
    override open var buildSystemProvider: BuildSystemProvider.Kind {
        return .native
    }

    override func testUsage() async throws {
        try await super.testUsage()
    }
}


class RunCommandSwiftBuildTests: RunCommandTestCase {
    override open var buildSystemProvider: BuildSystemProvider.Kind {
        return .swiftbuild
    }

    override func testUsage() async throws {
        try await super.testUsage()
    }

    override func testMultipleExecutableAndExplicitExecutable() async throws {
        throw XCTSkip("SWBINTTODO: https://github.com/swiftlang/swift-package-manager/issues/8279: Swift run using Swift Build does not output executable content to the terminal")
    }

    override func testUnknownProductAndArgumentPassing() async throws {
        throw XCTSkip("SWBINTTODO: https://github.com/swiftlang/swift-package-manager/issues/8279: Swift run using Swift Build does not output executable content to the terminal")
    }

    override func testToolsetDebugger() async throws {
        throw XCTSkip("SWBINTTODO: Test fixture fails to build")
    }

    override func testUnreachableExecutable() async throws {
        throw XCTSkip("SWBINTTODO: Test fails because of build layout differences.")
    }
}<|MERGE_RESOLUTION|>--- conflicted
+++ resolved
@@ -142,12 +142,8 @@
     }
 
     func testSwiftRunSIGINT() throws {
-<<<<<<< HEAD
-        try XCTSkipIfPlatformCI()
-=======
         try XCTSkipIfPlatformCI(because: "This seems to be flaky in CI")
         try XCTSkipIfselfHostedCI(because: "This seems to be flaky in CI")
->>>>>>> 4dce9893
         try fixture(name: "Miscellaneous/SwiftRun") { fixturePath in
             let mainFilePath = fixturePath.appending("main.swift")
             try localFileSystem.removeFileTree(mainFilePath)
