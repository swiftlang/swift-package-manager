//===----------------------------------------------------------------------===//
//
// This source file is part of the Swift open source project
//
// Copyright (c) 2014-2021 Apple Inc. and the Swift project authors
// Licensed under Apache License v2.0 with Runtime Library Exception
//
// See http://swift.org/LICENSE.txt for license information
// See http://swift.org/CONTRIBUTORS.txt for the list of Swift project authors
//
//===----------------------------------------------------------------------===//

import Basics
@testable import Commands
@testable import CoreCommands
import PackageGraph
import PackageLoading
import PackageModel
import SPMBuildCore
import SPMTestSupport
import Workspace
import XCTest

struct BuildResult {
    let binPath: AbsolutePath
    let stdout: String
    let stderr: String
    let binContents: [String]
    let moduleContents: [String]
}

final class BuildCommandTests: CommandsTestCase {
    @discardableResult
    private func execute(
        _ args: [String] = [],
        environment: Environment? = nil,
        packagePath: AbsolutePath? = nil
    ) async throws -> (stdout: String, stderr: String) {
        try await SwiftPM.Build.execute(args, packagePath: packagePath, env: environment)
    }

    func build(_ args: [String], packagePath: AbsolutePath? = nil, isRelease: Bool = false, cleanAfterward: Bool = true) async throws -> BuildResult {
        do {
            let buildConfigurationArguments = isRelease ? ["-c", "release"] : []
            let (stdout, stderr) = try await execute(args + buildConfigurationArguments, packagePath: packagePath)
            defer {
            }
            let (binPathOutput, _) = try await execute(
                ["--show-bin-path"] + buildConfigurationArguments,
                packagePath: packagePath
            )
            let binPath = try AbsolutePath(validating: binPathOutput.trimmingCharacters(in: .whitespacesAndNewlines))
            let binContents = try localFileSystem.getDirectoryContents(binPath).filter {
                guard let contents = try? localFileSystem.getDirectoryContents(binPath.appending(component: $0)) else {
                    return true
                }
                // Filter directories which only contain an output file map since we didn't build anything for those which
                // is what `binContents` is meant to represent.
                return contents != ["output-file-map.json"]
            }
            let moduleContents = (try? localFileSystem.getDirectoryContents(binPath.appending(component: "Modules"))) ?? []

            if cleanAfterward {
                try! await SwiftPM.Package.execute(["clean"], packagePath: packagePath)
            }
            return BuildResult(
                binPath: binPath,
                stdout: stdout,
                stderr: stderr,
                binContents: binContents,
                moduleContents: moduleContents
            )
        } catch {
            if cleanAfterward {
                try! await SwiftPM.Package.execute(["clean"], packagePath: packagePath)
            }
            throw error
        }
    }

    func testUsage() async throws {
        let stdout = try await execute(["-help"]).stdout
        XCTAssertMatch(stdout, .contains("USAGE: swift build"))
    }

    func testSeeAlso() async throws {
        let stdout = try await execute(["--help"]).stdout
        XCTAssertMatch(stdout, .contains("SEE ALSO: swift run, swift package, swift test"))
    }

    func testVersion() async throws {
        let stdout = try await execute(["--version"]).stdout
        XCTAssertMatch(stdout, .contains("Swift Package Manager"))
    }

    func testCreatingSanitizers() throws {
        for sanitizer in Sanitizer.allCases {
            XCTAssertEqual(sanitizer, Sanitizer(argument: sanitizer.shortName))
        }
    }

    func testInvalidSanitizer() throws {
        XCTAssertNil(Sanitizer(argument: "invalid"))
    }

    func testImportOfMissedDepWarning() async throws {
        // Verify the warning flow
        try await fixture(name: "Miscellaneous/ImportOfMissingDependency") { path in
            let fullPath = try resolveSymlinks(path)
            await XCTAssertAsyncThrowsError(try await self.build(
                ["--explicit-target-dependency-import-check=warn"],
                packagePath: fullPath
            )) { error in
                guard case SwiftPMError.executionFailure(_, let stdout, let stderr) = error else {
                    XCTFail()
                    return
                }

                XCTAssertTrue(
                    stderr.contains(
                        "warning: Target A imports another target (B) in the package without declaring it a dependency."
                    ),
                    "got stdout: \(stdout), stderr: \(stderr)"
                )
            }
        }

        // Verify the error flow
        try await fixture(name: "Miscellaneous/ImportOfMissingDependency") { path in
            let fullPath = try resolveSymlinks(path)
            await XCTAssertAsyncThrowsError(try await self.build(
                ["--explicit-target-dependency-import-check=error"],
                packagePath: fullPath
            )) { error in
                guard case SwiftPMError.executionFailure(_, _, let stderr) = error else {
                    XCTFail()
                    return
                }

                XCTAssertTrue(
                    stderr.contains(
                        "error: Target A imports another target (B) in the package without declaring it a dependency."
                    ),
                    "got stdout: \(stdout), stderr: \(stderr)"
                )
            }
        }

        // Verify that the default does not run the check
        try await fixture(name: "Miscellaneous/ImportOfMissingDependency") { path in
            let fullPath = try resolveSymlinks(path)
            await XCTAssertAsyncThrowsError(try await self.build([], packagePath: fullPath)) { error in
                guard case SwiftPMError.executionFailure(_, _, let stderr) = error else {
                    XCTFail()
                    return
                }
                XCTAssertFalse(
                    stderr.contains(
                        "warning: Target A imports another target (B) in the package without declaring it a dependency."
                    ),
                    "got stdout: \(stdout), stderr: \(stderr)"
                )
            }
        }
    }

    func testBinPathAndSymlink() async throws {
        try await fixture(name: "ValidLayouts/SingleModule/ExecutableNew") { fixturePath in
            let fullPath = try resolveSymlinks(fixturePath)
            let targetPath = try fullPath.appending(
                components: ".build",
                UserToolchain.default.targetTriple.platformBuildPathComponent
            )
            let xcbuildTargetPath = fullPath.appending(components: ".build", "apple")
            try await XCTAssertAsyncEqual(
                try await self.execute(["--show-bin-path"], packagePath: fullPath).stdout,
                "\(targetPath.appending("debug").pathString)\n"
            )
            try await XCTAssertAsyncEqual(
                try await self.execute(["-c", "release", "--show-bin-path"], packagePath: fullPath).stdout,
                "\(targetPath.appending("release").pathString)\n"
            )

            // Print correct path when building with XCBuild.
            let xcodeDebugOutput = try await execute(["--build-system", "xcode", "--show-bin-path"], packagePath: fullPath)
                .stdout
            let xcodeReleaseOutput = try await execute(
                ["--build-system", "xcode", "-c", "release", "--show-bin-path"],
                packagePath: fullPath
            ).stdout
            #if os(macOS)
            XCTAssertEqual(
                xcodeDebugOutput,
                "\(xcbuildTargetPath.appending(components: "Products", "Debug").pathString)\n"
            )
            XCTAssertEqual(
                xcodeReleaseOutput,
                "\(xcbuildTargetPath.appending(components: "Products", "Release").pathString)\n"
            )
            #else
            XCTAssertEqual(xcodeDebugOutput, "\(targetPath.appending("debug").pathString)\n")
            XCTAssertEqual(xcodeReleaseOutput, "\(targetPath.appending("release").pathString)\n")
            #endif

            // Test symlink.
            try await self.execute(packagePath: fullPath)
            XCTAssertEqual(
                try resolveSymlinks(fullPath.appending(components: ".build", "debug")),
                targetPath.appending("debug")
            )
            try await self.execute(["-c", "release"], packagePath: fullPath)
            XCTAssertEqual(
                try resolveSymlinks(fullPath.appending(components: ".build", "release")),
                targetPath.appending("release")
            )
        }
    }

    func testProductAndTarget() async throws {
        try await fixture(name: "Miscellaneous/MultipleExecutables") { fixturePath in
            let fullPath = try resolveSymlinks(fixturePath)

            do {
                let result = try await build(["--product", "exec1"], packagePath: fullPath)
                XCTAssertMatch(result.binContents, ["exec1"])
                XCTAssertNoMatch(result.binContents, ["exec2.build"])
            }

            do {
                let (_, stderr) = try await execute(["--product", "lib1"], packagePath: fullPath)
                try await SwiftPM.Package.execute(["clean"], packagePath: fullPath)
                XCTAssertMatch(
                    stderr,
                    .contains(
                        "'--product' cannot be used with the automatic product 'lib1'; building the default target instead"
                    )
                )
            }

            do {
                let result = try await build(["--target", "exec2"], packagePath: fullPath)
                XCTAssertMatch(result.binContents, ["exec2.build"])
                XCTAssertNoMatch(result.binContents, ["exec1"])
            }

            await XCTAssertThrowsCommandExecutionError(try await self.execute(
                ["--product", "exec1", "--target", "exec2"],
                packagePath: fixturePath
            )) { error in
                XCTAssertMatch(error.stderr, .contains("error: '--product' and '--target' are mutually exclusive"))
            }

            await XCTAssertThrowsCommandExecutionError(try await self.execute(
                ["--product", "exec1", "--build-tests"],
                packagePath: fixturePath
            )) { error in
                XCTAssertMatch(error.stderr, .contains("error: '--product' and '--build-tests' are mutually exclusive"))
            }

            await XCTAssertThrowsCommandExecutionError(try await self.execute(
                ["--build-tests", "--target", "exec2"],
                packagePath: fixturePath
            )) { error in
                XCTAssertMatch(error.stderr, .contains("error: '--target' and '--build-tests' are mutually exclusive"))
            }

            await XCTAssertThrowsCommandExecutionError(try await self.execute(
                ["--build-tests", "--target", "exec2", "--product", "exec1"],
                packagePath: fixturePath
            )) { error in
                XCTAssertMatch(
                    error.stderr,
                    .contains("error: '--product', '--target', and '--build-tests' are mutually exclusive")
                )
            }

            await XCTAssertThrowsCommandExecutionError(try await self.execute(
                ["--product", "UnkownProduct"],
                packagePath: fixturePath
            )) { error in
                XCTAssertMatch(error.stderr, .contains("error: no product named 'UnkownProduct'"))
            }

            await XCTAssertThrowsCommandExecutionError(try await self.execute(
                ["--target", "UnkownTarget"],
                packagePath: fixturePath
            )) { error in
                XCTAssertMatch(error.stderr, .contains("error: no target named 'UnkownTarget'"))
            }
        }
    }

    func testAtMainSupport() async throws {
        try await fixture(name: "Miscellaneous/AtMainSupport") { fixturePath in
            let fullPath = try resolveSymlinks(fixturePath)

            do {
                let result = try await build(["--product", "ClangExecSingleFile"], packagePath: fullPath)
                XCTAssertMatch(result.binContents, ["ClangExecSingleFile"])
            }

            do {
                let result = try await build(["--product", "SwiftExecSingleFile"], packagePath: fullPath)
                XCTAssertMatch(result.binContents, ["SwiftExecSingleFile"])
            }

            do {
                let result = try await build(["--product", "SwiftExecMultiFile"], packagePath: fullPath)
                XCTAssertMatch(result.binContents, ["SwiftExecMultiFile"])
            }
        }
    }

    func testNonReachableProductsAndTargetsFunctional() async throws {
        try await fixture(name: "Miscellaneous/UnreachableTargets") { fixturePath in
            let aPath = fixturePath.appending("A")

            do {
                let result = try await build([], packagePath: aPath)
                XCTAssertNoMatch(result.binContents, ["bexec"])
                XCTAssertNoMatch(result.binContents, ["BTarget2.build"])
                XCTAssertNoMatch(result.binContents, ["cexec"])
                XCTAssertNoMatch(result.binContents, ["CTarget.build"])
            }

            // Dependency contains a dependent product

            do {
                let result = try await build(["--product", "bexec"], packagePath: aPath)
                XCTAssertMatch(result.binContents, ["BTarget2.build"])
                XCTAssertMatch(result.binContents, ["bexec"])
                XCTAssertNoMatch(result.binContents, ["aexec"])
                XCTAssertNoMatch(result.binContents, ["ATarget.build"])
                XCTAssertNoMatch(result.binContents, ["BLibrary.a"])

                // FIXME: We create the modulemap during build planning, hence this ugliness.
                let bTargetBuildDir =
                    ((try? localFileSystem.getDirectoryContents(result.binPath.appending("BTarget1.build"))) ?? [])
                        .filter { $0 != moduleMapFilename }
                XCTAssertTrue(bTargetBuildDir.isEmpty, "bTargetBuildDir should be empty")

                XCTAssertNoMatch(result.binContents, ["cexec"])
                XCTAssertNoMatch(result.binContents, ["CTarget.build"])

                // Also make sure we didn't emit parseable module interfaces
                // (do this here to avoid doing a second build in
                // testParseableInterfaces().
                XCTAssertNoMatch(result.moduleContents, ["ATarget.swiftinterface"])
                XCTAssertNoMatch(result.moduleContents, ["BTarget.swiftinterface"])
                XCTAssertNoMatch(result.moduleContents, ["CTarget.swiftinterface"])
            }
        }
    }

    func testParseableInterfaces() async throws {
        try await fixture(name: "Miscellaneous/ParseableInterfaces") { fixturePath in
            do {
                let result = try await build(["--enable-parseable-module-interfaces"], packagePath: fixturePath)
                XCTAssertMatch(result.moduleContents, ["A.swiftinterface"])
                XCTAssertMatch(result.moduleContents, ["B.swiftinterface"])
            } catch SwiftPMError.executionFailure(_, _, let stderr) {
                XCTFail(stderr)
            }
        }
    }

    func testAutomaticParseableInterfacesWithLibraryEvolution() async throws {
        try await fixture(name: "Miscellaneous/LibraryEvolution") { fixturePath in
            do {
                let result = try await build([], packagePath: fixturePath)
                XCTAssertMatch(result.moduleContents, ["A.swiftinterface"])
                XCTAssertMatch(result.moduleContents, ["B.swiftinterface"])
            }
        }
    }

    func testBuildCompleteMessage() async throws {
        try XCTSkipIf(true, "This test fails to match the 'Compiling' regex; rdar://101815761")

        try await fixture(name: "DependencyResolution/Internal/Simple") { fixturePath in
            do {
                let result = try await execute(packagePath: fixturePath)
                XCTAssertMatch(result.stdout, .regex("\\[[1-9][0-9]*\\/[1-9][0-9]*\\] Compiling"))
                let lines = result.stdout.split(whereSeparator: { $0.isNewline })
                XCTAssertMatch(String(lines.last!), .regex("Build complete! \\([0-9]*\\.[0-9]*s\\)"))
            }

            do {
                // test second time, to stabilize the cache
                try await self.execute(packagePath: fixturePath)
            }

            do {
                // test third time, to make sure message is presented even when nothing to build (cached)
                let result = try await execute(packagePath: fixturePath)
                XCTAssertNoMatch(result.stdout, .regex("\\[[1-9][0-9]*\\/[1-9][0-9]*\\] Compiling"))
                let lines = result.stdout.split(whereSeparator: { $0.isNewline })
                XCTAssertMatch(String(lines.last!), .regex("Build complete! \\([0-9]*\\.[0-9]*s\\)"))
            }
        }
    }

    func testBuildStartMessage() async throws {
        try await fixture(name: "DependencyResolution/Internal/Simple") { fixturePath in
            do {
                let result = try await execute(["-c", "debug"], packagePath: fixturePath)
                XCTAssertMatch(result.stdout, .prefix("Building for debugging"))
            }

            do {
                let result = try await execute(["-c", "release"], packagePath: fixturePath)
                XCTAssertMatch(result.stdout, .prefix("Building for production"))
            }
        }
    }

    func testXcodeBuildSystemDefaultSettings() async throws {
        #if !os(macOS)
        try XCTSkipIf(true, "test requires `xcbuild` and is therefore only supported on macOS")
        #endif
        try await fixture(name: "ValidLayouts/SingleModule/ExecutableNew") { fixturePath in
            // try await building using XCBuild with default parameters.  This should succeed.  We build verbosely so we get
            // full command lines.
            let defaultOutput = try await execute(["-c", "debug", "-v"], packagePath: fixturePath).stdout

            // Look for certain things in the output from XCBuild.
            XCTAssertMatch(
                defaultOutput,
                try .contains("-target \(UserToolchain.default.targetTriple.tripleString(forPlatformVersion: ""))")
            )
        }
    }

    func testXcodeBuildSystemWithAdditionalBuildFlags() async throws {
        try XCTSkipIf(
            true,
            "Disabled for now because it is hitting 'IR generation failure: Cannot read legacy layout file' in CI (rdar://88828632)"
        )

        #if !os(macOS)
        try XCTSkipIf(true, "test requires `xcbuild` and is therefore only supported on macOS")
        #endif
        try await fixture(name: "ValidLayouts/SingleModule/ExecutableMixed") { fixturePath in
            // try await building using XCBuild with additional flags.  This should succeed.  We build verbosely so we get
            // full command lines.
            let defaultOutput = try await execute(
                [
                    "--build-system", "xcode",
                    "-c", "debug", "-v",
                    "-Xlinker", "-rpath", "-Xlinker", "/fakerpath",
                    "-Xcc", "-I/cfakepath",
                    "-Xcxx", "-I/cxxfakepath",
                    "-Xswiftc", "-I/swiftfakepath",
                ],
                packagePath: fixturePath
            ).stdout

            // Look for certain things in the output from XCBuild.
            XCTAssertMatch(defaultOutput, .contains("/fakerpath"))
            XCTAssertMatch(defaultOutput, .contains("-I/cfakepath"))
            XCTAssertMatch(defaultOutput, .contains("-I/cxxfakepath"))
            XCTAssertMatch(defaultOutput, .contains("-I/swiftfakepath"))
        }
    }

    func testXcodeBuildSystemOverrides() async throws {
        #if !os(macOS)
        try XCTSkipIf(true, "test requires `xcbuild` and is therefore only supported on macOS")
        #endif
        try await fixture(name: "ValidLayouts/SingleModule/ExecutableNew") { fixturePath in
            // try await building using XCBuild without specifying overrides.  This should succeed, and should use the default
            // compiler path.
            let defaultOutput = try await execute(["-c", "debug", "--vv"], packagePath: fixturePath).stdout
            XCTAssertMatch(defaultOutput, try .contains(UserToolchain.default.swiftCompilerPath.pathString))

            // Now try await building using XCBuild while specifying a faulty compiler override.  This should fail.  Note that
            // we need to set the executable to use for the manifest itself to the default one, since it defaults to
            // SWIFT_EXEC if not provided.
            var overriddenOutput = ""
            await XCTAssertThrowsCommandExecutionError(
                try await self.execute(
                    ["-c", "debug", "--vv"],
                    environment: [
                        "SWIFT_EXEC": "/usr/bin/false",
                        "SWIFT_EXEC_MANIFEST": UserToolchain.default.swiftCompilerPath.pathString,
                    ],
                    packagePath: fixturePath
                )
            ) { error in
                overriddenOutput = error.stderr
            }
            XCTAssertMatch(overriddenOutput, .contains("/usr/bin/false"))
        }
    }

    func testPrintLLBuildManifestJobGraph() async throws {
        try await fixture(name: "DependencyResolution/Internal/Simple") { fixturePath in
            let output = try await execute(["--print-manifest-job-graph"], packagePath: fixturePath).stdout
            XCTAssertMatch(output, .prefix("digraph Jobs {"))
        }
    }

    func testSwiftDriverRawOutputGetsNewlines() async throws {
        try await fixture(name: "DependencyResolution/Internal/Simple") { fixturePath in
            // Building with `-wmo` should result in a `remark: Incremental compilation has been disabled: it is not
            // compatible with whole module optimization` message, which should have a trailing newline.  Since that
            // message won't be there at all when the legacy compiler driver is used, we gate this check on whether the
            // remark is there in the first place.
            let result = try await execute(["-c", "release", "-Xswiftc", "-wmo"], packagePath: fixturePath)
            if result.stdout.contains(
                "remark: Incremental compilation has been disabled: it is not compatible with whole module optimization"
            ) {
                XCTAssertMatch(result.stdout, .contains("optimization\n"))
                XCTAssertNoMatch(result.stdout, .contains("optimization["))
                XCTAssertNoMatch(result.stdout, .contains("optimizationremark"))
            }
        }
    }

    func testSwiftGetVersion() async throws {
        try await fixture(name: "Miscellaneous/Simple") { fixturePath in
            func findSwiftGetVersionFile() throws -> AbsolutePath {
                let buildArenaPath = fixturePath.appending(components: ".build", "debug")
                let files = try localFileSystem.getDirectoryContents(buildArenaPath)
                let filename = try XCTUnwrap(files.first { $0.hasPrefix("swift-version") })
                return buildArenaPath.appending(component: filename)
            }

            let dummySwiftcPath = SwiftPM.xctestBinaryPath(for: "dummy-swiftc")
            let swiftCompilerPath = try UserToolchain.default.swiftCompilerPath

            var environment: Environment = [
                "SWIFT_EXEC": dummySwiftcPath.pathString,
                // Environment variables used by `dummy-swiftc.sh`
                "SWIFT_ORIGINAL_PATH": swiftCompilerPath.pathString,
                "CUSTOM_SWIFT_VERSION": "1.0",
            ]

            // Build with a swiftc that returns version 1.0, we expect a successful build which compiles our one source
            // file.
            do {
                let result = try await execute(["--verbose"], environment: environment, packagePath: fixturePath)
                XCTAssertTrue(
                    result.stdout.contains("\(dummySwiftcPath.pathString) -module-name"),
                    "compilation task missing from build result: \(result.stdout)"
                )
                XCTAssertTrue(result.stdout.contains("Build complete!"), "unexpected build result: \(result.stdout)")
                let swiftGetVersionFilePath = try findSwiftGetVersionFile()
                XCTAssertEqual(try String(contentsOfFile: swiftGetVersionFilePath.pathString).spm_chomp(), "1.0")
            }

            // Build again with that same version, we do not expect any compilation tasks.
            do {
                let result = try await execute(["--verbose"], environment: environment, packagePath: fixturePath)
                XCTAssertFalse(
                    result.stdout.contains("\(dummySwiftcPath.pathString) -module-name"),
                    "compilation task present in build result: \(result.stdout)"
                )
                XCTAssertTrue(result.stdout.contains("Build complete!"), "unexpected build result: \(result.stdout)")
                let swiftGetVersionFilePath = try findSwiftGetVersionFile()
                XCTAssertEqual(try String(contentsOfFile: swiftGetVersionFilePath.pathString).spm_chomp(), "1.0")
            }

            // Build again with a swiftc that returns version 2.0, we expect compilation happening once more.
            do {
                environment["CUSTOM_SWIFT_VERSION"] = "2.0"
                let result = try await execute(["--verbose"], environment: environment, packagePath: fixturePath)
                XCTAssertTrue(
                    result.stdout.contains("\(dummySwiftcPath.pathString) -module-name"),
                    "compilation task missing from build result: \(result.stdout)"
                )
                XCTAssertTrue(result.stdout.contains("Build complete!"), "unexpected build result: \(result.stdout)")
                let swiftGetVersionFilePath = try findSwiftGetVersionFile()
                XCTAssertEqual(try String(contentsOfFile: swiftGetVersionFilePath.pathString).spm_chomp(), "2.0")
            }
        }
    }

    func testGetTaskAllowEntitlement() async throws {
        try await fixture(name: "ValidLayouts/SingleModule/ExecutableNew") { fixturePath in
            #if os(macOS)
            // try await building with default parameters.  This should succeed. We build verbosely so we get full command
            // lines.
            var buildResult = try await build(["-v"], packagePath: fixturePath)

            XCTAssertMatch(buildResult.stdout, .contains("codesign --force --sign - --entitlements"))

            buildResult = try await self.build(["-c", "debug", "-v"], packagePath: fixturePath)

            XCTAssertMatch(buildResult.stdout, .contains("codesign --force --sign - --entitlements"))

            // Build with different combinations of the entitlement flag and debug/release build configurations.

            buildResult = try await self.build(
                ["--enable-get-task-allow-entitlement", "-v"],
                packagePath: fixturePath,
                isRelease: true
            )

            XCTAssertMatch(buildResult.stdout, .contains("codesign --force --sign - --entitlements"))

            buildResult = try await self.build(
                ["-c", "debug", "--enable-get-task-allow-entitlement", "-v"],
                packagePath: fixturePath
            )

            XCTAssertMatch(buildResult.stdout, .contains("codesign --force --sign - --entitlements"))

            buildResult = try await self.build(
                ["-c", "debug", "--disable-get-task-allow-entitlement", "-v"],
                packagePath: fixturePath
            )

            XCTAssertNoMatch(buildResult.stdout, .contains("codesign --force --sign - --entitlements"))

            buildResult = try await self.build(
                ["--disable-get-task-allow-entitlement", "-v"],
                packagePath: fixturePath,
                isRelease: true
            )

            XCTAssertNoMatch(buildResult.stdout, .contains("codesign --force --sign - --entitlements"))
            #else
            var buildResult = try await self.build(["-v"], packagePath: fixturePath)

            XCTAssertNoMatch(buildResult.stdout, .contains("codesign --force --sign - --entitlements"))

            buildResult = try await self.build(["-v"], packagePath: fixturePath, isRelease: true)

            XCTAssertNoMatch(buildResult.stdout, .contains("codesign --force --sign - --entitlements"))

            buildResult = try await self.build(
                ["--disable-get-task-allow-entitlement", "-v"],
                packagePath: fixturePath,
                isRelease: true
            )

            XCTAssertNoMatch(buildResult.stdout, .contains("codesign --force --sign - --entitlements"))
            XCTAssertMatch(buildResult.stderr, .contains(SwiftCommandState.entitlementsMacOSWarning))

            buildResult = try await self.build(
                ["--enable-get-task-allow-entitlement", "-v"],
                packagePath: fixturePath,
                isRelease: true
            )

            XCTAssertNoMatch(buildResult.stdout, .contains("codesign --force --sign - --entitlements"))
            XCTAssertMatch(buildResult.stderr, .contains(SwiftCommandState.entitlementsMacOSWarning))
            #endif

            buildResult = try await self.build(["-c", "release", "-v"], packagePath: fixturePath, isRelease: true)

            XCTAssertNoMatch(buildResult.stdout, .contains("codesign --force --sign - --entitlements"))
        }
    }

#if !canImport(Darwin)
    func testIgnoresLinuxMain() async throws {
        try await fixture(name: "Miscellaneous/TestDiscovery/IgnoresLinuxMain") { fixturePath in
            let buildResult = try await self.build(["-v", "--build-tests", "--enable-test-discovery"], packagePath: fixturePath, cleanAfterward: false)
            let testBinaryPath = buildResult.binPath.appending("IgnoresLinuxMainPackageTests.xctest")

            _ = try await AsyncProcess.checkNonZeroExit(arguments: [testBinaryPath.pathString])
        }
    }
#endif

    func testCodeCoverage() async throws {
        // Test that no codecov directory is created if not specified when building.
<<<<<<< HEAD
        try await fixture(name: "Miscellaneous/TestDiscovery/Simple") { path in
            _ = try await self.build(["--build-tests"], packagePath: path, cleanAfterward: false)
            await XCTAssertAsyncThrowsError(try await SwiftPM.Test.execute(["--skip-build", "--enable-code-coverage"], packagePath: path))
=======
        try fixture(name: "Miscellaneous/TestDiscovery/Simple") { path in
            _ = try self.build(["--build-tests"], packagePath: path, cleanAfterward: false)
            XCTAssertThrowsError(try SwiftPM.Test.execute(["--skip-build", "--enable-code-coverage"], packagePath: path))
>>>>>>> 74aea87f
        }

        // Test that enabling code coverage during building produces the expected folder.
        try await fixture(name: "Miscellaneous/TestDiscovery/Simple") { path in
            let buildResult = try await self.build(["--build-tests", "--enable-code-coverage"], packagePath: path, cleanAfterward: false)
            try await SwiftPM.Test.execute(["--skip-build", "--enable-code-coverage"], packagePath: path)
            let codeCovPath = buildResult.binPath.appending("codecov")
            let codeCovFiles = try localFileSystem.getDirectoryContents(codeCovPath)
            XCTAssertGreaterThan(codeCovFiles.count, 0)
        }
    }
}<|MERGE_RESOLUTION|>--- conflicted
+++ resolved
@@ -667,15 +667,9 @@
 
     func testCodeCoverage() async throws {
         // Test that no codecov directory is created if not specified when building.
-<<<<<<< HEAD
         try await fixture(name: "Miscellaneous/TestDiscovery/Simple") { path in
             _ = try await self.build(["--build-tests"], packagePath: path, cleanAfterward: false)
             await XCTAssertAsyncThrowsError(try await SwiftPM.Test.execute(["--skip-build", "--enable-code-coverage"], packagePath: path))
-=======
-        try fixture(name: "Miscellaneous/TestDiscovery/Simple") { path in
-            _ = try self.build(["--build-tests"], packagePath: path, cleanAfterward: false)
-            XCTAssertThrowsError(try SwiftPM.Test.execute(["--skip-build", "--enable-code-coverage"], packagePath: path))
->>>>>>> 74aea87f
         }
 
         // Test that enabling code coverage during building produces the expected folder.
