--- conflicted
+++ resolved
@@ -859,16 +859,7 @@
     }
 
     override func testParseableInterfaces() async throws {
-<<<<<<< HEAD
-        #if os(Linux)
-        if FileManager.default.contents(atPath: "/etc/system-release")
-                .map { String(decoding: $0, as: UTF8.self) == "Amazon Linux release 2 (Karoo)\n" } ?? false {
-            throw XCTSkip("https://github.com/swiftlang/swift-package-manager/issues/8545: Test currently fails on Amazon Linux 2")
-        }
-        #endif
-=======
         try XCTSkipIfWorkingDirectoryUnsupported()
->>>>>>> 244f99cc
         try await fixture(name: "Miscellaneous/ParseableInterfaces") { fixturePath in
             do {
                 let result = try await build(["--enable-parseable-module-interfaces"], packagePath: fixturePath)
@@ -948,15 +939,7 @@
 #endif
 
     override func testBuildSystemDefaultSettings() async throws {
-<<<<<<< HEAD
-        #if os(Linux)
-        if FileManager.default.contents(atPath: "/etc/system-release").map( { String(decoding: $0, as: UTF8.self) == "Amazon Linux release 2 (Karoo)\n" } ) ?? false {
-            throw XCTSkip("Skipping SwiftBuild testing on Amazon Linux because of platform issues.")
-        }
-        #endif
-=======
         try XCTSkipIfWorkingDirectoryUnsupported()
->>>>>>> 244f99cc
 
         if ProcessInfo.processInfo.environment["SWIFTPM_NO_SWBUILD_DEPENDENCY"] != nil {
             throw XCTSkip("SWIFTPM_NO_SWBUILD_DEPENDENCY is set so skipping because SwiftPM doesn't have the swift-build capability built inside.")
@@ -966,15 +949,7 @@
     }
 
     override func testBuildCompleteMessage() async throws {
-<<<<<<< HEAD
-        #if os(Linux)
-        if FileManager.default.contents(atPath: "/etc/system-release").map { String(decoding: $0, as: UTF8.self) == "Amazon Linux release 2 (Karoo)\n" } ?? false {
-            throw XCTSkip("Skipping Swift Build testing on Amazon Linux because of platform issues.")
-        }
-        #endif
-=======
         try XCTSkipIfWorkingDirectoryUnsupported()
->>>>>>> 244f99cc
 
         try await super.testBuildCompleteMessage()
     }
