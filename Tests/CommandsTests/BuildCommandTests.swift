--- conflicted
+++ resolved
@@ -860,10 +860,7 @@
 
     override func testParseableInterfaces() async throws {
         try XCTSkipIfWorkingDirectoryUnsupported()
-<<<<<<< HEAD
-=======
-
->>>>>>> 879236b7
+
         try await fixture(name: "Miscellaneous/ParseableInterfaces") { fixturePath in
             do {
                 let result = try await build(["--enable-parseable-module-interfaces"], packagePath: fixturePath)
