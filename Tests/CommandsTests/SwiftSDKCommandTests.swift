--- conflicted
+++ resolved
@@ -15,12 +15,7 @@
 import SPMTestSupport
 import XCTest
 
-<<<<<<< HEAD
 import class Basics.AsyncProcess
-import enum TSCBasic.ProcessEnv
-=======
-import class TSCBasic.Process
->>>>>>> 74aea87f
 
 private let sdkCommandDeprecationWarning = """
     warning: `swift experimental-sdk` command is deprecated and will be removed in a future version of SwiftPM. Use \
