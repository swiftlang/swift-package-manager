--- conflicted
+++ resolved
@@ -29,13 +29,8 @@
     private func execute(
         _ args: [String],
         packagePath: AbsolutePath? = nil,
-<<<<<<< HEAD
-        env: EnvironmentVariables? = nil
+        env: Environment? = nil
     ) async throws -> (stdout: String, stderr: String) {
-=======
-        env: Environment? = nil
-    ) throws -> (stdout: String, stderr: String) {
->>>>>>> 74aea87f
         var environment = env ?? [:]
         // don't ignore local packages when caching
         environment["SWIFTPM_TESTS_PACKAGECACHE"] = "1"
