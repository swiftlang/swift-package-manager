/*
 This source file is part of the Swift.org open source project

 Copyright (c) 2021 Apple Inc. and the Swift project authors
 Licensed under Apache License v2.0 with Runtime Library Exception

 See http://swift.org/LICENSE.txt for license information
 See http://swift.org/CONTRIBUTORS.txt for Swift project authors
*/

import XCTest
import Foundation
import TSCBasic
import Build
import Commands
import SourceControl
import SPMTestSupport

final class APIDiffTests: XCTestCase {
    @discardableResult
    private func execute(
        _ args: [String],
        packagePath: AbsolutePath? = nil,
        env: [String: String]? = nil
    ) throws -> (stdout: String, stderr: String) {
        var environment = env ?? [:]
        // don't ignore local packages when caching
        environment["SWIFTPM_TESTS_PACKAGECACHE"] = "1"
        return try SwiftPMProduct.SwiftPackage.execute(args, packagePath: packagePath, env: environment)
    }

    func skipIfApiDigesterUnsupported() throws {
      // swift-api-digester is required to run tests.
      guard (try? Resources.default.toolchain.getSwiftAPIDigester()) != nil else {
        throw XCTSkip("swift-api-digester unavailable")
      }
      // SwiftPM's swift-api-digester integration relies on post-5.5 bugfixes and features,
      // not all of which can be tested for easily. Fortunately, we can test for the
      // `-disable-fail-on-error` option, and any version which supports this flag
      // will meet the other requirements.
      guard SwiftTargetBuildDescription.checkSupportedFrontendFlags(flags: ["disable-fail-on-error"], fs: localFileSystem) else {
        throw XCTSkip("swift-api-digester is too old")
      }
    }

    func testSimpleAPIDiff() throws {
        try skipIfApiDigesterUnsupported()
        fixture(name: "Miscellaneous/APIDiff/") { prefix in
            let packageRoot = prefix.appending(component: "Foo")
            // Overwrite the existing decl.
            try localFileSystem.writeFileContents(packageRoot.appending(component: "Foo.swift")) {
                $0 <<< "public let foo = 42"
            }
            XCTAssertThrowsError(try execute(["diagnose-api-breaking-changes", "1.2.3"], packagePath: packageRoot)) { error in
                guard case SwiftPMProductError.executionFailure(error: _, output: let output, stderr: _) = error else {
                    XCTFail("Unexpected error")
                    return
                }
                XCTAssertTrue(output.contains("1 breaking change detected in Foo"))
                XCTAssertTrue(output.contains("💔 API breakage: func foo() has been removed"))
            }
        }
    }

    func testMultiTargetAPIDiff() throws {
        try skipIfApiDigesterUnsupported()
        fixture(name: "Miscellaneous/APIDiff/") { prefix in
            let packageRoot = prefix.appending(component: "Bar")
            try localFileSystem.writeFileContents(packageRoot.appending(components: "Sources", "Baz", "Baz.swift")) {
                $0 <<< "public func baz() -> String { \"hello, world!\" }"
            }
            try localFileSystem.writeFileContents(packageRoot.appending(components: "Sources", "Qux", "Qux.swift")) {
                $0 <<< "public class Qux<T, U> { private let x = 1 }"
            }
            XCTAssertThrowsError(try execute(["diagnose-api-breaking-changes", "1.2.3", "-j", "2"], packagePath: packageRoot)) { error in
                guard case SwiftPMProductError.executionFailure(error: _, output: let output, stderr: _) = error else {
                    XCTFail("Unexpected error")
                    return
                }
                XCTAssertTrue(output.contains("2 breaking changes detected in Qux"))
                XCTAssertTrue(output.contains("💔 API breakage: class Qux has generic signature change from <T> to <T, U>"))
                XCTAssertTrue(output.contains("💔 API breakage: var Qux.x has been removed"))
                XCTAssertTrue(output.contains("1 breaking change detected in Baz"))
                XCTAssertTrue(output.contains("💔 API breakage: func bar() has been removed"))
            }
        }
    }

    func testBreakageAllowlist() throws {
        try skipIfApiDigesterUnsupported()
        fixture(name: "Miscellaneous/APIDiff/") { prefix in
            let packageRoot = prefix.appending(component: "Bar")
            try localFileSystem.writeFileContents(packageRoot.appending(components: "Sources", "Baz", "Baz.swift")) {
                $0 <<< "public func baz() -> String { \"hello, world!\" }"
            }
            try localFileSystem.writeFileContents(packageRoot.appending(components: "Sources", "Qux", "Qux.swift")) {
                $0 <<< "public class Qux<T, U> { private let x = 1 }"
            }
            let customAllowlistPath = packageRoot.appending(components: "foo", "allowlist.txt")
            try localFileSystem.writeFileContents(customAllowlistPath) {
                $0 <<< "API breakage: class Qux has generic signature change from <T> to <T, U>\n"
            }
            XCTAssertThrowsError(try execute(["diagnose-api-breaking-changes", "1.2.3", "-j", "2",
                                              "--breakage-allowlist-path", customAllowlistPath.pathString],
                                             packagePath: packageRoot)) { error in
                guard case SwiftPMProductError.executionFailure(error: _, output: let output, stderr: _) = error else {
                    XCTFail("Unexpected error")
                    return
                }
                XCTAssertTrue(output.contains("1 breaking change detected in Qux"))
                XCTAssertFalse(output.contains("💔 API breakage: class Qux has generic signature change from <T> to <T, U>"))
                XCTAssertTrue(output.contains("💔 API breakage: var Qux.x has been removed"))
                XCTAssertTrue(output.contains("1 breaking change detected in Baz"))
                XCTAssertTrue(output.contains("💔 API breakage: func bar() has been removed"))
            }

        }
    }

    func testCheckVendedModulesOnly() throws {
        try skipIfApiDigesterUnsupported()
        fixture(name: "Miscellaneous/APIDiff/") { prefix in
            let packageRoot = prefix.appending(component: "NonAPILibraryTargets")
            try localFileSystem.writeFileContents(packageRoot.appending(components: "Sources", "Foo", "Foo.swift")) {
                $0 <<< "public func baz() -> String { \"hello, world!\" }"
            }
            try localFileSystem.writeFileContents(packageRoot.appending(components: "Sources", "Bar", "Bar.swift")) {
                $0 <<< "public class Qux<T, U> { private let x = 1 }"
            }
            try localFileSystem.writeFileContents(packageRoot.appending(components: "Sources", "Baz", "Baz.swift")) {
                $0 <<< "public enum Baz {case a, b, c }"
            }
            try localFileSystem.writeFileContents(packageRoot.appending(components: "Sources", "Qux", "Qux.swift")) {
                $0 <<< "public class Qux<T, U> { private let x = 1 }"
            }
            XCTAssertThrowsError(try execute(["diagnose-api-breaking-changes", "1.2.3"], packagePath: packageRoot)) { error in
                guard case SwiftPMProductError.executionFailure(error: _, output: let output, stderr: _) = error else {
                    XCTFail("Unexpected error")
                    return
                }
                XCTAssertTrue(output.contains("1 breaking change detected in Foo"))
                XCTAssertTrue(output.contains("💔 API breakage: struct Foo has been removed"))
                XCTAssertTrue(output.contains("1 breaking change detected in Bar"))
                XCTAssertTrue(output.contains("💔 API breakage: func bar() has been removed"))
                XCTAssertTrue(output.contains("1 breaking change detected in Baz"))
                XCTAssertTrue(output.contains("💔 API breakage: enumelement Baz.b has been added as a new enum case"))

                // Qux is not part of a library product, so any API changes should be ignored
                XCTAssertFalse(output.contains("2 breaking changes detected in Qux"))
                XCTAssertFalse(output.contains("💔 API breakage: class Qux has generic signature change from <T> to <T, U>"))
                XCTAssertFalse(output.contains("💔 API breakage: var Qux.x has been removed"))
            }
        }
    }

    func testFilters() throws {
        try skipIfApiDigesterUnsupported()
        fixture(name: "Miscellaneous/APIDiff/") { prefix in
            let packageRoot = prefix.appending(component: "NonAPILibraryTargets")
            try localFileSystem.writeFileContents(packageRoot.appending(components: "Sources", "Foo", "Foo.swift")) {
                $0 <<< "public func baz() -> String { \"hello, world!\" }"
            }
            try localFileSystem.writeFileContents(packageRoot.appending(components: "Sources", "Bar", "Bar.swift")) {
                $0 <<< "public class Qux<T, U> { private let x = 1 }"
            }
            try localFileSystem.writeFileContents(packageRoot.appending(components: "Sources", "Baz", "Baz.swift")) {
                $0 <<< "public enum Baz {case a, b, c }"
            }
            try localFileSystem.writeFileContents(packageRoot.appending(components: "Sources", "Qux", "Qux.swift")) {
                $0 <<< "public class Qux<T, U> { private let x = 1 }"
            }
            XCTAssertThrowsError(try execute(["diagnose-api-breaking-changes", "1.2.3", "--products", "One", "--targets", "Bar"],
                                             packagePath: packageRoot)) { error in
                guard case SwiftPMProductError.executionFailure(error: _, output: let output, stderr: _) = error else {
                    XCTFail("Unexpected error")
                    return
                }

                XCTAssertTrue(output.contains("1 breaking change detected in Foo"))
                XCTAssertTrue(output.contains("💔 API breakage: struct Foo has been removed"))
                XCTAssertTrue(output.contains("1 breaking change detected in Bar"))
                XCTAssertTrue(output.contains("💔 API breakage: func bar() has been removed"))

                XCTAssertFalse(output.contains("1 breaking change detected in Baz"))
                XCTAssertFalse(output.contains("💔 API breakage: enumelement Baz.b has been added as a new enum case"))
                XCTAssertFalse(output.contains("2 breaking changes detected in Qux"))
                XCTAssertFalse(output.contains("💔 API breakage: class Qux has generic signature change from <T> to <T, U>"))
                XCTAssertFalse(output.contains("💔 API breakage: var Qux.x has been removed"))
            }

            // Diff a target which didn't have a baseline generated as part of the first invocation
            XCTAssertThrowsError(try execute(["diagnose-api-breaking-changes", "1.2.3", "--targets", "Baz"],
                                             packagePath: packageRoot)) { error in
                guard case SwiftPMProductError.executionFailure(error: _, output: let output, stderr: _) = error else {
                    XCTFail("Unexpected error")
                    return
                }

                XCTAssertTrue(output.contains("1 breaking change detected in Baz"))
                XCTAssertTrue(output.contains("💔 API breakage: enumelement Baz.b has been added as a new enum case"))

                XCTAssertFalse(output.contains("1 breaking change detected in Foo"))
                XCTAssertFalse(output.contains("💔 API breakage: struct Foo has been removed"))
                XCTAssertFalse(output.contains("1 breaking change detected in Bar"))
                XCTAssertFalse(output.contains("💔 API breakage: func bar() has been removed"))
                XCTAssertFalse(output.contains("2 breaking changes detected in Qux"))
                XCTAssertFalse(output.contains("💔 API breakage: class Qux has generic signature change from <T> to <T, U>"))
                XCTAssertFalse(output.contains("💔 API breakage: var Qux.x has been removed"))
            }

            // Test diagnostics
            XCTAssertThrowsError(try execute(["diagnose-api-breaking-changes", "1.2.3", "--targets", "NotATarget", "Exec",
                                              "--products", "NotAProduct", "Exec"],
                                             packagePath: packageRoot)) { error in
                guard case SwiftPMProductError.executionFailure(error: _, output: _, stderr: let stderr) = error else {
                    XCTFail("Unexpected error")
                    return
                }

                XCTAssertTrue(stderr.contains("error: no such product 'NotAProduct'"))
                XCTAssertTrue(stderr.contains("error: no such target 'NotATarget'"))
                XCTAssertTrue(stderr.contains("'Exec' is not a library product"))
                XCTAssertTrue(stderr.contains("'Exec' is not a library target"))
            }
        }
    }

    func testAPIDiffOfModuleWithCDependency() throws {
        try skipIfApiDigesterUnsupported()
        fixture(name: "Miscellaneous/APIDiff/") { prefix in
            let packageRoot = prefix.appending(component: "CTargetDep")
            // Overwrite the existing decl.
            try localFileSystem.writeFileContents(packageRoot.appending(components: "Sources", "Bar", "Bar.swift")) {
                $0 <<< """
                import Foo

                public func bar() -> String {
                    foo()
                    return "hello, world!"
                }
                """
            }
            XCTAssertThrowsError(try execute(["diagnose-api-breaking-changes", "1.2.3"], packagePath: packageRoot)) { error in
                guard case SwiftPMProductError.executionFailure(error: _, output: let output, stderr: _) = error else {
                    XCTFail("Unexpected error")
                    return
                }
                XCTAssertTrue(output.contains("1 breaking change detected in Bar"))
                XCTAssertTrue(output.contains("💔 API breakage: func bar() has return type change from Swift.Int to Swift.String"))
            }

            // Report an error if we explicitly ask to diff a C-family target
            XCTAssertThrowsError(try execute(["diagnose-api-breaking-changes", "1.2.3", "--targets", "Foo"], packagePath: packageRoot)) { error in
                guard case SwiftPMProductError.executionFailure(error: _, output: _, stderr: let stderr) = error else {
                    XCTFail("Unexpected error")
                    return
                }

                XCTAssertTrue(stderr.contains("error: 'Foo' is not a Swift language target"))
            }
        }
    }

    func testNoBreakingChanges() throws {
        try skipIfApiDigesterUnsupported()
        fixture(name: "Miscellaneous/APIDiff/") { prefix in
            let packageRoot = prefix.appending(component: "Bar")
            // Introduce an API-compatible change
            try localFileSystem.writeFileContents(packageRoot.appending(components: "Sources", "Baz", "Baz.swift")) {
                $0 <<< "public func bar() -> Int { 100 }"
            }
            let (output, _) = try execute(["diagnose-api-breaking-changes", "1.2.3"], packagePath: packageRoot)
            XCTAssertTrue(output.contains("No breaking changes detected in Baz"))
            XCTAssertTrue(output.contains("No breaking changes detected in Qux"))
        }
    }

    func testAPIDiffAfterAddingNewTarget() throws {
        try skipIfApiDigesterUnsupported()
        fixture(name: "Miscellaneous/APIDiff/") { prefix in
            let packageRoot = prefix.appending(component: "Bar")
            try localFileSystem.createDirectory(packageRoot.appending(components: "Sources", "Foo"))
            try localFileSystem.writeFileContents(packageRoot.appending(components: "Sources", "Foo", "Foo.swift")) {
                $0 <<< "public let foo = \"All new module!\""
            }
            try localFileSystem.writeFileContents(packageRoot.appending(component: "Package.swift")) {
                $0 <<< """
                // swift-tools-version:4.2
                import PackageDescription

                let package = Package(
                    name: "Bar",
                    products: [
                        .library(name: "Baz", targets: ["Baz"]),
                        .library(name: "Qux", targets: ["Qux", "Foo"]),
                    ],
                    targets: [
                        .target(name: "Baz"),
                        .target(name: "Qux"),
                        .target(name: "Foo")
                    ]
                )
                """
            }
            let (output, _) = try execute(["diagnose-api-breaking-changes", "1.2.3"], packagePath: packageRoot)
            XCTAssertTrue(output.contains("No breaking changes detected in Baz"))
            XCTAssertTrue(output.contains("No breaking changes detected in Qux"))
            XCTAssertTrue(output.contains("Skipping Foo because it does not exist in the baseline"))
        }
    }

    func testBadTreeish() throws {
        try skipIfApiDigesterUnsupported()
        fixture(name: "Miscellaneous/APIDiff/") { prefix in
            let packageRoot = prefix.appending(component: "Foo")
            XCTAssertThrowsError(try execute(["diagnose-api-breaking-changes", "7.8.9"], packagePath: packageRoot)) { error in
                guard case SwiftPMProductError.executionFailure(error: _, output: _, stderr: let stderr) = error else {
                    XCTFail("Unexpected error")
                    return
                }
                XCTAssertTrue(stderr.contains("error: Couldn’t get revision"))
            }
        }
    }

    func testBranchUpdate() throws {
        try skipIfApiDigesterUnsupported()
        try withTemporaryDirectory { baselineDir in
            fixture(name: "Miscellaneous/APIDiff/") { prefix in
                let packageRoot = prefix.appending(component: "Foo")
                let repo = GitRepository(path: packageRoot)
                try repo.checkout(newBranch: "feature")
                // Overwrite the existing decl.
                try localFileSystem.writeFileContents(packageRoot.appending(component: "Foo.swift")) {
                    $0 <<< "public let foo = 42"
                }
                try repo.stage(file: "Foo.swift")
                try repo.commit(message: "Add foo")
<<<<<<< HEAD
                XCTAssertThrowsError(try execute(["experimental-api-diff", "main", "--baseline-dir", baselineDir.pathString],
=======
                XCTAssertThrowsError(try execute(["diagnose-api-breaking-changes", "main", "--baseline-dir", baselineDir.pathString],
>>>>>>> 579cc144
                                                 packagePath: packageRoot)) { error in
                    guard case SwiftPMProductError.executionFailure(error: _, output: let output, stderr: _) = error else {
                        XCTFail("Unexpected error")
                        return
                    }
                    XCTAssertTrue(output.contains("1 breaking change detected in Foo"))
                    XCTAssertTrue(output.contains("💔 API breakage: func foo() has been removed"))
                }

                // Update `main` and ensure the baseline is regenerated.
                try repo.checkout(revision: .init(identifier: "main"))
                try localFileSystem.writeFileContents(packageRoot.appending(component: "Foo.swift")) {
                    $0 <<< "public let foo = 42"
                }
                try repo.stage(file: "Foo.swift")
                try repo.commit(message: "Add foo")
                try repo.checkout(revision: .init(identifier: "feature"))
<<<<<<< HEAD
                let (output, _) = try execute(["experimental-api-diff", "main", "--baseline-dir", baselineDir.pathString],
=======
                let (output, _) = try execute(["diagnose-api-breaking-changes", "main", "--baseline-dir", baselineDir.pathString],
>>>>>>> 579cc144
                                              packagePath: packageRoot)
                XCTAssertTrue(output.contains("No breaking changes detected in Foo"))
            }
        }
    }

    func testBaselineDirOverride() throws {
        try skipIfApiDigesterUnsupported()
        fixture(name: "Miscellaneous/APIDiff/") { prefix in
            let packageRoot = prefix.appending(component: "Foo")
            // Overwrite the existing decl.
            try localFileSystem.writeFileContents(packageRoot.appending(component: "Foo.swift")) {
                $0 <<< "public let foo = 42"
            }

            let baselineDir = prefix.appending(component: "Baselines")
            let repo = GitRepository(path: packageRoot)
            let revision = try repo.resolveRevision(identifier: "1.2.3")

            XCTAssertThrowsError(try execute(["diagnose-api-breaking-changes", "1.2.3",
                                              "--baseline-dir", baselineDir.pathString],
                                             packagePath: packageRoot)) { error in
                guard case SwiftPMProductError.executionFailure(error: _, output: let output, stderr: _) = error else {
                    XCTFail("Unexpected error")
                    return
                }
                XCTAssertTrue(output.contains("1 breaking change detected in Foo"))
                XCTAssertTrue(output.contains("💔 API breakage: func foo() has been removed"))
                XCTAssertTrue(localFileSystem.exists(baselineDir.appending(components: revision.identifier, "Foo.json")))
            }
        }
    }

    func testRegenerateBaseline() throws {
       try skipIfApiDigesterUnsupported()
        fixture(name: "Miscellaneous/APIDiff/") { prefix in
            let packageRoot = prefix.appending(component: "Foo")
            // Overwrite the existing decl.
            try localFileSystem.writeFileContents(packageRoot.appending(component: "Foo.swift")) {
                $0 <<< "public let foo = 42"
            }

            let repo = GitRepository(path: packageRoot)
            let revision = try repo.resolveRevision(identifier: "1.2.3")

            let baselineDir = prefix.appending(component: "Baselines")
            let fooBaselinePath = baselineDir.appending(components: revision.identifier, "Foo.json")

            try localFileSystem.createDirectory(fooBaselinePath.parentDirectory, recursive: true)
            try localFileSystem.writeFileContents(fooBaselinePath) {
                $0 <<< "Old Baseline"
            }

            XCTAssertThrowsError(try execute(["diagnose-api-breaking-changes", "1.2.3",
                                              "--baseline-dir", baselineDir.pathString,
                                              "--regenerate-baseline"],
                                             packagePath: packageRoot)) { error in
                guard case SwiftPMProductError.executionFailure(error: _, output: let output, stderr: _) = error else {
                    XCTFail("Unexpected error")
                    return
                }
                XCTAssertTrue(output.contains("1 breaking change detected in Foo"))
                XCTAssertTrue(output.contains("💔 API breakage: func foo() has been removed"))
                XCTAssertTrue(localFileSystem.exists(fooBaselinePath))
                XCTAssertNotEqual((try! localFileSystem.readFileContents(fooBaselinePath)).description, "Old Baseline")
            }
        }
    }

    func testOldName() throws {
        XCTAssertThrowsError(try execute(["experimental-api-diff", "1.2.3", "--regenerate-baseline"],
                                         packagePath: nil)) { error in
            guard case SwiftPMProductError.executionFailure(error: _, output: let output, stderr: _) = error else {
                XCTFail("Unexpected error")
                return
            }
            XCTAssertTrue(output.contains("`swift package experimental-api-diff` has been renamed to `swift package diagnose-api-breaking-changes`"))
        }
    }
}<|MERGE_RESOLUTION|>--- conflicted
+++ resolved
@@ -336,11 +336,7 @@
                 }
                 try repo.stage(file: "Foo.swift")
                 try repo.commit(message: "Add foo")
-<<<<<<< HEAD
-                XCTAssertThrowsError(try execute(["experimental-api-diff", "main", "--baseline-dir", baselineDir.pathString],
-=======
                 XCTAssertThrowsError(try execute(["diagnose-api-breaking-changes", "main", "--baseline-dir", baselineDir.pathString],
->>>>>>> 579cc144
                                                  packagePath: packageRoot)) { error in
                     guard case SwiftPMProductError.executionFailure(error: _, output: let output, stderr: _) = error else {
                         XCTFail("Unexpected error")
@@ -358,11 +354,7 @@
                 try repo.stage(file: "Foo.swift")
                 try repo.commit(message: "Add foo")
                 try repo.checkout(revision: .init(identifier: "feature"))
-<<<<<<< HEAD
-                let (output, _) = try execute(["experimental-api-diff", "main", "--baseline-dir", baselineDir.pathString],
-=======
                 let (output, _) = try execute(["diagnose-api-breaking-changes", "main", "--baseline-dir", baselineDir.pathString],
->>>>>>> 579cc144
                                               packagePath: packageRoot)
                 XCTAssertTrue(output.contains("No breaking changes detected in Foo"))
             }
