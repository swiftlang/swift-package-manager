--- conflicted
+++ resolved
@@ -716,11 +716,7 @@
         self.fileSystem = fileSystem
     }
 
-<<<<<<< HEAD
-    func fetch(repository: RepositorySpecifier, to path: AbsolutePath, progressHandler: FetchProgress.Handler? = nil) throws {
-=======
     func fetch(repository: RepositorySpecifier, to path: AbsolutePath, progressHandler: FetchProgress.Handler? = nil) async throws {
->>>>>>> 065df191
         assert(!self.fileSystem.exists(path), "\(path) should not exist")
         try self.fileSystem.createDirectory(path, recursive: true)
         try self.fileSystem.writeFileContents(path.appending("readme.md"), string: repository.location.description)
