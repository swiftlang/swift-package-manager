//===----------------------------------------------------------------------===//
//
// This source file is part of the Swift open source project
//
// Copyright (c) 2014-2017 Apple Inc. and the Swift project authors
// Licensed under Apache License v2.0 with Runtime Library Exception
//
// See http://swift.org/LICENSE.txt for license information
// See http://swift.org/CONTRIBUTORS.txt for the list of Swift project authors
//
//===----------------------------------------------------------------------===//

@_spi(ProcessEnvironmentBlockShim)
import Basics
@testable import SourceControl
import _InternalTestSupport
import XCTest

import struct TSCBasic.FileSystemError
import func TSCBasic.makeDirectories
import class Basics.AsyncProcess

import enum TSCUtility.Git

class GitRepositoryTests: XCTestCase {

    override func setUp() {
        // needed for submodule tests
        Git.environmentBlock = ["GIT_ALLOW_PROTOCOL": "file"]
    }

    override func tearDown() {
        Git.environmentBlock = .init(Environment.current)
    }

    /// Test the basic provider functions.
    func testRepositorySpecifier() {
        do {
            let s1 = RepositorySpecifier(url: "a")
            let s2 = RepositorySpecifier(url: "a")
            let s3 = RepositorySpecifier(url: "b")

            XCTAssertEqual(s1, s1)
            XCTAssertEqual(s1, s2)
            XCTAssertEqual(Set([s1]), Set([s2]))
            XCTAssertNotEqual(s1, s3)
            XCTAssertNotEqual(s2, s3)
        }

        do {
            let s1 = RepositorySpecifier(path: "/A")
            let s2 = RepositorySpecifier(path: "/A")
            let s3 = RepositorySpecifier(path: "/B")

            XCTAssertEqual(s1, s1)
            XCTAssertEqual(s1, s2)
            XCTAssertEqual(Set([s1]), Set([s2]))
            XCTAssertNotEqual(s1, s3)
            XCTAssertNotEqual(s2, s3)
        }
    }

    /// Test the basic provider functions.
<<<<<<< HEAD
    func testProvider() throws {
        // Skipping all tests that call git on Windows.
        // We have a hang in CI when running in parallel.
        try XCTSkipOnWindows(because: "https://github.com/swiftlang/swift-package-manager/issues/8564", skipSelfHostedCI: true)
        try testWithTemporaryDirectory { path in
=======
    func testProvider() async throws {
        // Skipping all tests that call git on Windows.
        // We have a hang in CI when running in parallel.
        try XCTSkipOnWindows(because: "https://github.com/swiftlang/swift-package-manager/issues/8564", skipSelfHostedCI: true)
        try await testWithTemporaryDirectory { path in
>>>>>>> 065df191
            let testRepoPath = path.appending("test-repo")
            try! makeDirectories(testRepoPath)
            initGitRepo(testRepoPath, tag: "1.2.3")

            // Test the provider.
            let testCheckoutPath = path.appending("checkout")
            let provider = GitRepositoryProvider()
            XCTAssertTrue(try provider.workingCopyExists(at: testRepoPath))
            let repoSpec = RepositorySpecifier(path: testRepoPath)
            try await provider.fetch(repository: repoSpec, to: testCheckoutPath)

            // Verify the checkout was made.
            XCTAssertDirectoryExists(testCheckoutPath)

            // Test the repository interface.
            let repository = provider.open(repository: repoSpec, at: testCheckoutPath)
            let tags = try repository.getTags()
            XCTAssertEqual(try repository.getTags(), ["1.2.3"])

            let revision = try repository.resolveRevision(tag: tags.first ?? "<invalid>")
            // FIXME: It would be nice if we had a deterministic hash here...
            let testRepoRevParsed = try await AsyncProcess.popen(args: Git.tool, "-C", testRepoPath.pathString, "rev-parse", "--verify", "1.2.3")
                .utf8Output()
                .spm_chomp()
            XCTAssertEqual(revision.identifier, testRepoRevParsed)

            if let revision = try? repository.resolveRevision(tag: "<invalid>") {
                XCTFail("unexpected resolution of invalid tag to \(revision)")
            }

            let main = try repository.resolveRevision(identifier: "main")
            let mainRevParsed = try await AsyncProcess.checkNonZeroExit(args: Git.tool, "-C", testRepoPath.pathString, "rev-parse", "--verify", "main")
                .spm_chomp()
            XCTAssertEqual(main.identifier, mainRevParsed)

            // Check that git hashes resolve to themselves.
            let mainIdentifier = try repository.resolveRevision(identifier: main.identifier)
            XCTAssertEqual(main.identifier, mainIdentifier.identifier)

            // Check that invalid identifier doesn't resolve.
            if let revision = try? repository.resolveRevision(identifier: "invalid") {
                XCTFail("unexpected resolution of invalid identifier to \(revision)")
            }
        }
    }

    /// Check hash validation.
    func testGitRepositoryHash() throws {
        let validHash = "0123456789012345678901234567890123456789"
        XCTAssertNotEqual(GitRepository.Hash(validHash), nil)

        let invalidHexHash = validHash + "1"
        XCTAssertEqual(GitRepository.Hash(invalidHexHash), nil)

        let invalidNonHexHash = "012345678901234567890123456789012345678!"
        XCTAssertEqual(GitRepository.Hash(invalidNonHexHash), nil)
    }

    /// Check raw repository facilities.
    ///
    /// In order to be stable, this test uses a static test git repository in
    /// `Inputs`, which has known commit hashes. See the `construct.sh` script
    /// contained within it for more information.
    func testRawRepository() throws {
        try XCTSkipOnWindows(because: "https://github.com/swiftlang/swift-package-manager/issues/8385: test repository has non-portable file names")
        try XCTSkipOnWindows(because: "https://github.com/swiftlang/swift-package-manager/issues/8564", skipSelfHostedCI: true)

        try testWithTemporaryDirectory { path in
            // Unarchive the static test repository.
            let inputArchivePath = AbsolutePath(#file).parentDirectory.appending(components: "Inputs", "TestRepo.tgz")
#if os(Windows)
            try systemQuietly(["tar.exe", "-x", "-v", "-C", path.pathString, "-f", inputArchivePath.pathString])
#else
            try systemQuietly(["tar", "--no-same-owner", "-x", "-v", "-C", path.pathString, "-f", inputArchivePath.pathString])
#endif
            let testRepoPath = path.appending("TestRepo")

            // Check hash resolution.
            let repo = GitRepository(path: testRepoPath)
            XCTAssertEqual(try repo.resolveHash(treeish: "1.0", type: "commit"),
                           try repo.resolveHash(treeish: "master"))

            // Get the initial commit.
            let initialCommitHash = try repo.resolveHash(treeish: "a8b9fcb")
            XCTAssertEqual(initialCommitHash, GitRepository.Hash("a8b9fcbf893b3b02c0196609059ebae37aeb7f0b"))

            // Check commit loading.
            let initialCommit = try repo.readCommit(hash: initialCommitHash)
            XCTAssertEqual(initialCommit.hash, initialCommitHash)
            XCTAssertEqual(initialCommit.tree, GitRepository.Hash("9d463c3b538619448c5d2ecac379e92f075a8976"))

            // Check tree loading.
            let initialTree = try repo.readTree(hash: initialCommit.tree)
            guard case .hash(let initialTreeHash) = initialTree.location else {
                return XCTFail("wrong pointer")
            }
            XCTAssertEqual(initialTreeHash, initialCommit.tree)
            XCTAssertEqual(initialTree.contents.count, 1)
            guard let readmeEntry = initialTree.contents.first else { return XCTFail() }
            guard case .hash(let readmeEntryHash) = readmeEntry.location else {
                return XCTFail("wrong pointer")
            }
            XCTAssertEqual(readmeEntryHash, GitRepository.Hash("92513075b3491a54c45a880be25150d92388e7bc"))
            XCTAssertEqual(readmeEntry.type, .blob)
            XCTAssertEqual(readmeEntry.name, "README.txt")

            // Check loading of odd names.
            //
            // This is a commit which has a subdirectory 'funny-names' with
            // paths with special characters.
            let funnyNamesCommit = try repo.readCommit(hash: repo.resolveHash(treeish: "a7b19a7"))
            let funnyNamesRoot = try repo.readTree(hash: funnyNamesCommit.tree)
            XCTAssertEqual(funnyNamesRoot.contents.map{ $0.name }, ["README.txt", "funny-names", "subdir"])
            guard funnyNamesRoot.contents.count == 3 else { return XCTFail() }

            // FIXME: This isn't yet supported.
            let funnyNamesSubdirEntry = funnyNamesRoot.contents[1]
            XCTAssertEqual(funnyNamesSubdirEntry.type, .tree)
            if let _ = try? repo.readTree(location: funnyNamesSubdirEntry.location) {
                XCTFail("unexpected success reading tree with funny names")
            }
       }
    }

    func testSubmoduleRead() throws {
        try XCTSkipOnWindows(because: "https://github.com/swiftlang/swift-package-manager/issues/8564", skipSelfHostedCI: true)
        try testWithTemporaryDirectory { path in
            let testRepoPath = path.appending("test-repo")
            try makeDirectories(testRepoPath)
            initGitRepo(testRepoPath)

            let repoPath = path.appending("repo")
            try makeDirectories(repoPath)
            initGitRepo(repoPath)

            try AsyncProcess.checkNonZeroExit(
                args: Git.tool, "-C", repoPath.pathString, "submodule", "add", testRepoPath.pathString,
                environment: .init(Git.environmentBlock)
            )
            let repo = GitRepository(path: repoPath)
            try repo.stageEverything()
            try repo.commit()
            // We should be able to read a repo which as a submdoule.
            _ = try repo.readTree(hash: try repo.resolveHash(treeish: "main"))
        }
    }

    /// Test the Git file system view.
<<<<<<< HEAD
    func testGitFileView() throws {
        try XCTSkipOnWindows(because: "https://github.com/swiftlang/swift-package-manager/issues/8564", skipSelfHostedCI: true)
        try testWithTemporaryDirectory { path in
=======
    func testGitFileView() async throws {
        try XCTSkipOnWindows(because: "https://github.com/swiftlang/swift-package-manager/issues/8564", skipSelfHostedCI: true)
        try await testWithTemporaryDirectory { path in
>>>>>>> 065df191
            let testRepoPath = path.appending("test-repo")
            try makeDirectories(testRepoPath)
            initGitRepo(testRepoPath)

            // Add a few files and a directory.
            let test1FileContents = "Hello, world!"
            let test2FileContents = "Hello, happy world!"
            let test3FileContents = """
                #!/bin/sh
                set -e
                exit 0
                """
            try localFileSystem.writeFileContents(testRepoPath.appending("test-file-1.txt"), string: test1FileContents)
            try localFileSystem.createDirectory(testRepoPath.appending("subdir"))
            try localFileSystem.writeFileContents(testRepoPath.appending(components: "subdir", "test-file-2.txt"), string: test2FileContents)
            try localFileSystem.writeFileContents(testRepoPath.appending("test-file-3.sh"), string: test3FileContents)
            try localFileSystem.chmod(.executable, path: testRepoPath.appending("test-file-3.sh"), options: [])
            let testRepo = GitRepository(path: testRepoPath)
            try testRepo.stage(files: "test-file-1.txt", "subdir/test-file-2.txt", "test-file-3.sh")
            try testRepo.commit()
            try testRepo.tag(name: "test-tag")

            // Get the the repository via the provider. the provider.
            let testClonePath = path.appending("clone")
            let provider = GitRepositoryProvider()
            let repoSpec = RepositorySpecifier(path: testRepoPath)
            try await provider.fetch(repository: repoSpec, to: testClonePath)
            let repository = provider.open(repository: repoSpec, at: testClonePath)

            // Get and test the file system view.
            let view = try repository.openFileView(revision: repository.resolveRevision(tag: "test-tag"))

            // Check basic predicates.
            XCTAssert(view.isDirectory("/"))
            XCTAssert(view.isDirectory("/subdir"))
            XCTAssert(!view.isDirectory("/does-not-exist"))
            XCTAssert(view.exists("/test-file-1.txt"))
            XCTAssert(!view.exists("/does-not-exist"))
            XCTAssert(view.isFile("/test-file-1.txt"))
            XCTAssert(!view.isSymlink("/test-file-1.txt"))
            XCTAssert(!view.isExecutableFile("/does-not-exist"))
#if !os(Windows)
            XCTAssert(view.isExecutableFile("/test-file-3.sh"))
#endif

            // Check read of a directory.
            let subdirPath = AbsolutePath("/subdir")
            XCTAssertEqual(try view.getDirectoryContents(AbsolutePath("/")).sorted(), ["file.swift", "subdir", "test-file-1.txt", "test-file-3.sh"])
            XCTAssertEqual(try view.getDirectoryContents(subdirPath).sorted(), ["test-file-2.txt"])
            XCTAssertThrows(FileSystemError(.isDirectory, subdirPath)) {
                _ = try view.readFileContents(subdirPath)
            }

            // Check read versus root.
            XCTAssertThrows(FileSystemError(.isDirectory, AbsolutePath.root)) {
                _ = try view.readFileContents(.root)
            }

            // Check read through a non-directory.
            let notDirectoryPath1 = AbsolutePath("/test-file-1.txt")
            XCTAssertThrows(FileSystemError(.notDirectory, notDirectoryPath1)) {
                _ = try view.getDirectoryContents(notDirectoryPath1)
            }
            let notDirectoryPath2 = AbsolutePath("/test-file-1.txt/thing")
            XCTAssertThrows(FileSystemError(.notDirectory, notDirectoryPath2)) {
                _ = try view.readFileContents(notDirectoryPath2)
            }

            // Check read/write into a missing directory.
            let noEntryPath1 = AbsolutePath("/does-not-exist")
            XCTAssertThrows(FileSystemError(.noEntry, noEntryPath1)) {
                _ = try view.getDirectoryContents(noEntryPath1)
            }
            let noEntryPath2 = AbsolutePath("/does/not/exist")
            XCTAssertThrows(FileSystemError(.noEntry, noEntryPath2)) {
                _ = try view.readFileContents(noEntryPath2)
            }

            // Check read of a file.
            XCTAssertEqual(try view.readFileContents("/test-file-1.txt"), test1FileContents)
            XCTAssertEqual(try view.readFileContents("/subdir/test-file-2.txt"), test2FileContents)
            XCTAssertEqual(try view.readFileContents("/test-file-3.sh"), test3FileContents)
        }
    }

    /// Test the handling of local checkouts.
    func testCheckouts() async throws {
        try XCTSkipOnWindows(because: "https://github.com/swiftlang/swift-package-manager/issues/8564", skipSelfHostedCI: true)
        try await testWithTemporaryDirectory { path in
            // Create a test repository.
            let testRepoPath = path.appending("test-repo")
            try makeDirectories(testRepoPath)
            initGitRepo(testRepoPath, tag: "initial")
            let initialRevision = try GitRepository(path: testRepoPath).getCurrentRevision()

            // Add a couple files and a directory.
            try localFileSystem.writeFileContents(testRepoPath.appending("test.txt"), bytes: "Hi")
            let testRepo = GitRepository(path: testRepoPath)
            try testRepo.stage(file: "test.txt")
            try testRepo.commit()
            try testRepo.tag(name: "test-tag")
            let currentRevision = try GitRepository(path: testRepoPath).getCurrentRevision()

            // Fetch the repository using the provider.
            let testClonePath = path.appending("clone")
            let provider = GitRepositoryProvider()
            let repoSpec = RepositorySpecifier(path: testRepoPath)
            try await provider.fetch(repository: repoSpec, to: testClonePath)

            // Clone off a checkout.
            let checkoutPath = path.appending("checkout")
            _ = try await provider.createWorkingCopy(repository: repoSpec, sourcePath: testClonePath, at: checkoutPath, editable: false)
            // The remote of this checkout should point to the clone.
            XCTAssertEqual(try GitRepository(path: checkoutPath).remotes()[0].url, testClonePath.pathString)

            let editsPath = path.appending("edit")
            _ = try await provider.createWorkingCopy(repository: repoSpec, sourcePath: testClonePath, at: editsPath, editable: true)
            // The remote of this checkout should point to the original repo.
            XCTAssertEqual(try GitRepository(path: editsPath).remotes()[0].url, testRepoPath.pathString)

            // Check the working copies.
            for path in [checkoutPath, editsPath] {
                let workingCopy = try provider.openWorkingCopy(at: path)
                try workingCopy.checkout(tag: "test-tag")
                XCTAssertEqual(try workingCopy.getCurrentRevision(), currentRevision)
                XCTAssertFileExists(path.appending("test.txt"))
                try workingCopy.checkout(tag: "initial")
                XCTAssertEqual(try workingCopy.getCurrentRevision(), initialRevision)
                XCTAssertNoSuchPath(path.appending("test.txt"))
            }
        }
    }

    func testFetch() async throws {
        try XCTSkipOnWindows(because: "https://github.com/swiftlang/swift-package-manager/issues/8564", skipSelfHostedCI: true)
        try await testWithTemporaryDirectory { path in
            // Create a repo.
            let testRepoPath = path.appending("test-repo")
            try makeDirectories(testRepoPath)
            initGitRepo(testRepoPath, tag: "1.2.3")
            let repo = GitRepository(path: testRepoPath)
            XCTAssertEqual(try repo.getTags(), ["1.2.3"])

            // Clone it somewhere.
            let testClonePath = path.appending("clone")
            let provider = GitRepositoryProvider()
            let repoSpec = RepositorySpecifier(path: testRepoPath)
            try await provider.fetch(repository: repoSpec, to: testClonePath)
            let clonedRepo = provider.open(repository: repoSpec, at: testClonePath)
            XCTAssertEqual(try clonedRepo.getTags(), ["1.2.3"])

            // Clone off a checkout.
            let checkoutPath = path.appending("checkout")
            let checkoutRepo = try await provider.createWorkingCopy(repository: repoSpec, sourcePath: testClonePath, at: checkoutPath, editable: false)
            XCTAssertEqual(try checkoutRepo.getTags(), ["1.2.3"])

            // Add a new file to original repo.
            try localFileSystem.writeFileContents(testRepoPath.appending("test.txt"), bytes: "Hi")
            let testRepo = GitRepository(path: testRepoPath)
            try testRepo.stage(file: "test.txt")
            try testRepo.commit()
            try testRepo.tag(name: "2.0.0")

            // Update the cloned repo.
            try clonedRepo.fetch()
            XCTAssertEqual(try clonedRepo.getTags().sorted(), ["1.2.3", "2.0.0"])

            // Update the checkout.
            try checkoutRepo.fetch()
            XCTAssertEqual(try checkoutRepo.getTags().sorted(), ["1.2.3", "2.0.0"])
        }
    }

    func testHasUnpushedCommits() async throws {
        try XCTSkipOnWindows(because: "https://github.com/swiftlang/swift-package-manager/issues/8564", skipSelfHostedCI: true)
        try await testWithTemporaryDirectory { path in
            // Create a repo.
            let testRepoPath = path.appending("test-repo")
            try makeDirectories(testRepoPath)
            initGitRepo(testRepoPath)

            // Create a bare clone it somewhere because we want to later push into the repo.
            let testBareRepoPath = path.appending("test-repo-bare")
            try systemQuietly([Git.tool, "clone", "--bare", testRepoPath.pathString, testBareRepoPath.pathString])

            // Clone it somewhere.
            let testClonePath = path.appending("clone")
            let provider = GitRepositoryProvider()
            let repoSpec = RepositorySpecifier(path: testBareRepoPath)
            try await provider.fetch(repository: repoSpec, to: testClonePath)

            // Clone off a checkout.
            let checkoutPath = path.appending("checkout")
            let checkoutRepo = try await provider.createWorkingCopy(repository: repoSpec, sourcePath: testClonePath, at: checkoutPath, editable: true)

            XCTAssertFalse(try checkoutRepo.hasUnpushedCommits())
            // Add a new file to checkout.
            try localFileSystem.writeFileContents(checkoutPath.appending("test.txt"), bytes: "Hi")
            let checkoutTestRepo = GitRepository(path: checkoutPath)
            try checkoutTestRepo.stage(file: "test.txt")
            try checkoutTestRepo.commit()

            // We should have commits which are not pushed.
            XCTAssert(try checkoutRepo.hasUnpushedCommits())
            // Push the changes and check again.
            try checkoutTestRepo.push(remote: "origin", branch: "main")
            XCTAssertFalse(try checkoutRepo.hasUnpushedCommits())
        }
    }

    func testSetRemote() throws {
        try XCTSkipOnWindows(because: "https://github.com/swiftlang/swift-package-manager/issues/8564", skipSelfHostedCI: true)
        try testWithTemporaryDirectory { path in
            // Create a repo.
            let testRepoPath = path.appending("test-repo")
            try makeDirectories(testRepoPath)
            initGitRepo(testRepoPath)
            let repo = GitRepository(path: testRepoPath)

            // There should be no remotes currently.
            XCTAssert(try repo.remotes().isEmpty)

            // Add a remote via git cli.
            try systemQuietly([Git.tool, "-C", testRepoPath.pathString, "remote", "add", "origin", "../foo"])
            // Test if it was added.
            XCTAssertEqual(Dictionary(uniqueKeysWithValues: try repo.remotes().map { ($0.0, $0.1) }), ["origin": "../foo"])
            // Change remote.
            try repo.setURL(remote: "origin", url: "../bar")
            XCTAssertEqual(Dictionary(uniqueKeysWithValues: try repo.remotes().map { ($0.0, $0.1) }), ["origin": "../bar"])
            // Try changing remote of non-existent remote.
            do {
                try repo.setURL(remote: "fake", url: "../bar")
                XCTFail("unexpected success (shouldn’t have been able to set URL of missing remote)")
            }
            catch let error as GitRepositoryError {
                XCTAssertEqual(error.path, testRepoPath)
                XCTAssertNotNil(error.diagnosticLocation)
            }
        }
    }

    func testUncommittedChanges() throws {
        try XCTSkipOnWindows(because: "https://github.com/swiftlang/swift-package-manager/issues/8564", skipSelfHostedCI: true)
        try testWithTemporaryDirectory { path in
            // Create a repo.
            let testRepoPath = path.appending("test-repo")
            try makeDirectories(testRepoPath)
            initGitRepo(testRepoPath)

            // Create a file (which we will modify later).
            try localFileSystem.writeFileContents(testRepoPath.appending("test.txt"), bytes: "Hi")
            let repo = GitRepository(path: testRepoPath)

            XCTAssert(repo.hasUncommittedChanges())

            try repo.stage(file: "test.txt")

            XCTAssert(repo.hasUncommittedChanges())

            try repo.commit()

            XCTAssertFalse(repo.hasUncommittedChanges())

            // Modify the file in the repo.
            try localFileSystem.writeFileContents(repo.path.appending("test.txt"), bytes: "Hello")
            XCTAssert(repo.hasUncommittedChanges())
        }
    }

    func testBranchOperations() throws {
        try XCTSkipOnWindows(because: "https://github.com/swiftlang/swift-package-manager/issues/8564", skipSelfHostedCI: true)
        try testWithTemporaryDirectory { path in
            // Create a repo.
            let testRepoPath = path.appending("test-repo")
            try makeDirectories(testRepoPath)
            initGitRepo(testRepoPath)

            let repo = GitRepository(path: testRepoPath)
            var currentRevision = try repo.getCurrentRevision()
            // This is the default branch of a new repo.
            XCTAssertTrue(repo.exists(revision: Revision(identifier: "main")))
            // Check a non existent revision.
            XCTAssertFalse(repo.exists(revision: Revision(identifier: "nonExistent")))
            // Checkout a new branch using command line.
            try systemQuietly([Git.tool, "-C", testRepoPath.pathString, "checkout", "-b", "TestBranch1"])
            XCTAssertTrue(repo.exists(revision: Revision(identifier: "TestBranch1")))
            XCTAssertEqual(try repo.getCurrentRevision(), currentRevision)

            // Make sure we're on the new branch right now.
            XCTAssertEqual(try repo.currentBranch(), "TestBranch1")

            // Checkout new branch using our API.
            currentRevision = try repo.getCurrentRevision()
            try repo.checkout(newBranch: "TestBranch2")
            XCTAssert(repo.exists(revision: Revision(identifier: "TestBranch2")))
            XCTAssertEqual(try repo.getCurrentRevision(), currentRevision)
            XCTAssertEqual(try repo.currentBranch(), "TestBranch2")
        }
    }

    func testRevisionOperations() throws {
        try XCTSkipOnWindows(because: "https://github.com/swiftlang/swift-package-manager/issues/8564", skipSelfHostedCI: true)
        try testWithTemporaryDirectory { path in
            // Create a repo.
            let repositoryPath = path.appending("test-repo")
            try makeDirectories(repositoryPath)
            initGitRepo(repositoryPath)

            let repo = GitRepository(path: repositoryPath)

            do {
                let revision = try repo.getCurrentRevision()
                XCTAssertTrue(repo.exists(revision: revision))
            }

            do {
                XCTAssertFalse(repo.exists(revision: Revision(identifier: UUID().uuidString)))

                let tag = UUID().uuidString
                try repo.tag(name: tag)
                let revision = try repo.resolveRevision(tag: tag)
                XCTAssertTrue(repo.exists(revision: revision))
            }
        }
    }

    func testCheckoutRevision() throws {
        try XCTSkipOnWindows(because: "https://github.com/swiftlang/swift-package-manager/issues/8564", skipSelfHostedCI: true)
        try testWithTemporaryDirectory { path in
            // Create a repo.
            let testRepoPath = path.appending("test-repo")
            try makeDirectories(testRepoPath)
            initGitRepo(testRepoPath)
            let repo = GitRepository(path: testRepoPath)

            func createAndStageTestFile() throws {
                try localFileSystem.writeFileContents(testRepoPath.appending("test.txt"), bytes: "Hi")
                try repo.stage(file: "test.txt")
            }

            try repo.checkout(revision: Revision(identifier: "main"))
            // Current branch must be main.
            XCTAssertEqual(try repo.currentBranch(), "main")
            // Create a new branch.
            try repo.checkout(newBranch: "TestBranch")
            XCTAssertEqual(try repo.currentBranch(), "TestBranch")
            // Create some random file.
            try createAndStageTestFile()
            XCTAssert(repo.hasUncommittedChanges())
            // Checkout current revision again, the test file should go away.
            let currentRevision = try repo.getCurrentRevision()
            try repo.checkout(revision: currentRevision)
            XCTAssertFalse(repo.hasUncommittedChanges())
            // We should be on detached head.
            XCTAssertEqual(try repo.currentBranch(), "HEAD")

            // Try again and checkout to a previous branch.
            try createAndStageTestFile()
            XCTAssert(repo.hasUncommittedChanges())
            try repo.checkout(revision: Revision(identifier: "TestBranch"))
            XCTAssertFalse(repo.hasUncommittedChanges())
            XCTAssertEqual(try repo.currentBranch(), "TestBranch")

            do {
                try repo.checkout(revision: Revision(identifier: "nonExistent"))
                XCTFail("Unexpected checkout success on non existent branch")
            } catch {}
        }
    }

    func testSubmodules() async throws {
        try XCTSkipOnWindows(because: "https://github.com/swiftlang/swift-package-manager/issues/8564", skipSelfHostedCI: true)
        try await testWithTemporaryDirectory { path in
            let provider = GitRepositoryProvider()

            // Create repos: foo and bar, foo will have bar as submodule and then later
            // the submodule ref will be updated in foo.
            let fooPath = path.appending("foo-original")
            let fooSpecifier = RepositorySpecifier(path: fooPath)
            let fooRepoPath = path.appending("foo-repo")
            let fooWorkingPath = path.appending("foo-working")
            let barPath = path.appending("bar-original")
            let bazPath = path.appending("baz-original")
            // Create the repos and add a file.
            for path in [fooPath, barPath, bazPath] {
                try makeDirectories(path)
                initGitRepo(path)
                try localFileSystem.writeFileContents(path.appending("hello.txt"), bytes: "hello")
                let repo = GitRepository(path: path)
                try repo.stageEverything()
                try repo.commit()
            }
            let foo = GitRepository(path: fooPath)
            let bar = GitRepository(path: barPath)
            // The tag 1.0.0 does not contain the submodule.
            try foo.tag(name: "1.0.0")

            // Fetch and clone repo foo.
<<<<<<< HEAD
            try provider.fetch(repository: fooSpecifier, to: fooRepoPath)
=======
            try await provider.fetch(repository: fooSpecifier, to: fooRepoPath)
>>>>>>> 065df191
            _ = try await provider.createWorkingCopy(repository: fooSpecifier, sourcePath: fooRepoPath, at: fooWorkingPath, editable: false)

            let fooRepo = GitRepository(path: fooRepoPath, isWorkingRepo: false)
            let fooWorkingRepo = GitRepository(path: fooWorkingPath)

            // Checkout the first tag which doesn't has submodule.
            try fooWorkingRepo.checkout(tag: "1.0.0")
            XCTAssertNoSuchPath(fooWorkingPath.appending("bar"))

            // Add submodule to foo and tag it as 1.0.1
            try foo.checkout(newBranch: "submodule")
            try await AsyncProcess.checkNonZeroExit(
                args: Git.tool, "-C", fooPath.pathString, "submodule", "add", barPath.pathString, "bar",
                environment: .init(Git.environmentBlock)
            )

            try foo.stageEverything()
            try foo.commit()
            try foo.tag(name: "1.0.1")

            // Update our bare and working repos.
            try fooRepo.fetch()
            try fooWorkingRepo.fetch()
            // Checkout the tag with submodule and expect submodules files to be present.
            try fooWorkingRepo.checkout(tag: "1.0.1")
            XCTAssertFileExists(fooWorkingPath.appending(components: "bar", "hello.txt"))
            // Checkout the tag without submodule and ensure that the submodule files are gone.
            try fooWorkingRepo.checkout(tag: "1.0.0")
            XCTAssertNoSuchPath(fooWorkingPath.appending(components: "bar"))

            // Add something to bar.
            try localFileSystem.writeFileContents(barPath.appending("bar.txt"), bytes: "hello")
            // Add a submodule too to check for recursive submodules.
            try await AsyncProcess.checkNonZeroExit(
                args: Git.tool, "-C", barPath.pathString, "submodule", "add", bazPath.pathString, "baz",
                environment: .init(Git.environmentBlock)
            )

            try bar.stageEverything()
            try bar.commit()

            // Update the ref of bar in foo and tag as 1.0.2
            try systemQuietly([Git.tool, "-C", fooPath.appending("bar").pathString, "pull"])
            try foo.stageEverything()
            try foo.commit()
            try foo.tag(name: "1.0.2")

            try fooRepo.fetch()
            try fooWorkingRepo.fetch()
            // We should see the new file we added in the submodule.
            try fooWorkingRepo.checkout(tag: "1.0.2")
            XCTAssertFileExists(fooWorkingPath.appending(components: "bar", "hello.txt"))
            XCTAssertFileExists(fooWorkingPath.appending(components: "bar", "bar.txt"))
            XCTAssertFileExists(fooWorkingPath.appending(components: "bar", "baz", "hello.txt"))

            // Double check.
            try fooWorkingRepo.checkout(tag: "1.0.0")
            XCTAssertNoSuchPath(fooWorkingPath.appending(components: "bar"))
        }
    }

    func testAlternativeObjectStoreValidation() async throws {
        try XCTSkipOnWindows(because: "https://github.com/swiftlang/swift-package-manager/issues/8564", skipSelfHostedCI: true)
        try await testWithTemporaryDirectory { path in
            // Create a repo.
            let testRepoPath = path.appending("test-repo")
            try makeDirectories(testRepoPath)
            initGitRepo(testRepoPath, tag: "1.2.3")
            let repo = GitRepository(path: testRepoPath)
            XCTAssertEqual(try repo.getTags(), ["1.2.3"])

            // Clone it somewhere.
            let testClonePath = path.appending("clone")
            let provider = GitRepositoryProvider()
            let repoSpec = RepositorySpecifier(path: testRepoPath)
            try await provider.fetch(repository: repoSpec, to: testClonePath)
            let clonedRepo = provider.open(repository: repoSpec, at: testClonePath)
            XCTAssertEqual(try clonedRepo.getTags(), ["1.2.3"])

            // Clone off a checkout.
            let checkoutPath = path.appending("checkout")
            let checkoutRepo = try await provider.createWorkingCopy(repository: repoSpec, sourcePath: testClonePath, at: checkoutPath, editable: false)

            // The object store should be valid.
            XCTAssertTrue(checkoutRepo.isAlternateObjectStoreValid(expected: testClonePath))

            // Wrong path
            XCTAssertFalse(checkoutRepo.isAlternateObjectStoreValid(expected: testClonePath.appending(UUID().uuidString)))

            // Delete the clone (alternative object store).
            try localFileSystem.removeFileTree(testClonePath)
            XCTAssertFalse(checkoutRepo.isAlternateObjectStoreValid(expected: testClonePath))
        }
    }

    func testAreIgnored() throws {
        try XCTSkipOnWindows(because: "https://github.com/swiftlang/swift-package-manager/issues/8564", skipSelfHostedCI: true)
        try testWithTemporaryDirectory { path in
            // Create a repo.
            let testRepoPath = path.appending("test_repo")
            try makeDirectories(testRepoPath)
            initGitRepo(testRepoPath)
            let repo = GitRepository(path: testRepoPath)

            // Add a .gitignore
            try localFileSystem.writeFileContents(testRepoPath.appending(".gitignore"), bytes: "ignored_file1\nignored file2")

            let ignored = try repo.areIgnored([testRepoPath.appending("ignored_file1"), testRepoPath.appending("ignored file2"), testRepoPath.appending("not ignored")])
            XCTAssertTrue(ignored[0])
            XCTAssertTrue(ignored[1])
            XCTAssertFalse(ignored[2])

            let notIgnored = try repo.areIgnored([testRepoPath.appending("not_ignored")])
            XCTAssertFalse(notIgnored[0])
        }
    }

    func testAreIgnoredWithSpaceInRepoPath() throws {
        try XCTSkipOnWindows(because: "https://github.com/swiftlang/swift-package-manager/issues/8564", skipSelfHostedCI: true)
        try testWithTemporaryDirectory { path in
            // Create a repo.
            let testRepoPath = path.appending("test repo")
            try makeDirectories(testRepoPath)
            initGitRepo(testRepoPath)
            let repo = GitRepository(path: testRepoPath)

            // Add a .gitignore
            try localFileSystem.writeFileContents(testRepoPath.appending(".gitignore"), bytes: "ignored_file1")

            let ignored = try repo.areIgnored([testRepoPath.appending("ignored_file1")])
            XCTAssertTrue(ignored[0])
        }
    }

    func testMissingDefaultBranch() async throws {
        try XCTSkipOnWindows(because: "https://github.com/swiftlang/swift-package-manager/issues/8564", skipSelfHostedCI: true)
        try await testWithTemporaryDirectory { path in
            // Create a repository.
            let testRepoPath = path.appending("test-repo")
            try makeDirectories(testRepoPath)
            initGitRepo(testRepoPath)
            let repo = GitRepository(path: testRepoPath)

            // Create a `newMain` branch and remove `main`.
            try repo.checkout(newBranch: "newMain")
            try systemQuietly([Git.tool, "-C", testRepoPath.pathString, "branch", "-D", "main"])

            // Change the branch name to something non-existent.
            try systemQuietly([Git.tool, "-C", testRepoPath.pathString, "symbolic-ref", "HEAD", "refs/heads/_non_existent_branch_"])

            // Clone it somewhere.
            let testClonePath = path.appending("clone")
            let provider = GitRepositoryProvider()
            let repoSpec = RepositorySpecifier(path: testRepoPath)
            try await provider.fetch(repository: repoSpec, to: testClonePath)
            let clonedRepo = provider.open(repository: repoSpec, at: testClonePath)
            XCTAssertEqual(try clonedRepo.getTags(), [])

            // Clone off a checkout.
            let checkoutPath = path.appending("checkout")
            let checkoutRepo = try await provider.createWorkingCopy(repository: repoSpec, sourcePath: testClonePath, at: checkoutPath, editable: false)
            XCTAssertNoSuchPath(checkoutPath.appending("file.swift"))

            // Try to check out the `main` branch.
            try checkoutRepo.checkout(revision: Revision(identifier: "newMain"))
            XCTAssertFileExists(checkoutPath.appending("file.swift"))

            // The following will throw if HEAD was set incorrectly and we didn't do a no-checkout clone.
            XCTAssertNoThrow(try checkoutRepo.getCurrentRevision())
        }
    }

    func testValidDirectoryLocalRelativeOrigin() async throws {
        try XCTSkipOnWindows(because: "https://github.com/swiftlang/swift-package-manager/issues/8564", skipSelfHostedCI: true)
        try testWithTemporaryDirectory { tmpDir in
            // Create a repository.
            let packageDir = tmpDir.appending("SomePackage")
            try localFileSystem.createDirectory(packageDir)

            // Create a repository manager for it.
            let repoProvider = GitRepositoryProvider()
            let repositoryManager = RepositoryManager(
                fileSystem: localFileSystem,
                path: packageDir,
                provider: repoProvider,
                delegate: .none
            )

            let customRemote = "../OriginOfSomePackage.git"

            // Before initializing the directory with a git repo, it is never valid.
            XCTAssertThrowsError(try repositoryManager.isValidDirectory(packageDir))
            XCTAssertThrowsError(try repositoryManager.isValidDirectory(packageDir, for: RepositorySpecifier(url: SourceControlURL(packageDir.pathString))))
            XCTAssertThrowsError(try repositoryManager.isValidDirectory(packageDir, for: RepositorySpecifier(url: SourceControlURL(customRemote))))

            initGitRepo(packageDir)
            // Set the remote.
            try systemQuietly([Git.tool, "-C", packageDir.pathString, "remote", "add", "origin", customRemote])
            XCTAssertTrue(try repositoryManager.isValidDirectory(packageDir))

            let customRemoteWithoutPathExtension = (customRemote as NSString).deletingPathExtension
            XCTAssertTrue(try repositoryManager.isValidDirectory(packageDir, for: RepositorySpecifier(url: SourceControlURL(customRemote))))
            // We consider the directory valid even if the remote does not have the same path extension - in this case we expected '.git'.
            XCTAssertTrue(try repositoryManager.isValidDirectory(packageDir, for: RepositorySpecifier(url: SourceControlURL(customRemoteWithoutPathExtension))))
            // We consider the directory valid even if the remote does not have the same path extension - in this case we expected '.git'.
            XCTAssertTrue(try repositoryManager.isValidDirectory(packageDir, for:  RepositorySpecifier(url: SourceControlURL((customRemote as NSString).deletingPathExtension + "/"))))

            // The following ensure that are actually checking the remote's origin.
            XCTAssertFalse(try repositoryManager.isValidDirectory(packageDir, for: RepositorySpecifier(path: AbsolutePath(validating: "/"))))
            XCTAssertFalse(try repositoryManager.isValidDirectory(packageDir, for: RepositorySpecifier(url: SourceControlURL("/"))))
            XCTAssertFalse(try repositoryManager.isValidDirectory(packageDir, for: RepositorySpecifier(path: packageDir)))
            XCTAssertFalse(try repositoryManager.isValidDirectory(packageDir, for: RepositorySpecifier(url: SourceControlURL(packageDir.pathString))))
            XCTAssertFalse(try repositoryManager.isValidDirectory(packageDir, for: RepositorySpecifier(path: packageDir.appending(extension: "git"))))
            XCTAssertFalse(try repositoryManager.isValidDirectory(packageDir, for: RepositorySpecifier(url: SourceControlURL(packageDir.pathString.appending(".git")))))

            XCTAssertFalse(try repositoryManager.isValidDirectory(packageDir, for: RepositorySpecifier(url: SourceControlURL("https://mycustomdomain/some-package.git"))))
        }
    }

    func testValidDirectoryLocalAbsoluteOrigin() async throws {
        try XCTSkipOnWindows(because: "https://github.com/swiftlang/swift-package-manager/issues/8564", skipSelfHostedCI: true)
        try testWithTemporaryDirectory { tmpDir in
            // Create a repository.
            let packageDir = tmpDir.appending("SomePackage")
            try localFileSystem.createDirectory(packageDir)

            // Create a repository manager for it.
            let repoProvider = GitRepositoryProvider()
            let repositoryManager = RepositoryManager(
                fileSystem: localFileSystem,
                path: packageDir,
                provider: repoProvider,
                delegate: .none
            )

            let customRemote = tmpDir.appending("OriginOfSomePackage.git")

            // Before initializing the directory with a git repo, it is never valid.
            XCTAssertThrowsError(try repositoryManager.isValidDirectory(packageDir))
            XCTAssertThrowsError(try repositoryManager.isValidDirectory(packageDir, for: RepositorySpecifier(url: SourceControlURL(packageDir.pathString))))
            XCTAssertThrowsError(try repositoryManager.isValidDirectory(packageDir, for: RepositorySpecifier(url: SourceControlURL(customRemote.pathString))))

            initGitRepo(packageDir)
            // Set the remote.
            try systemQuietly([Git.tool, "-C", packageDir.pathString, "remote", "add", "origin", customRemote.pathString])
            XCTAssertTrue(try repositoryManager.isValidDirectory(packageDir))

            let customRemotePath = customRemote.pathString
            let customRemotePathWithoutPathExtension = (customRemotePath as NSString).deletingPathExtension
            XCTAssertTrue(try repositoryManager.isValidDirectory(packageDir, for: RepositorySpecifier(path: customRemote)))
            XCTAssertTrue(try repositoryManager.isValidDirectory(packageDir, for: RepositorySpecifier(url: SourceControlURL(customRemotePath))))
            // We consider the directory valid even if the remote does not have the same path extension - in this case we expected '.git'.
            XCTAssertTrue(try repositoryManager.isValidDirectory(packageDir, for: RepositorySpecifier(path: try AbsolutePath(validating: customRemotePathWithoutPathExtension))))
            XCTAssertTrue(try repositoryManager.isValidDirectory(packageDir, for: RepositorySpecifier(url: SourceControlURL(customRemotePathWithoutPathExtension))))
            // We consider the directory valid even if the remote does not have the same path extension - in this case we expected '.git'.
            XCTAssertTrue(try repositoryManager.isValidDirectory(packageDir, for:  RepositorySpecifier(path: try AbsolutePath(validating: customRemotePathWithoutPathExtension + "/"))))
            XCTAssertTrue(try repositoryManager.isValidDirectory(packageDir, for:  RepositorySpecifier(url: SourceControlURL((customRemotePath as NSString).deletingPathExtension + "/"))))

            // The following ensure that are actually checking the remote's origin.
            XCTAssertFalse(try repositoryManager.isValidDirectory(packageDir, for: RepositorySpecifier(path: AbsolutePath(validating: "/"))))
            XCTAssertFalse(try repositoryManager.isValidDirectory(packageDir, for: RepositorySpecifier(url: SourceControlURL("/"))))
            XCTAssertFalse(try repositoryManager.isValidDirectory(packageDir, for: RepositorySpecifier(path: packageDir)))
            XCTAssertFalse(try repositoryManager.isValidDirectory(packageDir, for: RepositorySpecifier(url: SourceControlURL(packageDir.pathString))))
            XCTAssertFalse(try repositoryManager.isValidDirectory(packageDir, for: RepositorySpecifier(path: packageDir.appending(extension: "git"))))
            XCTAssertFalse(try repositoryManager.isValidDirectory(packageDir, for: RepositorySpecifier(url: SourceControlURL(packageDir.pathString.appending(".git")))))

            XCTAssertFalse(try repositoryManager.isValidDirectory(packageDir, for: RepositorySpecifier(url: SourceControlURL("https://mycustomdomain/some-package.git"))))
        }
    }

    func testValidDirectoryRemoteOrigin() async throws {
        try XCTSkipOnWindows(because: "https://github.com/swiftlang/swift-package-manager/issues/8564", skipSelfHostedCI: true)
        try testWithTemporaryDirectory { tmpDir in
            // Create a repository.
            let packageDir = tmpDir.appending("SomePackage")
            try localFileSystem.createDirectory(packageDir)

            // Create a repository manager for it.
            let repoProvider = GitRepositoryProvider()
            let repositoryManager = RepositoryManager(
                fileSystem: localFileSystem,
                path: packageDir,
                provider: repoProvider,
                delegate: .none
            )

            let customRemote = try XCTUnwrap(URL(string: "https://mycustomdomain/some-package.git"))

            // Before initializing the directory with a git repo, it is never valid.
            XCTAssertThrowsError(try repositoryManager.isValidDirectory(packageDir))
            XCTAssertThrowsError(try repositoryManager.isValidDirectory(packageDir, for: RepositorySpecifier(url: SourceControlURL(customRemote))))

            initGitRepo(packageDir)
            // Set the remote.
            try systemQuietly([Git.tool, "-C", packageDir.pathString, "remote", "add", "origin", customRemote.absoluteString])
            XCTAssertTrue(try repositoryManager.isValidDirectory(packageDir))

            XCTAssertTrue(try repositoryManager.isValidDirectory(packageDir, for: RepositorySpecifier(url: SourceControlURL(customRemote))))
            // We consider the directory valid even if the remote does not have the same path extension - in this case we expected '.git'.
            XCTAssertTrue(try repositoryManager.isValidDirectory(packageDir, for: RepositorySpecifier(url: SourceControlURL("https://mycustomdomain/some-package"))))
            // We consider the directory valid even if the remote does not have the same path extension - in this case we expected '.git'.
            XCTAssertTrue(try repositoryManager.isValidDirectory(packageDir, for:  RepositorySpecifier(url: SourceControlURL("https://mycustomdomain/some-package/"))))

            // The following ensure that are actually checking the remote's origin.
            XCTAssertFalse(try repositoryManager.isValidDirectory(packageDir, for: RepositorySpecifier(path: AbsolutePath(validating: "/"))))
            XCTAssertFalse(try repositoryManager.isValidDirectory(packageDir, for: RepositorySpecifier(url: SourceControlURL("/"))))
            XCTAssertFalse(try repositoryManager.isValidDirectory(packageDir, for: RepositorySpecifier(path: packageDir)))
            XCTAssertFalse(try repositoryManager.isValidDirectory(packageDir, for: RepositorySpecifier(url: SourceControlURL(packageDir.pathString))))
            XCTAssertFalse(try repositoryManager.isValidDirectory(packageDir, for: RepositorySpecifier(path: packageDir.appending(extension: "git"))))
            XCTAssertFalse(try repositoryManager.isValidDirectory(packageDir, for: RepositorySpecifier(url: SourceControlURL(packageDir.pathString.appending(".git")))))
        }
    }
}<|MERGE_RESOLUTION|>--- conflicted
+++ resolved
@@ -61,19 +61,11 @@
     }
 
     /// Test the basic provider functions.
-<<<<<<< HEAD
-    func testProvider() throws {
-        // Skipping all tests that call git on Windows.
-        // We have a hang in CI when running in parallel.
-        try XCTSkipOnWindows(because: "https://github.com/swiftlang/swift-package-manager/issues/8564", skipSelfHostedCI: true)
-        try testWithTemporaryDirectory { path in
-=======
     func testProvider() async throws {
         // Skipping all tests that call git on Windows.
         // We have a hang in CI when running in parallel.
         try XCTSkipOnWindows(because: "https://github.com/swiftlang/swift-package-manager/issues/8564", skipSelfHostedCI: true)
         try await testWithTemporaryDirectory { path in
->>>>>>> 065df191
             let testRepoPath = path.appending("test-repo")
             try! makeDirectories(testRepoPath)
             initGitRepo(testRepoPath, tag: "1.2.3")
@@ -222,15 +214,9 @@
     }
 
     /// Test the Git file system view.
-<<<<<<< HEAD
-    func testGitFileView() throws {
-        try XCTSkipOnWindows(because: "https://github.com/swiftlang/swift-package-manager/issues/8564", skipSelfHostedCI: true)
-        try testWithTemporaryDirectory { path in
-=======
     func testGitFileView() async throws {
         try XCTSkipOnWindows(because: "https://github.com/swiftlang/swift-package-manager/issues/8564", skipSelfHostedCI: true)
         try await testWithTemporaryDirectory { path in
->>>>>>> 065df191
             let testRepoPath = path.appending("test-repo")
             try makeDirectories(testRepoPath)
             initGitRepo(testRepoPath)
@@ -629,11 +615,7 @@
             try foo.tag(name: "1.0.0")
 
             // Fetch and clone repo foo.
-<<<<<<< HEAD
-            try provider.fetch(repository: fooSpecifier, to: fooRepoPath)
-=======
             try await provider.fetch(repository: fooSpecifier, to: fooRepoPath)
->>>>>>> 065df191
             _ = try await provider.createWorkingCopy(repository: fooSpecifier, sourcePath: fooRepoPath, at: fooWorkingPath, editable: false)
 
             let fooRepo = GitRepository(path: fooRepoPath, isWorkingRepo: false)
