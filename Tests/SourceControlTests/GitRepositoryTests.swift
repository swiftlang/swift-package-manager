//===----------------------------------------------------------------------===//
//
// This source file is part of the Swift open source project
//
// Copyright (c) 2014-2017 Apple Inc. and the Swift project authors
// Licensed under Apache License v2.0 with Runtime Library Exception
//
// See http://swift.org/LICENSE.txt for license information
// See http://swift.org/CONTRIBUTORS.txt for the list of Swift project authors
//
//===----------------------------------------------------------------------===//

@_spi(ProcessEnvironmentBlockShim)
import Basics
@testable import SourceControl
import _InternalTestSupport
import XCTest

import struct TSCBasic.FileSystemError
import func TSCBasic.makeDirectories
import class Basics.AsyncProcess

import enum TSCUtility.Git

class GitRepositoryTests: XCTestCase {

    override func setUp() {
        // needed for submodule tests
        Git.environmentBlock = ["GIT_ALLOW_PROTOCOL": "file"]
    }

    override func tearDown() {
        Git.environmentBlock = .init(Environment.current)
    }

    /// Test the basic provider functions.
    func testRepositorySpecifier() {
        do {
            let s1 = RepositorySpecifier(url: "a")
            let s2 = RepositorySpecifier(url: "a")
            let s3 = RepositorySpecifier(url: "b")

            XCTAssertEqual(s1, s1)
            XCTAssertEqual(s1, s2)
            XCTAssertEqual(Set([s1]), Set([s2]))
            XCTAssertNotEqual(s1, s3)
            XCTAssertNotEqual(s2, s3)
        }

        do {
            let s1 = RepositorySpecifier(path: "/A")
            let s2 = RepositorySpecifier(path: "/A")
            let s3 = RepositorySpecifier(path: "/B")

            XCTAssertEqual(s1, s1)
            XCTAssertEqual(s1, s2)
            XCTAssertEqual(Set([s1]), Set([s2]))
            XCTAssertNotEqual(s1, s3)
            XCTAssertNotEqual(s2, s3)
        }
    }

    /// Test the basic provider functions.
    func testProvider() throws {
        // Skipping all tests that call git on Windows.
        // We have a hang in CI when running in parallel.
<<<<<<< HEAD
        try XCTSkipIfWindowsCI()
=======
        try XCTSkipOnWindows(because: "https://github.com/swiftlang/swift-package-manager/issues/8564", skipSelfHostedCI: true)
>>>>>>> ba10e8a9
        try testWithTemporaryDirectory { path in
            let testRepoPath = path.appending("test-repo")
            try! makeDirectories(testRepoPath)
            initGitRepo(testRepoPath, tag: "1.2.3")

            // Test the provider.
            let testCheckoutPath = path.appending("checkout")
            let provider = GitRepositoryProvider()
            XCTAssertTrue(try provider.workingCopyExists(at: testRepoPath))
            let repoSpec = RepositorySpecifier(path: testRepoPath)
            try provider.fetch(repository: repoSpec, to: testCheckoutPath)

            // Verify the checkout was made.
            XCTAssertDirectoryExists(testCheckoutPath)

            // Test the repository interface.
            let repository = provider.open(repository: repoSpec, at: testCheckoutPath)
            let tags = try repository.getTags()
            XCTAssertEqual(try repository.getTags(), ["1.2.3"])

            let revision = try repository.resolveRevision(tag: tags.first ?? "<invalid>")
            // FIXME: It would be nice if we had a deterministic hash here...
            XCTAssertEqual(revision.identifier,
                try AsyncProcess.popen(
                    args: Git.tool, "-C", testRepoPath.pathString, "rev-parse", "--verify", "1.2.3").utf8Output().spm_chomp())
            if let revision = try? repository.resolveRevision(tag: "<invalid>") {
                XCTFail("unexpected resolution of invalid tag to \(revision)")
            }

            let main = try repository.resolveRevision(identifier: "main")

            XCTAssertEqual(main.identifier,
                try AsyncProcess.checkNonZeroExit(
                    args: Git.tool, "-C", testRepoPath.pathString, "rev-parse", "--verify", "main").spm_chomp())

            // Check that git hashes resolve to themselves.
            let mainIdentifier = try repository.resolveRevision(identifier: main.identifier)
            XCTAssertEqual(main.identifier, mainIdentifier.identifier)

            // Check that invalid identifier doesn't resolve.
            if let revision = try? repository.resolveRevision(identifier: "invalid") {
                XCTFail("unexpected resolution of invalid identifier to \(revision)")
            }
        }
    }

    /// Check hash validation.
    func testGitRepositoryHash() throws {
        let validHash = "0123456789012345678901234567890123456789"
        XCTAssertNotEqual(GitRepository.Hash(validHash), nil)

        let invalidHexHash = validHash + "1"
        XCTAssertEqual(GitRepository.Hash(invalidHexHash), nil)

        let invalidNonHexHash = "012345678901234567890123456789012345678!"
        XCTAssertEqual(GitRepository.Hash(invalidNonHexHash), nil)
    }

    /// Check raw repository facilities.
    ///
    /// In order to be stable, this test uses a static test git repository in
    /// `Inputs`, which has known commit hashes. See the `construct.sh` script
    /// contained within it for more information.
    func testRawRepository() throws {
<<<<<<< HEAD
        try skipOnWindowsAsTestCurrentlyFails(because: "https://github.com/swiftlang/swift-package-manager/issues/8385: test repository has non-portable file names")
        try XCTSkipIfWindowsCI()
=======
        try XCTSkipOnWindows(because: "https://github.com/swiftlang/swift-package-manager/issues/8385: test repository has non-portable file names")
        try XCTSkipOnWindows(because: "https://github.com/swiftlang/swift-package-manager/issues/8564", skipSelfHostedCI: true)
>>>>>>> ba10e8a9

        try testWithTemporaryDirectory { path in
            // Unarchive the static test repository.
            let inputArchivePath = AbsolutePath(#file).parentDirectory.appending(components: "Inputs", "TestRepo.tgz")
#if os(Windows)
            try systemQuietly(["tar.exe", "-x", "-v", "-C", path.pathString, "-f", inputArchivePath.pathString])
#else
            try systemQuietly(["tar", "--no-same-owner", "-x", "-v", "-C", path.pathString, "-f", inputArchivePath.pathString])
#endif
            let testRepoPath = path.appending("TestRepo")

            // Check hash resolution.
            let repo = GitRepository(path: testRepoPath)
            XCTAssertEqual(try repo.resolveHash(treeish: "1.0", type: "commit"),
                           try repo.resolveHash(treeish: "master"))

            // Get the initial commit.
            let initialCommitHash = try repo.resolveHash(treeish: "a8b9fcb")
            XCTAssertEqual(initialCommitHash, GitRepository.Hash("a8b9fcbf893b3b02c0196609059ebae37aeb7f0b"))

            // Check commit loading.
            let initialCommit = try repo.readCommit(hash: initialCommitHash)
            XCTAssertEqual(initialCommit.hash, initialCommitHash)
            XCTAssertEqual(initialCommit.tree, GitRepository.Hash("9d463c3b538619448c5d2ecac379e92f075a8976"))

            // Check tree loading.
            let initialTree = try repo.readTree(hash: initialCommit.tree)
            guard case .hash(let initialTreeHash) = initialTree.location else {
                return XCTFail("wrong pointer")
            }
            XCTAssertEqual(initialTreeHash, initialCommit.tree)
            XCTAssertEqual(initialTree.contents.count, 1)
            guard let readmeEntry = initialTree.contents.first else { return XCTFail() }
            guard case .hash(let readmeEntryHash) = readmeEntry.location else {
                return XCTFail("wrong pointer")
            }
            XCTAssertEqual(readmeEntryHash, GitRepository.Hash("92513075b3491a54c45a880be25150d92388e7bc"))
            XCTAssertEqual(readmeEntry.type, .blob)
            XCTAssertEqual(readmeEntry.name, "README.txt")

            // Check loading of odd names.
            //
            // This is a commit which has a subdirectory 'funny-names' with
            // paths with special characters.
            let funnyNamesCommit = try repo.readCommit(hash: repo.resolveHash(treeish: "a7b19a7"))
            let funnyNamesRoot = try repo.readTree(hash: funnyNamesCommit.tree)
            XCTAssertEqual(funnyNamesRoot.contents.map{ $0.name }, ["README.txt", "funny-names", "subdir"])
            guard funnyNamesRoot.contents.count == 3 else { return XCTFail() }

            // FIXME: This isn't yet supported.
            let funnyNamesSubdirEntry = funnyNamesRoot.contents[1]
            XCTAssertEqual(funnyNamesSubdirEntry.type, .tree)
            if let _ = try? repo.readTree(location: funnyNamesSubdirEntry.location) {
                XCTFail("unexpected success reading tree with funny names")
            }
       }
    }

    func testSubmoduleRead() throws {
<<<<<<< HEAD
        try XCTSkipIfWindowsCI()
=======
        try XCTSkipOnWindows(because: "https://github.com/swiftlang/swift-package-manager/issues/8564", skipSelfHostedCI: true)
>>>>>>> ba10e8a9
        try testWithTemporaryDirectory { path in
            let testRepoPath = path.appending("test-repo")
            try makeDirectories(testRepoPath)
            initGitRepo(testRepoPath)

            let repoPath = path.appending("repo")
            try makeDirectories(repoPath)
            initGitRepo(repoPath)

            try AsyncProcess.checkNonZeroExit(
                args: Git.tool, "-C", repoPath.pathString, "submodule", "add", testRepoPath.pathString,
                environment: .init(Git.environmentBlock)
            )
            let repo = GitRepository(path: repoPath)
            try repo.stageEverything()
            try repo.commit()
            // We should be able to read a repo which as a submdoule.
            _ = try repo.readTree(hash: try repo.resolveHash(treeish: "main"))
        }
    }

    /// Test the Git file system view.
    func testGitFileView() throws {
<<<<<<< HEAD
        try XCTSkipIfWindowsCI()
=======
        try XCTSkipOnWindows(because: "https://github.com/swiftlang/swift-package-manager/issues/8564", skipSelfHostedCI: true)
>>>>>>> ba10e8a9
        try testWithTemporaryDirectory { path in
            let testRepoPath = path.appending("test-repo")
            try makeDirectories(testRepoPath)
            initGitRepo(testRepoPath)

            // Add a few files and a directory.
            let test1FileContents = "Hello, world!"
            let test2FileContents = "Hello, happy world!"
            let test3FileContents = """
                #!/bin/sh
                set -e
                exit 0
                """
            try localFileSystem.writeFileContents(testRepoPath.appending("test-file-1.txt"), string: test1FileContents)
            try localFileSystem.createDirectory(testRepoPath.appending("subdir"))
            try localFileSystem.writeFileContents(testRepoPath.appending(components: "subdir", "test-file-2.txt"), string: test2FileContents)
            try localFileSystem.writeFileContents(testRepoPath.appending("test-file-3.sh"), string: test3FileContents)
            try localFileSystem.chmod(.executable, path: testRepoPath.appending("test-file-3.sh"), options: [])
            let testRepo = GitRepository(path: testRepoPath)
            try testRepo.stage(files: "test-file-1.txt", "subdir/test-file-2.txt", "test-file-3.sh")
            try testRepo.commit()
            try testRepo.tag(name: "test-tag")

            // Get the the repository via the provider. the provider.
            let testClonePath = path.appending("clone")
            let provider = GitRepositoryProvider()
            let repoSpec = RepositorySpecifier(path: testRepoPath)
            try provider.fetch(repository: repoSpec, to: testClonePath)
            let repository = provider.open(repository: repoSpec, at: testClonePath)

            // Get and test the file system view.
            let view = try repository.openFileView(revision: repository.resolveRevision(tag: "test-tag"))

            // Check basic predicates.
            XCTAssert(view.isDirectory("/"))
            XCTAssert(view.isDirectory("/subdir"))
            XCTAssert(!view.isDirectory("/does-not-exist"))
            XCTAssert(view.exists("/test-file-1.txt"))
            XCTAssert(!view.exists("/does-not-exist"))
            XCTAssert(view.isFile("/test-file-1.txt"))
            XCTAssert(!view.isSymlink("/test-file-1.txt"))
            XCTAssert(!view.isExecutableFile("/does-not-exist"))
#if !os(Windows)
            XCTAssert(view.isExecutableFile("/test-file-3.sh"))
#endif

            // Check read of a directory.
            let subdirPath = AbsolutePath("/subdir")
            XCTAssertEqual(try view.getDirectoryContents(AbsolutePath("/")).sorted(), ["file.swift", "subdir", "test-file-1.txt", "test-file-3.sh"])
            XCTAssertEqual(try view.getDirectoryContents(subdirPath).sorted(), ["test-file-2.txt"])
            XCTAssertThrows(FileSystemError(.isDirectory, subdirPath)) {
                _ = try view.readFileContents(subdirPath)
            }

            // Check read versus root.
            XCTAssertThrows(FileSystemError(.isDirectory, AbsolutePath.root)) {
                _ = try view.readFileContents(.root)
            }

            // Check read through a non-directory.
            let notDirectoryPath1 = AbsolutePath("/test-file-1.txt")
            XCTAssertThrows(FileSystemError(.notDirectory, notDirectoryPath1)) {
                _ = try view.getDirectoryContents(notDirectoryPath1)
            }
            let notDirectoryPath2 = AbsolutePath("/test-file-1.txt/thing")
            XCTAssertThrows(FileSystemError(.notDirectory, notDirectoryPath2)) {
                _ = try view.readFileContents(notDirectoryPath2)
            }

            // Check read/write into a missing directory.
            let noEntryPath1 = AbsolutePath("/does-not-exist")
            XCTAssertThrows(FileSystemError(.noEntry, noEntryPath1)) {
                _ = try view.getDirectoryContents(noEntryPath1)
            }
            let noEntryPath2 = AbsolutePath("/does/not/exist")
            XCTAssertThrows(FileSystemError(.noEntry, noEntryPath2)) {
                _ = try view.readFileContents(noEntryPath2)
            }

            // Check read of a file.
            XCTAssertEqual(try view.readFileContents("/test-file-1.txt"), test1FileContents)
            XCTAssertEqual(try view.readFileContents("/subdir/test-file-2.txt"), test2FileContents)
            XCTAssertEqual(try view.readFileContents("/test-file-3.sh"), test3FileContents)
        }
    }

    /// Test the handling of local checkouts.
    func testCheckouts() throws {
<<<<<<< HEAD
        try XCTSkipIfWindowsCI()
=======
        try XCTSkipOnWindows(because: "https://github.com/swiftlang/swift-package-manager/issues/8564", skipSelfHostedCI: true)
>>>>>>> ba10e8a9
        try testWithTemporaryDirectory { path in
            // Create a test repository.
            let testRepoPath = path.appending("test-repo")
            try makeDirectories(testRepoPath)
            initGitRepo(testRepoPath, tag: "initial")
            let initialRevision = try GitRepository(path: testRepoPath).getCurrentRevision()

            // Add a couple files and a directory.
            try localFileSystem.writeFileContents(testRepoPath.appending("test.txt"), bytes: "Hi")
            let testRepo = GitRepository(path: testRepoPath)
            try testRepo.stage(file: "test.txt")
            try testRepo.commit()
            try testRepo.tag(name: "test-tag")
            let currentRevision = try GitRepository(path: testRepoPath).getCurrentRevision()

            // Fetch the repository using the provider.
            let testClonePath = path.appending("clone")
            let provider = GitRepositoryProvider()
            let repoSpec = RepositorySpecifier(path: testRepoPath)
            try provider.fetch(repository: repoSpec, to: testClonePath)

            // Clone off a checkout.
            let checkoutPath = path.appending("checkout")
            _ = try provider.createWorkingCopy(repository: repoSpec, sourcePath: testClonePath, at: checkoutPath, editable: false)
            // The remote of this checkout should point to the clone.
            XCTAssertEqual(try GitRepository(path: checkoutPath).remotes()[0].url, testClonePath.pathString)

            let editsPath = path.appending("edit")
            _ = try provider.createWorkingCopy(repository: repoSpec, sourcePath: testClonePath, at: editsPath, editable: true)
            // The remote of this checkout should point to the original repo.
            XCTAssertEqual(try GitRepository(path: editsPath).remotes()[0].url, testRepoPath.pathString)

            // Check the working copies.
            for path in [checkoutPath, editsPath] {
                let workingCopy = try provider.openWorkingCopy(at: path)
                try workingCopy.checkout(tag: "test-tag")
                XCTAssertEqual(try workingCopy.getCurrentRevision(), currentRevision)
                XCTAssertFileExists(path.appending("test.txt"))
                try workingCopy.checkout(tag: "initial")
                XCTAssertEqual(try workingCopy.getCurrentRevision(), initialRevision)
                XCTAssertNoSuchPath(path.appending("test.txt"))
            }
        }
    }

    func testFetch() throws {
<<<<<<< HEAD
        try XCTSkipIfWindowsCI()
=======
        try XCTSkipOnWindows(because: "https://github.com/swiftlang/swift-package-manager/issues/8564", skipSelfHostedCI: true)
>>>>>>> ba10e8a9
        try testWithTemporaryDirectory { path in
            // Create a repo.
            let testRepoPath = path.appending("test-repo")
            try makeDirectories(testRepoPath)
            initGitRepo(testRepoPath, tag: "1.2.3")
            let repo = GitRepository(path: testRepoPath)
            XCTAssertEqual(try repo.getTags(), ["1.2.3"])

            // Clone it somewhere.
            let testClonePath = path.appending("clone")
            let provider = GitRepositoryProvider()
            let repoSpec = RepositorySpecifier(path: testRepoPath)
            try provider.fetch(repository: repoSpec, to: testClonePath)
            let clonedRepo = provider.open(repository: repoSpec, at: testClonePath)
            XCTAssertEqual(try clonedRepo.getTags(), ["1.2.3"])

            // Clone off a checkout.
            let checkoutPath = path.appending("checkout")
            let checkoutRepo = try provider.createWorkingCopy(repository: repoSpec, sourcePath: testClonePath, at: checkoutPath, editable: false)
            XCTAssertEqual(try checkoutRepo.getTags(), ["1.2.3"])

            // Add a new file to original repo.
            try localFileSystem.writeFileContents(testRepoPath.appending("test.txt"), bytes: "Hi")
            let testRepo = GitRepository(path: testRepoPath)
            try testRepo.stage(file: "test.txt")
            try testRepo.commit()
            try testRepo.tag(name: "2.0.0")

            // Update the cloned repo.
            try clonedRepo.fetch()
            XCTAssertEqual(try clonedRepo.getTags().sorted(), ["1.2.3", "2.0.0"])

            // Update the checkout.
            try checkoutRepo.fetch()
            XCTAssertEqual(try checkoutRepo.getTags().sorted(), ["1.2.3", "2.0.0"])
        }
    }

    func testHasUnpushedCommits() throws {
<<<<<<< HEAD
        try XCTSkipIfWindowsCI()
=======
        try XCTSkipOnWindows(because: "https://github.com/swiftlang/swift-package-manager/issues/8564", skipSelfHostedCI: true)
>>>>>>> ba10e8a9
        try testWithTemporaryDirectory { path in
            // Create a repo.
            let testRepoPath = path.appending("test-repo")
            try makeDirectories(testRepoPath)
            initGitRepo(testRepoPath)

            // Create a bare clone it somewhere because we want to later push into the repo.
            let testBareRepoPath = path.appending("test-repo-bare")
            try systemQuietly([Git.tool, "clone", "--bare", testRepoPath.pathString, testBareRepoPath.pathString])

            // Clone it somewhere.
            let testClonePath = path.appending("clone")
            let provider = GitRepositoryProvider()
            let repoSpec = RepositorySpecifier(path: testBareRepoPath)
            try provider.fetch(repository: repoSpec, to: testClonePath)

            // Clone off a checkout.
            let checkoutPath = path.appending("checkout")
            let checkoutRepo = try provider.createWorkingCopy(repository: repoSpec, sourcePath: testClonePath, at: checkoutPath, editable: true)

            XCTAssertFalse(try checkoutRepo.hasUnpushedCommits())
            // Add a new file to checkout.
            try localFileSystem.writeFileContents(checkoutPath.appending("test.txt"), bytes: "Hi")
            let checkoutTestRepo = GitRepository(path: checkoutPath)
            try checkoutTestRepo.stage(file: "test.txt")
            try checkoutTestRepo.commit()

            // We should have commits which are not pushed.
            XCTAssert(try checkoutRepo.hasUnpushedCommits())
            // Push the changes and check again.
            try checkoutTestRepo.push(remote: "origin", branch: "main")
            XCTAssertFalse(try checkoutRepo.hasUnpushedCommits())
        }
    }

    func testSetRemote() throws {
<<<<<<< HEAD
        try XCTSkipIfWindowsCI()
=======
        try XCTSkipOnWindows(because: "https://github.com/swiftlang/swift-package-manager/issues/8564", skipSelfHostedCI: true)
>>>>>>> ba10e8a9
        try testWithTemporaryDirectory { path in
            // Create a repo.
            let testRepoPath = path.appending("test-repo")
            try makeDirectories(testRepoPath)
            initGitRepo(testRepoPath)
            let repo = GitRepository(path: testRepoPath)

            // There should be no remotes currently.
            XCTAssert(try repo.remotes().isEmpty)

            // Add a remote via git cli.
            try systemQuietly([Git.tool, "-C", testRepoPath.pathString, "remote", "add", "origin", "../foo"])
            // Test if it was added.
            XCTAssertEqual(Dictionary(uniqueKeysWithValues: try repo.remotes().map { ($0.0, $0.1) }), ["origin": "../foo"])
            // Change remote.
            try repo.setURL(remote: "origin", url: "../bar")
            XCTAssertEqual(Dictionary(uniqueKeysWithValues: try repo.remotes().map { ($0.0, $0.1) }), ["origin": "../bar"])
            // Try changing remote of non-existent remote.
            do {
                try repo.setURL(remote: "fake", url: "../bar")
                XCTFail("unexpected success (shouldn’t have been able to set URL of missing remote)")
            }
            catch let error as GitRepositoryError {
                XCTAssertEqual(error.path, testRepoPath)
                XCTAssertNotNil(error.diagnosticLocation)
            }
        }
    }

    func testUncommittedChanges() throws {
<<<<<<< HEAD
        try XCTSkipIfWindowsCI()
=======
        try XCTSkipOnWindows(because: "https://github.com/swiftlang/swift-package-manager/issues/8564", skipSelfHostedCI: true)
>>>>>>> ba10e8a9
        try testWithTemporaryDirectory { path in
            // Create a repo.
            let testRepoPath = path.appending("test-repo")
            try makeDirectories(testRepoPath)
            initGitRepo(testRepoPath)

            // Create a file (which we will modify later).
            try localFileSystem.writeFileContents(testRepoPath.appending("test.txt"), bytes: "Hi")
            let repo = GitRepository(path: testRepoPath)

            XCTAssert(repo.hasUncommittedChanges())

            try repo.stage(file: "test.txt")

            XCTAssert(repo.hasUncommittedChanges())

            try repo.commit()

            XCTAssertFalse(repo.hasUncommittedChanges())

            // Modify the file in the repo.
            try localFileSystem.writeFileContents(repo.path.appending("test.txt"), bytes: "Hello")
            XCTAssert(repo.hasUncommittedChanges())
        }
    }

    func testBranchOperations() throws {
<<<<<<< HEAD
        try XCTSkipIfWindowsCI()
=======
        try XCTSkipOnWindows(because: "https://github.com/swiftlang/swift-package-manager/issues/8564", skipSelfHostedCI: true)
>>>>>>> ba10e8a9
        try testWithTemporaryDirectory { path in
            // Create a repo.
            let testRepoPath = path.appending("test-repo")
            try makeDirectories(testRepoPath)
            initGitRepo(testRepoPath)

            let repo = GitRepository(path: testRepoPath)
            var currentRevision = try repo.getCurrentRevision()
            // This is the default branch of a new repo.
            XCTAssertTrue(repo.exists(revision: Revision(identifier: "main")))
            // Check a non existent revision.
            XCTAssertFalse(repo.exists(revision: Revision(identifier: "nonExistent")))
            // Checkout a new branch using command line.
            try systemQuietly([Git.tool, "-C", testRepoPath.pathString, "checkout", "-b", "TestBranch1"])
            XCTAssertTrue(repo.exists(revision: Revision(identifier: "TestBranch1")))
            XCTAssertEqual(try repo.getCurrentRevision(), currentRevision)

            // Make sure we're on the new branch right now.
            XCTAssertEqual(try repo.currentBranch(), "TestBranch1")

            // Checkout new branch using our API.
            currentRevision = try repo.getCurrentRevision()
            try repo.checkout(newBranch: "TestBranch2")
            XCTAssert(repo.exists(revision: Revision(identifier: "TestBranch2")))
            XCTAssertEqual(try repo.getCurrentRevision(), currentRevision)
            XCTAssertEqual(try repo.currentBranch(), "TestBranch2")
        }
    }

    func testRevisionOperations() throws {
<<<<<<< HEAD
        try XCTSkipIfWindowsCI()
=======
        try XCTSkipOnWindows(because: "https://github.com/swiftlang/swift-package-manager/issues/8564", skipSelfHostedCI: true)
>>>>>>> ba10e8a9
        try testWithTemporaryDirectory { path in
            // Create a repo.
            let repositoryPath = path.appending("test-repo")
            try makeDirectories(repositoryPath)
            initGitRepo(repositoryPath)

            let repo = GitRepository(path: repositoryPath)

            do {
                let revision = try repo.getCurrentRevision()
                XCTAssertTrue(repo.exists(revision: revision))
            }

            do {
                XCTAssertFalse(repo.exists(revision: Revision(identifier: UUID().uuidString)))

                let tag = UUID().uuidString
                try repo.tag(name: tag)
                let revision = try repo.resolveRevision(tag: tag)
                XCTAssertTrue(repo.exists(revision: revision))
            }
        }
    }

    func testCheckoutRevision() throws {
<<<<<<< HEAD
        try XCTSkipIfWindowsCI()
=======
        try XCTSkipOnWindows(because: "https://github.com/swiftlang/swift-package-manager/issues/8564", skipSelfHostedCI: true)
>>>>>>> ba10e8a9
        try testWithTemporaryDirectory { path in
            // Create a repo.
            let testRepoPath = path.appending("test-repo")
            try makeDirectories(testRepoPath)
            initGitRepo(testRepoPath)
            let repo = GitRepository(path: testRepoPath)

            func createAndStageTestFile() throws {
                try localFileSystem.writeFileContents(testRepoPath.appending("test.txt"), bytes: "Hi")
                try repo.stage(file: "test.txt")
            }

            try repo.checkout(revision: Revision(identifier: "main"))
            // Current branch must be main.
            XCTAssertEqual(try repo.currentBranch(), "main")
            // Create a new branch.
            try repo.checkout(newBranch: "TestBranch")
            XCTAssertEqual(try repo.currentBranch(), "TestBranch")
            // Create some random file.
            try createAndStageTestFile()
            XCTAssert(repo.hasUncommittedChanges())
            // Checkout current revision again, the test file should go away.
            let currentRevision = try repo.getCurrentRevision()
            try repo.checkout(revision: currentRevision)
            XCTAssertFalse(repo.hasUncommittedChanges())
            // We should be on detached head.
            XCTAssertEqual(try repo.currentBranch(), "HEAD")

            // Try again and checkout to a previous branch.
            try createAndStageTestFile()
            XCTAssert(repo.hasUncommittedChanges())
            try repo.checkout(revision: Revision(identifier: "TestBranch"))
            XCTAssertFalse(repo.hasUncommittedChanges())
            XCTAssertEqual(try repo.currentBranch(), "TestBranch")

            do {
                try repo.checkout(revision: Revision(identifier: "nonExistent"))
                XCTFail("Unexpected checkout success on non existent branch")
            } catch {}
        }
    }

    func testSubmodules() throws {
<<<<<<< HEAD
        try XCTSkipIfWindowsCI()
=======
        try XCTSkipOnWindows(because: "https://github.com/swiftlang/swift-package-manager/issues/8564", skipSelfHostedCI: true)
>>>>>>> ba10e8a9
        try testWithTemporaryDirectory { path in
            let provider = GitRepositoryProvider()

            // Create repos: foo and bar, foo will have bar as submodule and then later
            // the submodule ref will be updated in foo.
            let fooPath = path.appending("foo-original")
            let fooSpecifier = RepositorySpecifier(path: fooPath)
            let fooRepoPath = path.appending("foo-repo")
            let fooWorkingPath = path.appending("foo-working")
            let barPath = path.appending("bar-original")
            let bazPath = path.appending("baz-original")
            // Create the repos and add a file.
            for path in [fooPath, barPath, bazPath] {
                try makeDirectories(path)
                initGitRepo(path)
                try localFileSystem.writeFileContents(path.appending("hello.txt"), bytes: "hello")
                let repo = GitRepository(path: path)
                try repo.stageEverything()
                try repo.commit()
            }
            let foo = GitRepository(path: fooPath)
            let bar = GitRepository(path: barPath)
            // The tag 1.0.0 does not contain the submodule.
            try foo.tag(name: "1.0.0")

            // Fetch and clone repo foo.
            try provider.fetch(repository: fooSpecifier, to: fooRepoPath)
            _ = try provider.createWorkingCopy(repository: fooSpecifier, sourcePath: fooRepoPath, at: fooWorkingPath, editable: false)

            let fooRepo = GitRepository(path: fooRepoPath, isWorkingRepo: false)
            let fooWorkingRepo = GitRepository(path: fooWorkingPath)

            // Checkout the first tag which doesn't has submodule.
            try fooWorkingRepo.checkout(tag: "1.0.0")
            XCTAssertNoSuchPath(fooWorkingPath.appending("bar"))

            // Add submodule to foo and tag it as 1.0.1
            try foo.checkout(newBranch: "submodule")
            try AsyncProcess.checkNonZeroExit(
                args: Git.tool, "-C", fooPath.pathString, "submodule", "add", barPath.pathString, "bar",
                environment: .init(Git.environmentBlock)
            )

            try foo.stageEverything()
            try foo.commit()
            try foo.tag(name: "1.0.1")

            // Update our bare and working repos.
            try fooRepo.fetch()
            try fooWorkingRepo.fetch()
            // Checkout the tag with submodule and expect submodules files to be present.
            try fooWorkingRepo.checkout(tag: "1.0.1")
            XCTAssertFileExists(fooWorkingPath.appending(components: "bar", "hello.txt"))
            // Checkout the tag without submodule and ensure that the submodule files are gone.
            try fooWorkingRepo.checkout(tag: "1.0.0")
            XCTAssertNoSuchPath(fooWorkingPath.appending(components: "bar"))

            // Add something to bar.
            try localFileSystem.writeFileContents(barPath.appending("bar.txt"), bytes: "hello")
            // Add a submodule too to check for recursive submodules.
            try AsyncProcess.checkNonZeroExit(
                args: Git.tool, "-C", barPath.pathString, "submodule", "add", bazPath.pathString, "baz",
                environment: .init(Git.environmentBlock)
            )

            try bar.stageEverything()
            try bar.commit()

            // Update the ref of bar in foo and tag as 1.0.2
            try systemQuietly([Git.tool, "-C", fooPath.appending("bar").pathString, "pull"])
            try foo.stageEverything()
            try foo.commit()
            try foo.tag(name: "1.0.2")

            try fooRepo.fetch()
            try fooWorkingRepo.fetch()
            // We should see the new file we added in the submodule.
            try fooWorkingRepo.checkout(tag: "1.0.2")
            XCTAssertFileExists(fooWorkingPath.appending(components: "bar", "hello.txt"))
            XCTAssertFileExists(fooWorkingPath.appending(components: "bar", "bar.txt"))
            XCTAssertFileExists(fooWorkingPath.appending(components: "bar", "baz", "hello.txt"))

            // Double check.
            try fooWorkingRepo.checkout(tag: "1.0.0")
            XCTAssertNoSuchPath(fooWorkingPath.appending(components: "bar"))
        }
    }

    func testAlternativeObjectStoreValidation() throws {
<<<<<<< HEAD
        try XCTSkipIfWindowsCI()
=======
        try XCTSkipOnWindows(because: "https://github.com/swiftlang/swift-package-manager/issues/8564", skipSelfHostedCI: true)
>>>>>>> ba10e8a9
        try testWithTemporaryDirectory { path in
            // Create a repo.
            let testRepoPath = path.appending("test-repo")
            try makeDirectories(testRepoPath)
            initGitRepo(testRepoPath, tag: "1.2.3")
            let repo = GitRepository(path: testRepoPath)
            XCTAssertEqual(try repo.getTags(), ["1.2.3"])

            // Clone it somewhere.
            let testClonePath = path.appending("clone")
            let provider = GitRepositoryProvider()
            let repoSpec = RepositorySpecifier(path: testRepoPath)
            try provider.fetch(repository: repoSpec, to: testClonePath)
            let clonedRepo = provider.open(repository: repoSpec, at: testClonePath)
            XCTAssertEqual(try clonedRepo.getTags(), ["1.2.3"])

            // Clone off a checkout.
            let checkoutPath = path.appending("checkout")
            let checkoutRepo = try provider.createWorkingCopy(repository: repoSpec, sourcePath: testClonePath, at: checkoutPath, editable: false)

            // The object store should be valid.
            XCTAssertTrue(checkoutRepo.isAlternateObjectStoreValid(expected: testClonePath))

            // Wrong path
            XCTAssertFalse(checkoutRepo.isAlternateObjectStoreValid(expected: testClonePath.appending(UUID().uuidString)))

            // Delete the clone (alternative object store).
            try localFileSystem.removeFileTree(testClonePath)
            XCTAssertFalse(checkoutRepo.isAlternateObjectStoreValid(expected: testClonePath))
        }
    }

    func testAreIgnored() throws {
<<<<<<< HEAD
        try XCTSkipIfWindowsCI()
=======
        try XCTSkipOnWindows(because: "https://github.com/swiftlang/swift-package-manager/issues/8564", skipSelfHostedCI: true)
>>>>>>> ba10e8a9
        try testWithTemporaryDirectory { path in
            // Create a repo.
            let testRepoPath = path.appending("test_repo")
            try makeDirectories(testRepoPath)
            initGitRepo(testRepoPath)
            let repo = GitRepository(path: testRepoPath)

            // Add a .gitignore
            try localFileSystem.writeFileContents(testRepoPath.appending(".gitignore"), bytes: "ignored_file1\nignored file2")

            let ignored = try repo.areIgnored([testRepoPath.appending("ignored_file1"), testRepoPath.appending("ignored file2"), testRepoPath.appending("not ignored")])
            XCTAssertTrue(ignored[0])
            XCTAssertTrue(ignored[1])
            XCTAssertFalse(ignored[2])

            let notIgnored = try repo.areIgnored([testRepoPath.appending("not_ignored")])
            XCTAssertFalse(notIgnored[0])
        }
    }

    func testAreIgnoredWithSpaceInRepoPath() throws {
<<<<<<< HEAD
        try XCTSkipIfWindowsCI()
=======
        try XCTSkipOnWindows(because: "https://github.com/swiftlang/swift-package-manager/issues/8564", skipSelfHostedCI: true)
>>>>>>> ba10e8a9
        try testWithTemporaryDirectory { path in
            // Create a repo.
            let testRepoPath = path.appending("test repo")
            try makeDirectories(testRepoPath)
            initGitRepo(testRepoPath)
            let repo = GitRepository(path: testRepoPath)

            // Add a .gitignore
            try localFileSystem.writeFileContents(testRepoPath.appending(".gitignore"), bytes: "ignored_file1")

            let ignored = try repo.areIgnored([testRepoPath.appending("ignored_file1")])
            XCTAssertTrue(ignored[0])
        }
    }

    func testMissingDefaultBranch() throws {
<<<<<<< HEAD
        try XCTSkipIfWindowsCI()
=======
        try XCTSkipOnWindows(because: "https://github.com/swiftlang/swift-package-manager/issues/8564", skipSelfHostedCI: true)
>>>>>>> ba10e8a9
        try testWithTemporaryDirectory { path in
            // Create a repository.
            let testRepoPath = path.appending("test-repo")
            try makeDirectories(testRepoPath)
            initGitRepo(testRepoPath)
            let repo = GitRepository(path: testRepoPath)

            // Create a `newMain` branch and remove `main`.
            try repo.checkout(newBranch: "newMain")
            try systemQuietly([Git.tool, "-C", testRepoPath.pathString, "branch", "-D", "main"])

            // Change the branch name to something non-existent.
            try systemQuietly([Git.tool, "-C", testRepoPath.pathString, "symbolic-ref", "HEAD", "refs/heads/_non_existent_branch_"])

            // Clone it somewhere.
            let testClonePath = path.appending("clone")
            let provider = GitRepositoryProvider()
            let repoSpec = RepositorySpecifier(path: testRepoPath)
            try provider.fetch(repository: repoSpec, to: testClonePath)
            let clonedRepo = provider.open(repository: repoSpec, at: testClonePath)
            XCTAssertEqual(try clonedRepo.getTags(), [])

            // Clone off a checkout.
            let checkoutPath = path.appending("checkout")
            let checkoutRepo = try provider.createWorkingCopy(repository: repoSpec, sourcePath: testClonePath, at: checkoutPath, editable: false)
            XCTAssertNoSuchPath(checkoutPath.appending("file.swift"))

            // Try to check out the `main` branch.
            try checkoutRepo.checkout(revision: Revision(identifier: "newMain"))
            XCTAssertFileExists(checkoutPath.appending("file.swift"))

            // The following will throw if HEAD was set incorrectly and we didn't do a no-checkout clone.
            XCTAssertNoThrow(try checkoutRepo.getCurrentRevision())
        }
    }
    
    func testValidDirectoryLocalRelativeOrigin() async throws {
<<<<<<< HEAD
        try XCTSkipIfWindowsCI()
=======
        try XCTSkipOnWindows(because: "https://github.com/swiftlang/swift-package-manager/issues/8564", skipSelfHostedCI: true)
>>>>>>> ba10e8a9
        try testWithTemporaryDirectory { tmpDir in
            // Create a repository.
            let packageDir = tmpDir.appending("SomePackage")
            try localFileSystem.createDirectory(packageDir)
            
            // Create a repository manager for it.
            let repoProvider = GitRepositoryProvider()
            let repositoryManager = RepositoryManager(
                fileSystem: localFileSystem,
                path: packageDir,
                provider: repoProvider,
                delegate: .none
            )
            
            let customRemote = "../OriginOfSomePackage.git"
            
            // Before initializing the directory with a git repo, it is never valid.
            XCTAssertThrowsError(try repositoryManager.isValidDirectory(packageDir))
            XCTAssertThrowsError(try repositoryManager.isValidDirectory(packageDir, for: RepositorySpecifier(url: SourceControlURL(packageDir.pathString))))
            XCTAssertThrowsError(try repositoryManager.isValidDirectory(packageDir, for: RepositorySpecifier(url: SourceControlURL(customRemote))))
            
            initGitRepo(packageDir)
            // Set the remote.
            try systemQuietly([Git.tool, "-C", packageDir.pathString, "remote", "add", "origin", customRemote])
            XCTAssertTrue(try repositoryManager.isValidDirectory(packageDir))
            
            let customRemoteWithoutPathExtension = (customRemote as NSString).deletingPathExtension
            XCTAssertTrue(try repositoryManager.isValidDirectory(packageDir, for: RepositorySpecifier(url: SourceControlURL(customRemote))))
            // We consider the directory valid even if the remote does not have the same path extension - in this case we expected '.git'.
            XCTAssertTrue(try repositoryManager.isValidDirectory(packageDir, for: RepositorySpecifier(url: SourceControlURL(customRemoteWithoutPathExtension))))
            // We consider the directory valid even if the remote does not have the same path extension - in this case we expected '.git'.
            XCTAssertTrue(try repositoryManager.isValidDirectory(packageDir, for:  RepositorySpecifier(url: SourceControlURL((customRemote as NSString).deletingPathExtension + "/"))))
            
            // The following ensure that are actually checking the remote's origin.
            XCTAssertFalse(try repositoryManager.isValidDirectory(packageDir, for: RepositorySpecifier(path: AbsolutePath(validating: "/"))))
            XCTAssertFalse(try repositoryManager.isValidDirectory(packageDir, for: RepositorySpecifier(url: SourceControlURL("/"))))
            XCTAssertFalse(try repositoryManager.isValidDirectory(packageDir, for: RepositorySpecifier(path: packageDir)))
            XCTAssertFalse(try repositoryManager.isValidDirectory(packageDir, for: RepositorySpecifier(url: SourceControlURL(packageDir.pathString))))
            XCTAssertFalse(try repositoryManager.isValidDirectory(packageDir, for: RepositorySpecifier(path: packageDir.appending(extension: "git"))))
            XCTAssertFalse(try repositoryManager.isValidDirectory(packageDir, for: RepositorySpecifier(url: SourceControlURL(packageDir.pathString.appending(".git")))))
            
            XCTAssertFalse(try repositoryManager.isValidDirectory(packageDir, for: RepositorySpecifier(url: SourceControlURL("https://mycustomdomain/some-package.git"))))
        }
    }
    
    func testValidDirectoryLocalAbsoluteOrigin() async throws {
<<<<<<< HEAD
        try XCTSkipIfWindowsCI()
=======
        try XCTSkipOnWindows(because: "https://github.com/swiftlang/swift-package-manager/issues/8564", skipSelfHostedCI: true)
>>>>>>> ba10e8a9
        try testWithTemporaryDirectory { tmpDir in
            // Create a repository.
            let packageDir = tmpDir.appending("SomePackage")
            try localFileSystem.createDirectory(packageDir)
            
            // Create a repository manager for it.
            let repoProvider = GitRepositoryProvider()
            let repositoryManager = RepositoryManager(
                fileSystem: localFileSystem,
                path: packageDir,
                provider: repoProvider,
                delegate: .none
            )
            
            let customRemote = tmpDir.appending("OriginOfSomePackage.git")
            
            // Before initializing the directory with a git repo, it is never valid.
            XCTAssertThrowsError(try repositoryManager.isValidDirectory(packageDir))
            XCTAssertThrowsError(try repositoryManager.isValidDirectory(packageDir, for: RepositorySpecifier(url: SourceControlURL(packageDir.pathString))))
            XCTAssertThrowsError(try repositoryManager.isValidDirectory(packageDir, for: RepositorySpecifier(url: SourceControlURL(customRemote.pathString))))
            
            initGitRepo(packageDir)
            // Set the remote.
            try systemQuietly([Git.tool, "-C", packageDir.pathString, "remote", "add", "origin", customRemote.pathString])
            XCTAssertTrue(try repositoryManager.isValidDirectory(packageDir))
            
            let customRemotePath = customRemote.pathString
            let customRemotePathWithoutPathExtension = (customRemotePath as NSString).deletingPathExtension
            XCTAssertTrue(try repositoryManager.isValidDirectory(packageDir, for: RepositorySpecifier(path: customRemote)))
            XCTAssertTrue(try repositoryManager.isValidDirectory(packageDir, for: RepositorySpecifier(url: SourceControlURL(customRemotePath))))
            // We consider the directory valid even if the remote does not have the same path extension - in this case we expected '.git'.
            XCTAssertTrue(try repositoryManager.isValidDirectory(packageDir, for: RepositorySpecifier(path: try AbsolutePath(validating: customRemotePathWithoutPathExtension))))
            XCTAssertTrue(try repositoryManager.isValidDirectory(packageDir, for: RepositorySpecifier(url: SourceControlURL(customRemotePathWithoutPathExtension))))
            // We consider the directory valid even if the remote does not have the same path extension - in this case we expected '.git'.
            XCTAssertTrue(try repositoryManager.isValidDirectory(packageDir, for:  RepositorySpecifier(path: try AbsolutePath(validating: customRemotePathWithoutPathExtension + "/"))))
            XCTAssertTrue(try repositoryManager.isValidDirectory(packageDir, for:  RepositorySpecifier(url: SourceControlURL((customRemotePath as NSString).deletingPathExtension + "/"))))
            
            // The following ensure that are actually checking the remote's origin.
            XCTAssertFalse(try repositoryManager.isValidDirectory(packageDir, for: RepositorySpecifier(path: AbsolutePath(validating: "/"))))
            XCTAssertFalse(try repositoryManager.isValidDirectory(packageDir, for: RepositorySpecifier(url: SourceControlURL("/"))))
            XCTAssertFalse(try repositoryManager.isValidDirectory(packageDir, for: RepositorySpecifier(path: packageDir)))
            XCTAssertFalse(try repositoryManager.isValidDirectory(packageDir, for: RepositorySpecifier(url: SourceControlURL(packageDir.pathString))))
            XCTAssertFalse(try repositoryManager.isValidDirectory(packageDir, for: RepositorySpecifier(path: packageDir.appending(extension: "git"))))
            XCTAssertFalse(try repositoryManager.isValidDirectory(packageDir, for: RepositorySpecifier(url: SourceControlURL(packageDir.pathString.appending(".git")))))
            
            XCTAssertFalse(try repositoryManager.isValidDirectory(packageDir, for: RepositorySpecifier(url: SourceControlURL("https://mycustomdomain/some-package.git"))))
        }
    }
    
    func testValidDirectoryRemoteOrigin() async throws {
<<<<<<< HEAD
        try XCTSkipIfWindowsCI()
=======
        try XCTSkipOnWindows(because: "https://github.com/swiftlang/swift-package-manager/issues/8564", skipSelfHostedCI: true)
>>>>>>> ba10e8a9
        try testWithTemporaryDirectory { tmpDir in
            // Create a repository.
            let packageDir = tmpDir.appending("SomePackage")
            try localFileSystem.createDirectory(packageDir)
            
            // Create a repository manager for it.
            let repoProvider = GitRepositoryProvider()
            let repositoryManager = RepositoryManager(
                fileSystem: localFileSystem,
                path: packageDir,
                provider: repoProvider,
                delegate: .none
            )
            
            let customRemote = try XCTUnwrap(URL(string: "https://mycustomdomain/some-package.git"))
            
            // Before initializing the directory with a git repo, it is never valid.
            XCTAssertThrowsError(try repositoryManager.isValidDirectory(packageDir))
            XCTAssertThrowsError(try repositoryManager.isValidDirectory(packageDir, for: RepositorySpecifier(url: SourceControlURL(customRemote))))
            
            initGitRepo(packageDir)
            // Set the remote.
            try systemQuietly([Git.tool, "-C", packageDir.pathString, "remote", "add", "origin", customRemote.absoluteString])
            XCTAssertTrue(try repositoryManager.isValidDirectory(packageDir))
            
            XCTAssertTrue(try repositoryManager.isValidDirectory(packageDir, for: RepositorySpecifier(url: SourceControlURL(customRemote))))
            // We consider the directory valid even if the remote does not have the same path extension - in this case we expected '.git'.
            XCTAssertTrue(try repositoryManager.isValidDirectory(packageDir, for: RepositorySpecifier(url: SourceControlURL("https://mycustomdomain/some-package"))))
            // We consider the directory valid even if the remote does not have the same path extension - in this case we expected '.git'.
            XCTAssertTrue(try repositoryManager.isValidDirectory(packageDir, for:  RepositorySpecifier(url: SourceControlURL("https://mycustomdomain/some-package/"))))
            
            // The following ensure that are actually checking the remote's origin.
            XCTAssertFalse(try repositoryManager.isValidDirectory(packageDir, for: RepositorySpecifier(path: AbsolutePath(validating: "/"))))
            XCTAssertFalse(try repositoryManager.isValidDirectory(packageDir, for: RepositorySpecifier(url: SourceControlURL("/"))))
            XCTAssertFalse(try repositoryManager.isValidDirectory(packageDir, for: RepositorySpecifier(path: packageDir)))
            XCTAssertFalse(try repositoryManager.isValidDirectory(packageDir, for: RepositorySpecifier(url: SourceControlURL(packageDir.pathString))))
            XCTAssertFalse(try repositoryManager.isValidDirectory(packageDir, for: RepositorySpecifier(path: packageDir.appending(extension: "git"))))
            XCTAssertFalse(try repositoryManager.isValidDirectory(packageDir, for: RepositorySpecifier(url: SourceControlURL(packageDir.pathString.appending(".git")))))
        }
    }
}<|MERGE_RESOLUTION|>--- conflicted
+++ resolved
@@ -64,11 +64,7 @@
     func testProvider() throws {
         // Skipping all tests that call git on Windows.
         // We have a hang in CI when running in parallel.
-<<<<<<< HEAD
-        try XCTSkipIfWindowsCI()
-=======
-        try XCTSkipOnWindows(because: "https://github.com/swiftlang/swift-package-manager/issues/8564", skipSelfHostedCI: true)
->>>>>>> ba10e8a9
+        try XCTSkipOnWindows(because: "https://github.com/swiftlang/swift-package-manager/issues/8564", skipSelfHostedCI: true)
         try testWithTemporaryDirectory { path in
             let testRepoPath = path.appending("test-repo")
             try! makeDirectories(testRepoPath)
@@ -133,13 +129,8 @@
     /// `Inputs`, which has known commit hashes. See the `construct.sh` script
     /// contained within it for more information.
     func testRawRepository() throws {
-<<<<<<< HEAD
-        try skipOnWindowsAsTestCurrentlyFails(because: "https://github.com/swiftlang/swift-package-manager/issues/8385: test repository has non-portable file names")
-        try XCTSkipIfWindowsCI()
-=======
         try XCTSkipOnWindows(because: "https://github.com/swiftlang/swift-package-manager/issues/8385: test repository has non-portable file names")
         try XCTSkipOnWindows(because: "https://github.com/swiftlang/swift-package-manager/issues/8564", skipSelfHostedCI: true)
->>>>>>> ba10e8a9
 
         try testWithTemporaryDirectory { path in
             // Unarchive the static test repository.
@@ -199,11 +190,7 @@
     }
 
     func testSubmoduleRead() throws {
-<<<<<<< HEAD
-        try XCTSkipIfWindowsCI()
-=======
-        try XCTSkipOnWindows(because: "https://github.com/swiftlang/swift-package-manager/issues/8564", skipSelfHostedCI: true)
->>>>>>> ba10e8a9
+        try XCTSkipOnWindows(because: "https://github.com/swiftlang/swift-package-manager/issues/8564", skipSelfHostedCI: true)
         try testWithTemporaryDirectory { path in
             let testRepoPath = path.appending("test-repo")
             try makeDirectories(testRepoPath)
@@ -227,11 +214,7 @@
 
     /// Test the Git file system view.
     func testGitFileView() throws {
-<<<<<<< HEAD
-        try XCTSkipIfWindowsCI()
-=======
-        try XCTSkipOnWindows(because: "https://github.com/swiftlang/swift-package-manager/issues/8564", skipSelfHostedCI: true)
->>>>>>> ba10e8a9
+        try XCTSkipOnWindows(because: "https://github.com/swiftlang/swift-package-manager/issues/8564", skipSelfHostedCI: true)
         try testWithTemporaryDirectory { path in
             let testRepoPath = path.appending("test-repo")
             try makeDirectories(testRepoPath)
@@ -320,11 +303,7 @@
 
     /// Test the handling of local checkouts.
     func testCheckouts() throws {
-<<<<<<< HEAD
-        try XCTSkipIfWindowsCI()
-=======
-        try XCTSkipOnWindows(because: "https://github.com/swiftlang/swift-package-manager/issues/8564", skipSelfHostedCI: true)
->>>>>>> ba10e8a9
+        try XCTSkipOnWindows(because: "https://github.com/swiftlang/swift-package-manager/issues/8564", skipSelfHostedCI: true)
         try testWithTemporaryDirectory { path in
             // Create a test repository.
             let testRepoPath = path.appending("test-repo")
@@ -371,11 +350,7 @@
     }
 
     func testFetch() throws {
-<<<<<<< HEAD
-        try XCTSkipIfWindowsCI()
-=======
-        try XCTSkipOnWindows(because: "https://github.com/swiftlang/swift-package-manager/issues/8564", skipSelfHostedCI: true)
->>>>>>> ba10e8a9
+        try XCTSkipOnWindows(because: "https://github.com/swiftlang/swift-package-manager/issues/8564", skipSelfHostedCI: true)
         try testWithTemporaryDirectory { path in
             // Create a repo.
             let testRepoPath = path.appending("test-repo")
@@ -415,11 +390,7 @@
     }
 
     func testHasUnpushedCommits() throws {
-<<<<<<< HEAD
-        try XCTSkipIfWindowsCI()
-=======
-        try XCTSkipOnWindows(because: "https://github.com/swiftlang/swift-package-manager/issues/8564", skipSelfHostedCI: true)
->>>>>>> ba10e8a9
+        try XCTSkipOnWindows(because: "https://github.com/swiftlang/swift-package-manager/issues/8564", skipSelfHostedCI: true)
         try testWithTemporaryDirectory { path in
             // Create a repo.
             let testRepoPath = path.appending("test-repo")
@@ -456,11 +427,7 @@
     }
 
     func testSetRemote() throws {
-<<<<<<< HEAD
-        try XCTSkipIfWindowsCI()
-=======
-        try XCTSkipOnWindows(because: "https://github.com/swiftlang/swift-package-manager/issues/8564", skipSelfHostedCI: true)
->>>>>>> ba10e8a9
+        try XCTSkipOnWindows(because: "https://github.com/swiftlang/swift-package-manager/issues/8564", skipSelfHostedCI: true)
         try testWithTemporaryDirectory { path in
             // Create a repo.
             let testRepoPath = path.appending("test-repo")
@@ -491,11 +458,7 @@
     }
 
     func testUncommittedChanges() throws {
-<<<<<<< HEAD
-        try XCTSkipIfWindowsCI()
-=======
-        try XCTSkipOnWindows(because: "https://github.com/swiftlang/swift-package-manager/issues/8564", skipSelfHostedCI: true)
->>>>>>> ba10e8a9
+        try XCTSkipOnWindows(because: "https://github.com/swiftlang/swift-package-manager/issues/8564", skipSelfHostedCI: true)
         try testWithTemporaryDirectory { path in
             // Create a repo.
             let testRepoPath = path.appending("test-repo")
@@ -523,11 +486,7 @@
     }
 
     func testBranchOperations() throws {
-<<<<<<< HEAD
-        try XCTSkipIfWindowsCI()
-=======
-        try XCTSkipOnWindows(because: "https://github.com/swiftlang/swift-package-manager/issues/8564", skipSelfHostedCI: true)
->>>>>>> ba10e8a9
+        try XCTSkipOnWindows(because: "https://github.com/swiftlang/swift-package-manager/issues/8564", skipSelfHostedCI: true)
         try testWithTemporaryDirectory { path in
             // Create a repo.
             let testRepoPath = path.appending("test-repo")
@@ -558,11 +517,7 @@
     }
 
     func testRevisionOperations() throws {
-<<<<<<< HEAD
-        try XCTSkipIfWindowsCI()
-=======
-        try XCTSkipOnWindows(because: "https://github.com/swiftlang/swift-package-manager/issues/8564", skipSelfHostedCI: true)
->>>>>>> ba10e8a9
+        try XCTSkipOnWindows(because: "https://github.com/swiftlang/swift-package-manager/issues/8564", skipSelfHostedCI: true)
         try testWithTemporaryDirectory { path in
             // Create a repo.
             let repositoryPath = path.appending("test-repo")
@@ -588,11 +543,7 @@
     }
 
     func testCheckoutRevision() throws {
-<<<<<<< HEAD
-        try XCTSkipIfWindowsCI()
-=======
-        try XCTSkipOnWindows(because: "https://github.com/swiftlang/swift-package-manager/issues/8564", skipSelfHostedCI: true)
->>>>>>> ba10e8a9
+        try XCTSkipOnWindows(because: "https://github.com/swiftlang/swift-package-manager/issues/8564", skipSelfHostedCI: true)
         try testWithTemporaryDirectory { path in
             // Create a repo.
             let testRepoPath = path.appending("test-repo")
@@ -636,11 +587,7 @@
     }
 
     func testSubmodules() throws {
-<<<<<<< HEAD
-        try XCTSkipIfWindowsCI()
-=======
-        try XCTSkipOnWindows(because: "https://github.com/swiftlang/swift-package-manager/issues/8564", skipSelfHostedCI: true)
->>>>>>> ba10e8a9
+        try XCTSkipOnWindows(because: "https://github.com/swiftlang/swift-package-manager/issues/8564", skipSelfHostedCI: true)
         try testWithTemporaryDirectory { path in
             let provider = GitRepositoryProvider()
 
@@ -730,11 +677,7 @@
     }
 
     func testAlternativeObjectStoreValidation() throws {
-<<<<<<< HEAD
-        try XCTSkipIfWindowsCI()
-=======
-        try XCTSkipOnWindows(because: "https://github.com/swiftlang/swift-package-manager/issues/8564", skipSelfHostedCI: true)
->>>>>>> ba10e8a9
+        try XCTSkipOnWindows(because: "https://github.com/swiftlang/swift-package-manager/issues/8564", skipSelfHostedCI: true)
         try testWithTemporaryDirectory { path in
             // Create a repo.
             let testRepoPath = path.appending("test-repo")
@@ -768,11 +711,7 @@
     }
 
     func testAreIgnored() throws {
-<<<<<<< HEAD
-        try XCTSkipIfWindowsCI()
-=======
-        try XCTSkipOnWindows(because: "https://github.com/swiftlang/swift-package-manager/issues/8564", skipSelfHostedCI: true)
->>>>>>> ba10e8a9
+        try XCTSkipOnWindows(because: "https://github.com/swiftlang/swift-package-manager/issues/8564", skipSelfHostedCI: true)
         try testWithTemporaryDirectory { path in
             // Create a repo.
             let testRepoPath = path.appending("test_repo")
@@ -794,11 +733,7 @@
     }
 
     func testAreIgnoredWithSpaceInRepoPath() throws {
-<<<<<<< HEAD
-        try XCTSkipIfWindowsCI()
-=======
-        try XCTSkipOnWindows(because: "https://github.com/swiftlang/swift-package-manager/issues/8564", skipSelfHostedCI: true)
->>>>>>> ba10e8a9
+        try XCTSkipOnWindows(because: "https://github.com/swiftlang/swift-package-manager/issues/8564", skipSelfHostedCI: true)
         try testWithTemporaryDirectory { path in
             // Create a repo.
             let testRepoPath = path.appending("test repo")
@@ -815,11 +750,7 @@
     }
 
     func testMissingDefaultBranch() throws {
-<<<<<<< HEAD
-        try XCTSkipIfWindowsCI()
-=======
-        try XCTSkipOnWindows(because: "https://github.com/swiftlang/swift-package-manager/issues/8564", skipSelfHostedCI: true)
->>>>>>> ba10e8a9
+        try XCTSkipOnWindows(because: "https://github.com/swiftlang/swift-package-manager/issues/8564", skipSelfHostedCI: true)
         try testWithTemporaryDirectory { path in
             // Create a repository.
             let testRepoPath = path.appending("test-repo")
@@ -857,11 +788,7 @@
     }
     
     func testValidDirectoryLocalRelativeOrigin() async throws {
-<<<<<<< HEAD
-        try XCTSkipIfWindowsCI()
-=======
-        try XCTSkipOnWindows(because: "https://github.com/swiftlang/swift-package-manager/issues/8564", skipSelfHostedCI: true)
->>>>>>> ba10e8a9
+        try XCTSkipOnWindows(because: "https://github.com/swiftlang/swift-package-manager/issues/8564", skipSelfHostedCI: true)
         try testWithTemporaryDirectory { tmpDir in
             // Create a repository.
             let packageDir = tmpDir.appending("SomePackage")
@@ -908,11 +835,7 @@
     }
     
     func testValidDirectoryLocalAbsoluteOrigin() async throws {
-<<<<<<< HEAD
-        try XCTSkipIfWindowsCI()
-=======
-        try XCTSkipOnWindows(because: "https://github.com/swiftlang/swift-package-manager/issues/8564", skipSelfHostedCI: true)
->>>>>>> ba10e8a9
+        try XCTSkipOnWindows(because: "https://github.com/swiftlang/swift-package-manager/issues/8564", skipSelfHostedCI: true)
         try testWithTemporaryDirectory { tmpDir in
             // Create a repository.
             let packageDir = tmpDir.appending("SomePackage")
@@ -963,11 +886,7 @@
     }
     
     func testValidDirectoryRemoteOrigin() async throws {
-<<<<<<< HEAD
-        try XCTSkipIfWindowsCI()
-=======
-        try XCTSkipOnWindows(because: "https://github.com/swiftlang/swift-package-manager/issues/8564", skipSelfHostedCI: true)
->>>>>>> ba10e8a9
+        try XCTSkipOnWindows(because: "https://github.com/swiftlang/swift-package-manager/issues/8564", skipSelfHostedCI: true)
         try testWithTemporaryDirectory { tmpDir in
             // Create a repository.
             let packageDir = tmpDir.appending("SomePackage")
