//===----------------------------------------------------------------------===//
//
// This source file is part of the Swift open source project
//
// Copyright (c) 2022-2024 Apple Inc. and the Swift project authors
// Licensed under Apache License v2.0 with Runtime Library Exception
//
// See http://swift.org/LICENSE.txt for license information
// See http://swift.org/CONTRIBUTORS.txt for the list of Swift project authors
//
//===----------------------------------------------------------------------===//

import Basics
import _InternalTestSupport
@testable import SourceControl
import XCTest

class GitRepositoryProviderTests: XCTestCase {
    func testIsValidDirectory() throws {
        // Skipping all tests that call git on Windows.
        // We have a hang in CI when running in parallel.
<<<<<<< HEAD
        try XCTSkipIfWindowsCI()
=======
        try XCTSkipOnWindows(because: "https://github.com/swiftlang/swift-package-manager/issues/8564", skipSelfHostedCI: true)
>>>>>>> 879236b7
        try testWithTemporaryDirectory { sandbox in
            let provider = GitRepositoryProvider()

            // standard repository
            let repositoryPath = sandbox.appending("test")
            try localFileSystem.createDirectory(repositoryPath)
            initGitRepo(repositoryPath)
            XCTAssertTrue(try provider.isValidDirectory(repositoryPath))

            // no-checkout bare repository
            let noCheckoutRepositoryPath = sandbox.appending("test-no-checkout")
            try localFileSystem.copy(from: repositoryPath.appending(".git"), to: noCheckoutRepositoryPath)
            XCTAssertTrue(try provider.isValidDirectory(noCheckoutRepositoryPath))

            // non-git directory
            let notGitPath = sandbox.appending("test-not-git")
            XCTAssertThrowsError(try provider.isValidDirectory(notGitPath))

            // non-git child directory of a git directory
            let notGitChildPath = repositoryPath.appending("test-not-git")
            XCTAssertThrowsError(try provider.isValidDirectory(notGitChildPath))
        }
    }

    func testIsValidDirectoryThrowsPrintableError() throws {
<<<<<<< HEAD
        try XCTSkipIfWindowsCI()
=======
        try XCTSkipOnWindows(because: "https://github.com/swiftlang/swift-package-manager/issues/8564", skipSelfHostedCI: true)
>>>>>>> 879236b7
        try testWithTemporaryDirectory { temp in
            let provider = GitRepositoryProvider()
            let expectedErrorMessage = "not a git repository"
            XCTAssertThrowsError(try provider.isValidDirectory(temp)) { error in
                let errorString = String(describing: error)
                XCTAssertTrue(
                    errorString.contains(expectedErrorMessage),
                    "Error string '\(errorString)' should contain '\(expectedErrorMessage)'"
                )
            }
        }
    }

    func testGitShellErrorIsPrintable() throws {
<<<<<<< HEAD
        try XCTSkipIfWindowsCI()
=======
        try XCTSkipOnWindows(because: "https://github.com/swiftlang/swift-package-manager/issues/8564", skipSelfHostedCI: true)
>>>>>>> 879236b7
        let stdOut = "An error from Git - stdout"
        let stdErr = "An error from Git - stderr"
        let arguments = ["git", "error"]
        let command = "git error"
        let result = AsyncProcessResult(
            arguments: arguments,
            environment: [:],
            exitStatus: .terminated(code: 1),
            output: .success(Array(stdOut.utf8)),
            stderrOutput: .success(Array(stdErr.utf8))
        )
        let error = GitShellError(result: result)
        let errorString = "\(error)"
        XCTAssertTrue(
            errorString.contains(stdOut),
            "Error string '\(errorString)' should contain '\(stdOut)'"
        )
        XCTAssertTrue(
            errorString.contains(stdErr),
            "Error string '\(errorString)' should contain '\(stdErr)'"
        )
        XCTAssertTrue(
            errorString.contains(command),
            "Error string '\(errorString)' should contain '\(command)'"
        )
    }

    func testGitShellErrorEmptyStdOut() throws {
<<<<<<< HEAD
        try XCTSkipIfWindowsCI()
=======
        try XCTSkipOnWindows(because: "https://github.com/swiftlang/swift-package-manager/issues/8564", skipSelfHostedCI: true)
>>>>>>> 879236b7
        let stdErr = "An error from Git - stderr"
        let result = AsyncProcessResult(
            arguments: ["git", "error"],
            environment: [:],
            exitStatus: .terminated(code: 1),
            output: .success([]),
            stderrOutput: .success(Array(stdErr.utf8))
        )
        let error = GitShellError(result: result)
        let errorString = "\(error)"
        XCTAssertTrue(
            errorString.contains(stdErr),
            "Error string '\(errorString)' should contain '\(stdErr)'"
        )
    }

    func testGitShellErrorEmptyStdErr() throws {
<<<<<<< HEAD
        try XCTSkipIfWindowsCI()
=======
        try XCTSkipOnWindows(because: "https://github.com/swiftlang/swift-package-manager/issues/8564", skipSelfHostedCI: true)
>>>>>>> 879236b7
        let stdOut = "An error from Git - stdout"
        let result = AsyncProcessResult(
            arguments: ["git", "error"],
            environment: [:],
            exitStatus: .terminated(code: 1),
            output: .success(Array(stdOut.utf8)),
            stderrOutput: .success([])
        )
        let error = GitShellError(result: result)
        let errorString = "\(error)"
        XCTAssertTrue(
            errorString.contains(stdOut),
            "Error string '\(errorString)' should contain '\(stdOut)'"
        )
    }
}<|MERGE_RESOLUTION|>--- conflicted
+++ resolved
@@ -19,11 +19,7 @@
     func testIsValidDirectory() throws {
         // Skipping all tests that call git on Windows.
         // We have a hang in CI when running in parallel.
-<<<<<<< HEAD
-        try XCTSkipIfWindowsCI()
-=======
         try XCTSkipOnWindows(because: "https://github.com/swiftlang/swift-package-manager/issues/8564", skipSelfHostedCI: true)
->>>>>>> 879236b7
         try testWithTemporaryDirectory { sandbox in
             let provider = GitRepositoryProvider()
 
@@ -49,11 +45,7 @@
     }
 
     func testIsValidDirectoryThrowsPrintableError() throws {
-<<<<<<< HEAD
-        try XCTSkipIfWindowsCI()
-=======
         try XCTSkipOnWindows(because: "https://github.com/swiftlang/swift-package-manager/issues/8564", skipSelfHostedCI: true)
->>>>>>> 879236b7
         try testWithTemporaryDirectory { temp in
             let provider = GitRepositoryProvider()
             let expectedErrorMessage = "not a git repository"
@@ -68,11 +60,7 @@
     }
 
     func testGitShellErrorIsPrintable() throws {
-<<<<<<< HEAD
-        try XCTSkipIfWindowsCI()
-=======
         try XCTSkipOnWindows(because: "https://github.com/swiftlang/swift-package-manager/issues/8564", skipSelfHostedCI: true)
->>>>>>> 879236b7
         let stdOut = "An error from Git - stdout"
         let stdErr = "An error from Git - stderr"
         let arguments = ["git", "error"]
@@ -101,11 +89,7 @@
     }
 
     func testGitShellErrorEmptyStdOut() throws {
-<<<<<<< HEAD
-        try XCTSkipIfWindowsCI()
-=======
         try XCTSkipOnWindows(because: "https://github.com/swiftlang/swift-package-manager/issues/8564", skipSelfHostedCI: true)
->>>>>>> 879236b7
         let stdErr = "An error from Git - stderr"
         let result = AsyncProcessResult(
             arguments: ["git", "error"],
@@ -123,11 +107,7 @@
     }
 
     func testGitShellErrorEmptyStdErr() throws {
-<<<<<<< HEAD
-        try XCTSkipIfWindowsCI()
-=======
         try XCTSkipOnWindows(because: "https://github.com/swiftlang/swift-package-manager/issues/8564", skipSelfHostedCI: true)
->>>>>>> 879236b7
         let stdOut = "An error from Git - stdout"
         let result = AsyncProcessResult(
             arguments: ["git", "error"],
