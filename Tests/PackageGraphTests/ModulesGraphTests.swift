//===----------------------------------------------------------------------===//
//
// This source file is part of the Swift open source project
//
// Copyright (c) 2014-2024 Apple Inc. and the Swift project authors
// Licensed under Apache License v2.0 with Runtime Library Exception
//
// See http://swift.org/LICENSE.txt for license information
// See http://swift.org/CONTRIBUTORS.txt for the list of Swift project authors
//
//===----------------------------------------------------------------------===//

import Basics
import PackageLoading
import TSCUtility

@_spi(DontAdoptOutsideOfSwiftPMExposedForBenchmarksAndTestsOnly)
@testable import PackageGraph

import _InternalTestSupport
import PackageModel
import XCTest

import struct TSCBasic.ByteString

final class ModulesGraphTests: XCTestCase {
    func testBasic() throws {
<<<<<<< HEAD
        try skipOnWindowsAsTestCurrentlyFails(because: "Possibly related to: https://github.com/swiftlang/swift-package-manager/issues/8511")
=======
        try XCTSkipOnWindows(because: "Possibly related to: https://github.com/swiftlang/swift-package-manager/issues/8511")
>>>>>>> ba10e8a9
        let fs = InMemoryFileSystem(
            emptyFiles:
            "/Foo/Sources/Foo/source.swift",
            "/Foo/Sources/Foo/source.swift",
            "/Foo/Sources/FooDep/source.swift",
            "/Foo/Tests/FooTests/source.swift",
            "/Bar/source.swift",
            "/Baz/Sources/Baz/source.swift",
            "/Baz/Tests/BazTests/source.swift"
        )

        let observability = ObservabilitySystem.makeForTesting()
        let g = try loadModulesGraph(
            fileSystem: fs,
            manifests: [
                Manifest.createFileSystemManifest(
                    displayName: "Foo",
                    path: "/Foo",
                    products: [
                        ProductDescription(name: "Foo", type: .library(.automatic), targets: ["Foo"]),
                    ],
                    targets: [
                        TargetDescription(name: "Foo", dependencies: ["FooDep"]),
                        TargetDescription(name: "FooDep", dependencies: []),
                    ]
                ),
                Manifest.createRootManifest(
                    displayName: "Bar",
                    path: "/Bar",
                    dependencies: [
                        .localSourceControl(path: "/Foo", requirement: .upToNextMajor(from: "1.0.0")),
                    ],
                    products: [
                        ProductDescription(name: "Bar", type: .library(.automatic), targets: ["Bar"]),
                    ],
                    targets: [
                        TargetDescription(name: "Bar", dependencies: ["Foo"], path: "./"),
                    ]
                ),
                Manifest.createRootManifest(
                    displayName: "Baz",
                    path: "/Baz",
                    dependencies: [
                        .localSourceControl(path: "/Bar", requirement: .upToNextMajor(from: "1.0.0")),
                    ],
                    targets: [
                        TargetDescription(name: "Baz", dependencies: ["Bar"]),
                        TargetDescription(name: "BazTests", dependencies: ["Baz"], type: .test),
                    ]
                ),
            ],
            observabilityScope: observability.topScope
        )

        XCTAssertNoDiagnostics(observability.diagnostics)
        PackageGraphTester(g) { result in
            result.check(packages: "Bar", "Foo", "Baz")
            result.check(modules: "Bar", "Foo", "Baz", "FooDep")
            result.check(testModules: "BazTests")
            result.checkTarget("Foo") { result in result.check(dependencies: "FooDep") }
            result.checkTarget("Bar") { result in result.check(dependencies: "Foo") }
            result.checkTarget("Baz") { result in result.check(dependencies: "Bar") }
        }

        let fooPackage = try XCTUnwrap(g.package(for: .plain("Foo")))
        let fooTarget = try XCTUnwrap(g.module(for: "Foo"))
        let fooDepTarget = try XCTUnwrap(g.module(for: "FooDep"))
        XCTAssertEqual(g.package(for: fooTarget)?.id, fooPackage.id)
        XCTAssertEqual(g.package(for: fooDepTarget)?.id, fooPackage.id)
        let barPackage = try XCTUnwrap(g.package(for: .plain("Bar")))
        let barTarget = try XCTUnwrap(g.module(for: "Bar"))
        XCTAssertEqual(g.package(for: barTarget)?.id, barPackage.id)
    }

    func testProductDependencies() throws {
        let fs = InMemoryFileSystem(
            emptyFiles:
            "/Foo/Sources/Foo/source.swift",
            "/Bar/Source/Bar/source.swift",
            "/Bar/Source/CBar/module.modulemap"
        )

        let observability = ObservabilitySystem.makeForTesting()
        let g = try loadModulesGraph(
            fileSystem: fs,
            manifests: [
                Manifest.createRootManifest(
                    displayName: "Foo",
                    path: "/Foo",
                    dependencies: [
                        .localSourceControl(path: "/Bar", requirement: .upToNextMajor(from: "1.0.0")),
                    ],
                    targets: [
                        TargetDescription(name: "Foo", dependencies: ["Bar", "CBar"]),
                    ]
                ),
                Manifest.createFileSystemManifest(
                    displayName: "Bar",
                    path: "/Bar",
                    products: [
                        ProductDescription(name: "Bar", type: .library(.automatic), targets: ["Bar"]),
                        ProductDescription(name: "CBar", type: .library(.automatic), targets: ["CBar"]),
                    ],
                    targets: [
                        TargetDescription(name: "Bar", dependencies: ["CBar"]),
                        TargetDescription(name: "CBar", type: .system),
                    ]
                ),
            ],
            observabilityScope: observability.topScope
        )

        XCTAssertNoDiagnostics(observability.diagnostics)
        PackageGraphTester(g) { result in
            result.check(packages: "Bar", "Foo")
            result.check(modules: "Bar", "CBar", "Foo")
            result.checkTarget("Foo") { result in result.check(dependencies: "Bar", "CBar") }
            result.checkTarget("Bar") { result in result.check(dependencies: "CBar") }
        }
    }

    func testCycle() throws {
        let fs = InMemoryFileSystem(
            emptyFiles:
            "/Foo/Sources/Foo/source.swift",
            "/Bar/Sources/Bar/source.swift",
            "/Baz/Sources/Baz/source.swift"
        )

        let observability = ObservabilitySystem.makeForTesting()
        _ = try loadModulesGraph(
            fileSystem: fs,
            manifests: [
                Manifest.createRootManifest(
                    displayName: "Foo",
                    path: "/Foo",
                    dependencies: [
                        .localSourceControl(path: "/Bar", requirement: .upToNextMajor(from: "1.0.0")),
                    ],
                    targets: [
                        TargetDescription(name: "Foo", dependencies: ["Bar"]),
                    ]
                ),
                Manifest.createFileSystemManifest(
                    displayName: "Bar",
                    path: "/Bar",
                    dependencies: [
                        .localSourceControl(path: "/Baz", requirement: .upToNextMajor(from: "1.0.0")),
                    ],
                    products: [
                        ProductDescription(name: "Bar", type: .library(.automatic), targets: ["Bar"]),
                    ],
                    targets: [
                        TargetDescription(name: "Bar", dependencies: ["Baz"]),
                    ]
                ),
                Manifest.createFileSystemManifest(
                    displayName: "Baz",
                    path: "/Baz",
                    dependencies: [
                        .localSourceControl(path: "/Bar", requirement: .upToNextMajor(from: "1.0.0")),
                    ],
                    products: [
                        ProductDescription(name: "Baz", type: .library(.automatic), targets: ["Baz"]),
                    ],
                    targets: [
                        TargetDescription(name: "Baz", dependencies: ["Bar"]),
                    ]
                ),
            ],
            observabilityScope: observability.topScope
        )

        testDiagnostics(observability.diagnostics) { result in
            result.check(
                diagnostic: "cyclic dependency between packages Foo -> Bar -> Baz -> Bar requires tools-version 6.0 or later",
                severity: .error
            )
        }
    }

    func testLocalTargetCycle() throws {
        let fs = InMemoryFileSystem(
            emptyFiles:
            "/Foo/Sources/Foo/source.swift",
            "/Foo/Sources/Bar/source.swift"
        )

        let observability = ObservabilitySystem.makeForTesting()
        _ = try loadModulesGraph(
            fileSystem: fs,
            manifests: [
                Manifest.createRootManifest(
                    displayName: "Foo",
                    path: "/Foo",
                    targets: [
                        TargetDescription(name: "Foo", dependencies: ["Bar"]),
                        TargetDescription(name: "Bar", dependencies: ["Foo"]),
                    ]
                ),
            ],
            observabilityScope: observability.topScope
        )

        testDiagnostics(observability.diagnostics) { result in
            result.check(
                diagnostic: "cyclic dependency declaration found: Bar -> Foo -> Bar",
                severity: .error
            )
        }
    }

    func testDependencyCycleWithoutTargetCycleV5() throws {
        let fs = InMemoryFileSystem(
            emptyFiles:
            "/Foo/Sources/Foo/source.swift",
            "/Bar/Sources/Bar/source.swift",
            "/Bar/Sources/Baz/source.swift"
        )

        let observability = ObservabilitySystem.makeForTesting()
        let _ = try loadModulesGraph(
            fileSystem: fs,
            manifests: [
                Manifest.createRootManifest(
                    displayName: "Foo",
                    path: "/Foo",
                    toolsVersion: .v5_10,
                    dependencies: [
                        .localSourceControl(path: "/Bar", requirement: .upToNextMajor(from: "1.0.0")),
                    ],
                    products: [
                        ProductDescription(name: "Foo", type: .library(.automatic), targets: ["Foo"]),
                    ],
                    targets: [
                        TargetDescription(name: "Foo", dependencies: ["Bar"]),
                    ]
                ),
                Manifest.createFileSystemManifest(
                    displayName: "Bar",
                    path: "/Bar",
                    dependencies: [
                        .localSourceControl(path: "/Foo", requirement: .upToNextMajor(from: "1.0.0")),
                    ],
                    products: [
                        ProductDescription(name: "Bar", type: .library(.automatic), targets: ["Bar"]),
                        ProductDescription(name: "Baz", type: .library(.automatic), targets: ["Baz"]),
                    ],
                    targets: [
                        TargetDescription(name: "Bar"),
                        TargetDescription(name: "Baz", dependencies: ["Foo"]),
                    ]
                ),
            ],
            observabilityScope: observability.topScope
        )

        testDiagnostics(observability.diagnostics) { result in
            result.check(
                diagnostic: "cyclic dependency between packages Foo -> Bar -> Foo requires tools-version 6.0 or later",
                severity: .error
            )
        }
    }

    func testDependencyCycleWithoutTargetCycle() throws {
        let fs = InMemoryFileSystem(
            emptyFiles:
            "/A/Sources/A/source.swift",
            "/B/Sources/B/source.swift",
            "/C/Sources/C/source.swift"
        )

        func testDependencyCycleDetection(rootToolsVersion: ToolsVersion) throws -> [Diagnostic] {
            let observability = ObservabilitySystem.makeForTesting()
            let _ = try loadModulesGraph(
                fileSystem: fs,
                manifests: [
                    Manifest.createRootManifest(
                        displayName: "A",
                        path: "/A",
                        toolsVersion: rootToolsVersion,
                        dependencies: [
                            .localSourceControl(path: "/B", requirement: .upToNextMajor(from: "1.0.0")),
                        ],
                        products: [
                            ProductDescription(name: "A", type: .library(.automatic), targets: ["A"]),
                        ],
                        targets: [
                            TargetDescription(name: "A", dependencies: ["B"]),
                        ]
                    ),
                    Manifest.createFileSystemManifest(
                        displayName: "B",
                        path: "/B",
                        dependencies: [
                            .localSourceControl(path: "/C", requirement: .upToNextMajor(from: "1.0.0")),
                        ],
                        products: [
                            ProductDescription(name: "B", type: .library(.automatic), targets: ["B"]),
                        ],
                        targets: [
                            TargetDescription(name: "B"),
                        ]
                    ),
                    Manifest.createFileSystemManifest(
                        displayName: "C",
                        path: "/C",
                        dependencies: [
                            .localSourceControl(path: "/A", requirement: .upToNextMajor(from: "1.0.0")),
                        ],
                        products: [
                            ProductDescription(name: "C", type: .library(.automatic), targets: ["C"]),
                        ],
                        targets: [
                            TargetDescription(name: "C"),
                        ]
                    ),
                ],
                observabilityScope: observability.topScope
            )
            return observability.diagnostics
        }

        try testDiagnostics(testDependencyCycleDetection(rootToolsVersion: .v5)) { result in
            result.check(
                diagnostic: "cyclic dependency between packages A -> B -> C -> A requires tools-version 6.0 or later",
                severity: .error
            )
        }

        try XCTAssertNoDiagnostics(testDependencyCycleDetection(rootToolsVersion: .v6_0))
    }

    func testDependencyCycleWithoutTargetCycleV6() throws {
        let fs = InMemoryFileSystem(
            emptyFiles:
            "/Foo/Sources/Foo/source.swift",
            "/Bar/Sources/Bar/source.swift",
            "/Bar/Sources/Baz/source.swift"
        )

        let observability = ObservabilitySystem.makeForTesting()
        let graph = try loadModulesGraph(
            fileSystem: fs,
            manifests: [
                Manifest.createRootManifest(
                    displayName: "Foo",
                    path: "/Foo",
                    toolsVersion: .v6_0,
                    dependencies: [
                        .localSourceControl(path: "/Bar", requirement: .upToNextMajor(from: "1.0.0")),
                    ],
                    products: [
                        ProductDescription(name: "Foo", type: .library(.automatic), targets: ["Foo"]),
                    ],
                    targets: [
                        TargetDescription(name: "Foo", dependencies: ["Bar"]),
                    ]
                ),
                Manifest.createFileSystemManifest(
                    displayName: "Bar",
                    path: "/Bar",
                    dependencies: [
                        .localSourceControl(path: "/Foo", requirement: .upToNextMajor(from: "1.0.0")),
                    ],
                    products: [
                        ProductDescription(name: "Bar", type: .library(.automatic), targets: ["Bar"]),
                        ProductDescription(name: "Baz", type: .library(.automatic), targets: ["Baz"]),
                    ],
                    targets: [
                        TargetDescription(name: "Bar"),
                        TargetDescription(name: "Baz", dependencies: ["Foo"]),
                    ]
                ),
            ],
            observabilityScope: observability.topScope
        )

        XCTAssertNoDiagnostics(observability.diagnostics)
        PackageGraphTester(graph) { result in
            result.check(packages: "Foo", "Bar")
            result.check(modules: "Bar", "Baz", "Foo")
        }
    }

    func testLibraryInvalidDependencyOnTestTarget() throws {
        let fs = InMemoryFileSystem(
            emptyFiles:
            "/Foo/Sources/Foo/Foo.swift",
            "/Foo/Tests/FooTest/FooTest.swift"
        )

        let observability = ObservabilitySystem.makeForTesting()

        let _ = try loadModulesGraph(
            fileSystem: fs,
            manifests: [
                Manifest.createRootManifest(
                    displayName: "Foo",
                    path: "/Foo",
                    toolsVersion: .v6_0,
                    products: [
                        ProductDescription(name: "Foo", type: .library(.automatic), targets: ["FooTest"]),
                    ],
                    targets: [
                        TargetDescription(name: "Foo", dependencies: ["FooTest"]),
                        TargetDescription(name: "FooTest", type: .test),
                    ]
                ),
            ],
            observabilityScope: observability.topScope
        )

        testDiagnostics(observability.diagnostics) { result in
            result.check(
                diagnostic: "Invalid dependency: 'Foo' cannot depend on test target dependency 'FooTest'. Only test targets can depend on other test targets",
                severity: .error
            )
        }
    }

    func testExecutableInvalidDependencyOnTestTarget() throws {
        let fs = InMemoryFileSystem(
            emptyFiles:
            "/Foo/Sources/Foo/main.swift",
            "/Foo/Tests/FooTest/FooTest.swift"
        )

        let observability = ObservabilitySystem.makeForTesting()

        let _ = try loadModulesGraph(
            fileSystem: fs,
            manifests: [
                Manifest.createRootManifest(
                    displayName: "Foo",
                    path: "/Foo",
                    toolsVersion: .v6_0,
                    targets: [
                        TargetDescription(name: "Foo", dependencies: ["FooTest"], type: .executable),
                        TargetDescription(name: "FooTest", type: .test),
                    ]
                ),
            ],
            observabilityScope: observability.topScope
        )

        testDiagnostics(observability.diagnostics) { result in
            result.check(
                diagnostic: "Invalid dependency: 'Foo' cannot depend on test target dependency 'FooTest'. Only test targets can depend on other test targets",
                severity: .error
            )
        }
    }

    func testPluginInvalidDependencyOnTestTarget() throws {
        let fs = InMemoryFileSystem(
            emptyFiles:
            "/Foo/Plugins/Foo/main.swift",
            "/Foo/Tests/FooTest/FooTest.swift"
        )

        let observability = ObservabilitySystem.makeForTesting()

        let _ = try loadModulesGraph(
            fileSystem: fs,
            manifests: [
                Manifest.createRootManifest(
                    displayName: "Foo",
                    path: "/Foo",
                    toolsVersion: .v6_0,
                    targets: [
                        TargetDescription(
                            name: "Foo",
                            dependencies: ["FooTest"],
                            type: .plugin,
                            pluginCapability: .buildTool
                        ),
                        TargetDescription(name: "FooTest", type: .test),
                    ]
                ),
            ],
            observabilityScope: observability.topScope
        )

        testDiagnostics(observability.diagnostics) { result in
            result.check(
                diagnostic: "Invalid dependency: 'Foo' cannot depend on test target dependency 'FooTest'. Only test targets can depend on other test targets",
                severity: .error
            )
        }
    }
    
    func testMacroInvalidDependencyOnTestTarget() throws {
        let fs = InMemoryFileSystem(
            emptyFiles:
            "/Foo/Sources/Foo/main.swift",
            "/Foo/Tests/FooTest/FooTest.swift"
        )

        let observability = ObservabilitySystem.makeForTesting()

        let _ = try loadModulesGraph(
            fileSystem: fs,
            manifests: [
                Manifest.createRootManifest(
                    displayName: "Foo",
                    path: "/Foo",
                    toolsVersion: .v6_0,
                    targets: [
                        TargetDescription(
                            name: "Foo",
                            dependencies: ["FooTest"],
                            type: .macro
                        ),
                        TargetDescription(name: "FooTest", type: .test),
                    ]
                ),
            ],
            observabilityScope: observability.topScope
        )

        testDiagnostics(observability.diagnostics) { result in
            result.check(
                diagnostic: "Invalid dependency: 'Foo' cannot depend on test target dependency 'FooTest'. Only test targets can depend on other test targets",
                severity: .error
            )
        }
    }


    func testValidDependencyOnTestTarget() throws {
        let fs = InMemoryFileSystem(
            emptyFiles:
            "/Foo/Tests/Foo/Foo.swift",
            "/Foo/Tests/FooTest/FooTest.swift"
        )

        let observability = ObservabilitySystem.makeForTesting()

        let _ = try loadModulesGraph(
            fileSystem: fs,
            manifests: [
                Manifest.createRootManifest(
                    displayName: "Foo",
                    path: "/Foo",
                    toolsVersion: .v6_0,
                    products: [
                    ],
                    targets: [
                        TargetDescription(name: "Foo", dependencies: ["FooTest"], type: .test),
                        TargetDescription(name: "FooTest", type: .test),
                    ]
                ),
            ],
            observabilityScope: observability.topScope
        )

        XCTAssertNoDiagnostics(observability.diagnostics)
    }

    // Make sure there is no error when we reference Test targets in a package and then
    // use it as a dependency to another package. SR-2353
    func testTestTargetDeclInExternalPackage() throws {
        let fs = InMemoryFileSystem(
            emptyFiles:
            "/Foo/Sources/Foo/source.swift",
            "/Foo/Tests/FooTests/source.swift",
            "/Bar/Sources/Bar/source.swift",
            "/Bar/Tests/BarTests/source.swift"
        )

        let observability = ObservabilitySystem.makeForTesting()
        let g = try loadModulesGraph(
            fileSystem: fs,
            manifests: [
                Manifest.createRootManifest(
                    displayName: "Bar",
                    path: "/Bar",
                    dependencies: [
                        .localSourceControl(path: "/Foo", requirement: .upToNextMajor(from: "1.0.0")),
                    ],
                    targets: [
                        TargetDescription(name: "Bar", dependencies: ["Foo"]),
                        TargetDescription(name: "BarTests", dependencies: ["Bar"], type: .test),
                    ]
                ),
                Manifest.createFileSystemManifest(
                    displayName: "Foo",
                    path: "/Foo",
                    products: [
                        ProductDescription(name: "Foo", type: .library(.automatic), targets: ["Foo"]),
                    ],
                    targets: [
                        TargetDescription(name: "Foo", dependencies: []),
                        TargetDescription(name: "FooTests", dependencies: ["Foo"], type: .test),
                    ]
                ),
            ],
            observabilityScope: observability.topScope
        )

        XCTAssertNoDiagnostics(observability.diagnostics)
        PackageGraphTester(g) { result in
            result.check(packages: "Bar", "Foo")
            result.check(modules: "Bar", "Foo")
            result.check(testModules: "BarTests")
        }
    }

    func testTargetPackageAccessParam() throws {
        let fs = InMemoryFileSystem(
            emptyFiles:
            "/libPkg/Sources/ExampleApp/main.swift",
            "/libPkg/Sources/MainLib/file.swift",
            "/libPkg/Sources/Core/file.swift",
            "/libPkg/Tests/MainLibTests/file.swift"
        )

        let observability = ObservabilitySystem.makeForTesting()
        let g = try loadModulesGraph(
            fileSystem: fs,
            manifests: [
                Manifest.createRootManifest(
                    displayName: "libpkg",
                    path: "/libPkg",
                    toolsVersion: .vNext,
                    products: [
                        ProductDescription(name: "ExampleApp", type: .executable, targets: ["ExampleApp"]),
                        ProductDescription(name: "Lib", type: .library(.automatic), targets: ["MainLib"]),
                    ],
                    targets: [
                        TargetDescription(
                            name: "ExampleApp",
                            dependencies: ["MainLib"],
                            type: .executable,
                            packageAccess: false
                        ),
                        TargetDescription(name: "MainLib", dependencies: ["Core"], packageAccess: true),
                        TargetDescription(name: "Core"),
                        TargetDescription(
                            name: "MainLibTests",
                            dependencies: ["MainLib"],
                            type: .test,
                            packageAccess: true
                        ),
                    ]
                ),
            ],
            observabilityScope: observability.topScope
        )

        XCTAssertNoDiagnostics(observability.diagnostics)
        PackageGraphTester(g) { result in
            result.check(modules: "ExampleApp", "MainLib", "Core")
            result.check(testModules: "MainLibTests")
            result.checkTarget("MainLib") { result in result.check(dependencies: "Core") }
            result.checkTarget("MainLibTests") { result in result.check(dependencies: "MainLib") }
            result.checkTarget("ExampleApp") { result in result.check(dependencies: "MainLib") }
        }
    }

    func testDuplicateModules() throws {
        let fs = InMemoryFileSystem(
            emptyFiles:
            "/Foo/Sources/Foo/source.swift",
            "/Foo/Sources/Bar/source.swift",
            "/Bar/Sources/Bar/source.swift",
            "/Bar/Sources/Baz/source.swift"
        )

        let observability = ObservabilitySystem.makeForTesting()
        _ = try loadModulesGraph(
            fileSystem: fs,
            manifests: [
                Manifest.createRootManifest(
                    displayName: "Foo",
                    path: "/Foo",
                    dependencies: [
                        .localSourceControl(path: "/Bar", requirement: .upToNextMajor(from: "1.0.0")),
                    ],
                    targets: [
                        TargetDescription(name: "Foo"),
                        TargetDescription(name: "Bar"),
                    ]
                ),
                Manifest.createRootManifest(
                    displayName: "Bar",
                    path: "/Bar",
                    targets: [
                        TargetDescription(name: "Bar"),
                        TargetDescription(name: "Baz"),
                    ]
                ),
            ],
            observabilityScope: observability.topScope
        )

        testDiagnostics(observability.diagnostics) { result in
            result.check(
                diagnostic: "multiple packages ('bar', 'foo') declare targets with a conflicting name: 'Bar’; target names need to be unique across the package graph",
                severity: .error
            )
        }
    }

    func testMultipleDuplicateModules() throws {
        let fs = InMemoryFileSystem(
            emptyFiles:
            "/Fourth/Sources/First/source.swift",
            "/Third/Sources/First/source.swift",
            "/Second/Sources/First/source.swift",
            "/First/Sources/First/source.swift"
        )

        let observability = ObservabilitySystem.makeForTesting()
        _ = try loadModulesGraph(
            fileSystem: fs,
            manifests: [
                Manifest.createFileSystemManifest(
                    displayName: "Fourth",
                    path: "/Fourth",
                    products: [
                        ProductDescription(name: "Fourth", type: .library(.automatic), targets: ["First"]),
                    ],
                    targets: [
                        TargetDescription(name: "First"),
                    ]
                ),
                Manifest.createFileSystemManifest(
                    displayName: "Third",
                    path: "/Third",
                    products: [
                        ProductDescription(name: "Third", type: .library(.automatic), targets: ["First"]),
                    ],
                    targets: [
                        TargetDescription(name: "First"),
                    ]
                ),
                Manifest.createFileSystemManifest(
                    displayName: "Second",
                    path: "/Second",
                    products: [
                        ProductDescription(name: "Second", type: .library(.automatic), targets: ["First"]),
                    ],
                    targets: [
                        TargetDescription(name: "First"),
                    ]
                ),
                Manifest.createRootManifest(
                    displayName: "First",
                    path: "/First",
                    dependencies: [
                        .localSourceControl(path: "/Second", requirement: .upToNextMajor(from: "1.0.0")),
                        .localSourceControl(path: "/Third", requirement: .upToNextMajor(from: "1.0.0")),
                        .localSourceControl(path: "/Fourth", requirement: .upToNextMajor(from: "1.0.0")),
                    ],
                    targets: [
                        TargetDescription(name: "First", dependencies: ["Second", "Third", "Fourth"]),
                    ]
                ),
            ],
            observabilityScope: observability.topScope
        )

        testDiagnostics(observability.diagnostics) { result in
            result.check(
                diagnostic: "multiple packages ('first', 'fourth', 'second', 'third') declare targets with a conflicting name: 'First’; target names need to be unique across the package graph",
                severity: .error
            )
        }
    }

    func testSeveralDuplicateModules() throws {
        let fs = InMemoryFileSystem(
            emptyFiles:
            "/Fourth/Sources/Fourth/source.swift",
            "/Fourth/Sources/Bar/source.swift",
            "/Third/Sources/Third/source.swift",
            "/Third/Sources/Bar/source.swift",
            "/Second/Sources/Second/source.swift",
            "/Second/Sources/Foo/source.swift",
            "/First/Sources/First/source.swift",
            "/First/Sources/Foo/source.swift"
        )

        let observability = ObservabilitySystem.makeForTesting()
        _ = try loadModulesGraph(
            fileSystem: fs,
            manifests: [
                Manifest.createFileSystemManifest(
                    displayName: "Fourth",
                    path: "/Fourth",
                    products: [
                        ProductDescription(name: "Fourth", type: .library(.automatic), targets: ["Fourth", "Bar"]),
                    ],
                    targets: [
                        TargetDescription(name: "Fourth"),
                        TargetDescription(name: "Bar"),
                    ]
                ),
                Manifest.createFileSystemManifest(
                    displayName: "Third",
                    path: "/Third",
                    products: [
                        ProductDescription(name: "Third", type: .library(.automatic), targets: ["Third", "Bar"]),
                    ],
                    targets: [
                        TargetDescription(name: "Third"),
                        TargetDescription(name: "Bar"),
                    ]
                ),
                Manifest.createFileSystemManifest(
                    displayName: "Second",
                    path: "/Second",
                    products: [
                        ProductDescription(name: "Second", type: .library(.automatic), targets: ["Second", "Foo"]),
                    ],
                    targets: [
                        TargetDescription(name: "Second"),
                        TargetDescription(name: "Foo"),
                    ]
                ),
                Manifest.createRootManifest(
                    displayName: "First",
                    path: "/First",
                    dependencies: [
                        .localSourceControl(path: "/Second", requirement: .upToNextMajor(from: "1.0.0")),
                        .localSourceControl(path: "/Third", requirement: .upToNextMajor(from: "1.0.0")),
                        .localSourceControl(path: "/Fourth", requirement: .upToNextMajor(from: "1.0.0")),
                    ],
                    products: [
                        ProductDescription(name: "First", type: .library(.automatic), targets: ["First", "Foo"]),
                    ],
                    targets: [
                        TargetDescription(name: "First"),
                        TargetDescription(name: "Foo", dependencies: ["Second", "Third", "Fourth"]),
                    ]
                ),
            ],
            observabilityScope: observability.topScope
        )

        testDiagnostics(observability.diagnostics) { result in
            result.checkUnordered(
                diagnostic: "multiple packages ('fourth', 'third') declare targets with a conflicting name: 'Bar’; target names need to be unique across the package graph",
                severity: .error
            )
            result.checkUnordered(
                diagnostic: "multiple packages ('first', 'second') declare targets with a conflicting name: 'Foo’; target names need to be unique across the package graph",
                severity: .error
            )
        }
    }

    func testNestedDuplicateModules() throws {
        let fs = InMemoryFileSystem(
            emptyFiles:
            "/Fourth/Sources/First/source.swift",
            "/Fourth/Sources/Fourth/source.swift",
            "/Third/Sources/Third/source.swift",
            "/Second/Sources/Second/source.swift",
            "/First/Sources/First/source.swift"
        )

        let observability = ObservabilitySystem.makeForTesting()
        _ = try loadModulesGraph(
            fileSystem: fs,
            manifests: [
                Manifest.createFileSystemManifest(
                    displayName: "Fourth",
                    path: "/Fourth",
                    products: [
                        ProductDescription(name: "Fourth", type: .library(.automatic), targets: ["Fourth", "First"]),
                    ],
                    targets: [
                        TargetDescription(name: "Fourth"),
                        TargetDescription(name: "First"),
                    ]
                ),
                Manifest.createFileSystemManifest(
                    displayName: "Third",
                    path: "/Third",
                    dependencies: [
                        .localSourceControl(path: "/Fourth", requirement: .upToNextMajor(from: "1.0.0")),
                    ],
                    products: [
                        ProductDescription(name: "Third", type: .library(.automatic), targets: ["Third"]),
                    ],
                    targets: [
                        TargetDescription(name: "Third", dependencies: ["Fourth"]),
                    ]
                ),
                Manifest.createFileSystemManifest(
                    displayName: "Second",
                    path: "/Second",
                    dependencies: [
                        .localSourceControl(path: "/Third", requirement: .upToNextMajor(from: "1.0.0")),
                    ],
                    products: [
                        ProductDescription(name: "Second", type: .library(.automatic), targets: ["Second"]),
                    ],
                    targets: [
                        TargetDescription(name: "Second", dependencies: ["Third"]),
                    ]
                ),
                Manifest.createRootManifest(
                    displayName: "First",
                    path: "/First",
                    dependencies: [
                        .localSourceControl(path: "/Second", requirement: .upToNextMajor(from: "1.0.0")),
                    ],
                    products: [
                        ProductDescription(name: "First", type: .library(.automatic), targets: ["First"]),
                    ],
                    targets: [
                        TargetDescription(name: "First", dependencies: ["Second"]),
                    ]
                ),
            ],
            observabilityScope: observability.topScope
        )

        testDiagnostics(observability.diagnostics) { result in
            result.check(
                diagnostic: "multiple packages ('first', 'fourth') declare targets with a conflicting name: 'First’; target names need to be unique across the package graph",
                severity: .error
            )
        }
    }

    func testPotentiallyDuplicatePackages() throws {
        let fs = InMemoryFileSystem(
            emptyFiles:
            "/First/Sources/Foo/source.swift",
            "/First/Sources/Bar/source.swift",
            "/Second/Sources/Foo/source.swift",
            "/Second/Sources/Bar/source.swift"
        )

        let observability = ObservabilitySystem.makeForTesting()
        _ = try loadModulesGraph(
            fileSystem: fs,
            manifests: [
                Manifest.createRootManifest(
                    displayName: "First",
                    path: "/First",
                    dependencies: [
                        .localSourceControl(path: "/Second", requirement: .upToNextMajor(from: "1.0.0")),
                    ],
                    products: [
                        ProductDescription(name: "First", type: .library(.automatic), targets: ["Foo", "Bar"]),
                    ],
                    targets: [
                        TargetDescription(name: "Foo"),
                        TargetDescription(name: "Bar"),
                    ]
                ),
                Manifest.createLocalSourceControlManifest(
                    displayName: "Second",
                    path: "/Second",
                    products: [
                        ProductDescription(name: "Second", type: .library(.automatic), targets: ["Foo", "Bar"]),
                    ],
                    targets: [
                        TargetDescription(name: "Foo"),
                        TargetDescription(name: "Bar"),
                    ]
                ),
            ],
            observabilityScope: observability.topScope
        )

        testDiagnostics(observability.diagnostics) { result in
            result.check(
                diagnostic: .contains("multiple similar targets 'Bar', 'Foo' appear in package 'first' and 'second'"),
                severity: .error
            )
        }
    }

    func testPotentiallyDuplicatePackagesManyTargets() throws {
        let fs = InMemoryFileSystem(
            emptyFiles:
            "/First/Sources/Foo/source.swift",
            "/First/Sources/Bar/source.swift",
            "/First/Sources/Baz/source.swift",
            "/First/Sources/Qux/source.swift",
            "/First/Sources/Quux/source.swift",
            "/Second/Sources/Foo/source.swift",
            "/Second/Sources/Bar/source.swift",
            "/Second/Sources/Baz/source.swift",
            "/Second/Sources/Qux/source.swift",
            "/Second/Sources/Quux/source.swift"
        )

        let observability = ObservabilitySystem.makeForTesting()
        _ = try loadModulesGraph(
            fileSystem: fs,
            manifests: [
                Manifest.createRootManifest(
                    displayName: "First",
                    path: "/First",
                    dependencies: [
                        .localSourceControl(path: "/Second", requirement: .upToNextMajor(from: "1.0.0")),
                    ],
                    products: [
                        ProductDescription(
                            name: "First",
                            type: .library(.automatic),
                            targets: ["Foo", "Bar", "Baz", "Qux", "Quux"]
                        ),
                    ],
                    targets: [
                        TargetDescription(name: "Foo"),
                        TargetDescription(name: "Bar"),
                        TargetDescription(name: "Baz"),
                        TargetDescription(name: "Qux"),
                        TargetDescription(name: "Quux"),
                    ]
                ),
                Manifest.createLocalSourceControlManifest(
                    displayName: "Second",
                    path: "/Second",
                    products: [
                        ProductDescription(
                            name: "Second",
                            type: .library(.automatic),
                            targets: ["Foo", "Bar", "Baz", "Qux", "Quux"]
                        ),
                    ],
                    targets: [
                        TargetDescription(name: "Foo"),
                        TargetDescription(name: "Bar"),
                        TargetDescription(name: "Baz"),
                        TargetDescription(name: "Qux"),
                        TargetDescription(name: "Quux"),
                    ]
                ),
            ],
            observabilityScope: observability.topScope
        )

        testDiagnostics(observability.diagnostics) { result in
            result.check(
                diagnostic: .contains(
                    "multiple similar targets 'Bar', 'Baz', 'Foo' and 2 others appear in package 'first' and 'second'"
                ),
                severity: .error
            )
        }
    }

    func testPotentiallyDuplicatePackagesRegistrySCM() throws {
        let fs = InMemoryFileSystem(
            emptyFiles:
            "/First/Sources/Foo/source.swift",
            "/First/Sources/Bar/source.swift",
            "/Second/Sources/Foo/source.swift",
            "/Second/Sources/Bar/source.swift"
        )

        let observability = ObservabilitySystem.makeForTesting()
        _ = try loadModulesGraph(
            fileSystem: fs,
            manifests: [
                Manifest.createRootManifest(
                    displayName: "First",
                    path: "/First",
                    dependencies: [
                        .registry(identity: "test.second", requirement: .upToNextMajor(from: "1.0.0")),
                    ],
                    products: [
                        ProductDescription(name: "First", type: .library(.automatic), targets: ["Foo", "Bar"]),
                    ],
                    targets: [
                        TargetDescription(name: "Foo"),
                        TargetDescription(name: "Bar"),
                    ]
                ),
                Manifest.createRegistryManifest(
                    displayName: "Second",
                    identity: .plain("test.second"),
                    path: "/Second",
                    products: [
                        ProductDescription(name: "Second", type: .library(.automatic), targets: ["Foo", "Bar"]),
                    ],
                    targets: [
                        TargetDescription(name: "Foo"),
                        TargetDescription(name: "Bar"),
                    ]
                ),
            ],
            observabilityScope: observability.topScope
        )

        testDiagnostics(observability.diagnostics) { result in
            result.check(
                diagnostic: .contains(
                    "multiple similar targets 'Bar', 'Foo' appear in registry package 'test.second' and source control package 'first'"
                ),
                severity: .error
            )
        }
    }

    func testEmptyDependency() throws {
        let Bar: AbsolutePath = "/Bar"

        let fs = InMemoryFileSystem(
            emptyFiles:
            "/Foo/Sources/Foo/foo.swift",
            Bar.appending(components: "Sources", "Bar", "source.txt").pathString
        )

        let observability = ObservabilitySystem.makeForTesting()
        _ = try loadModulesGraph(
            fileSystem: fs,
            manifests: [
                Manifest.createRootManifest(
                    displayName: "Foo",
                    path: "/Foo",
                    dependencies: [
                        .localSourceControl(path: "/Bar", requirement: .upToNextMajor(from: "1.0.0")),
                    ],
                    targets: [
                        TargetDescription(name: "Foo", dependencies: ["Bar"]),
                    ]
                ),
                Manifest.createFileSystemManifest(
                    displayName: "Bar",
                    path: .init(validating: Bar.pathString),
                    products: [
                        ProductDescription(name: "Bar", type: .library(.automatic), targets: ["Bar"]),
                    ],
                    targets: [
                        TargetDescription(name: "Bar"),
                    ]
                ),
            ],
            observabilityScope: observability.topScope
        )

        testDiagnostics(observability.diagnostics) { result in
            result.check(
                diagnostic: .contains("Source files for target Bar should be located under 'Sources/Bar'"),
                severity: .warning
            )
            result.check(
                diagnostic: "target 'Bar' referenced in product 'Bar' is empty",
                severity: .error
            )
        }
    }

    func testTargetOnlyContainingHeaders() throws {
        let fs = InMemoryFileSystem(
            emptyFiles:
            "/Bar/Sources/Bar/include/bar.h"
        )

        let observability = ObservabilitySystem.makeForTesting()
        let g = try loadModulesGraph(
            fileSystem: fs,
            manifests: [
                Manifest.createRootManifest(
                    displayName: "Bar",
                    path: "/Bar",
                    products: [
                        ProductDescription(name: "Bar", type: .library(.automatic), targets: ["Bar"]),
                    ],
                    targets: [
                        TargetDescription(name: "Bar"),
                    ]
                ),
            ],
            observabilityScope: observability.topScope
        )

        XCTAssertNoDiagnostics(observability.diagnostics)
        PackageGraphTester(g) { result in
            result.check(packages: "Bar")
            result.check(modules: "Bar")
        }
    }

    func testProductDependencyNotFound() throws {
        let fs = InMemoryFileSystem(
            emptyFiles:
            "/Foo/Sources/FooTarget/foo.swift"
        )

        let observability = ObservabilitySystem.makeForTesting()
        _ = try loadModulesGraph(
            fileSystem: fs,
            manifests: [
                Manifest.createRootManifest(
                    displayName: "Foo",
                    path: "/Foo",
                    targets: [
                        TargetDescription(name: "FooTarget", dependencies: ["Barx"]),
                    ]
                ),
            ],
            observabilityScope: observability.topScope
        )

        testDiagnostics(observability.diagnostics) { result in
            result.check(
                diagnostic: "product 'Barx' required by package 'foo' target 'FooTarget' not found.",
                severity: .error
            )
        }
    }

    func testByNameDependencyWithSimilarTargetName() throws {
        let fs = InMemoryFileSystem(
            emptyFiles:
            "/railroad/Sources/Rail/Rail.swift",
            "/railroad/Sources/Spike/Spike.swift"
        )

        let observability = ObservabilitySystem.makeForTesting()
        _ = try loadModulesGraph(
            fileSystem: fs,
            manifests: [
                Manifest.createRootManifest(
                    displayName: "railroad",
                    path: "/railroad",
                    targets: [
                        TargetDescription(name: "Rail", dependencies: ["Spoke"]),
                        TargetDescription(name: "Spike"),
                    ]
                ),
            ],
            observabilityScope: observability.topScope
        )

        testDiagnostics(observability.diagnostics) { result in
            result.check(
                diagnostic: "product 'Spoke' required by package 'railroad' target 'Rail' not found. Did you mean 'Spike'?",
                severity: .error
            )
        }
    }

    func testByNameDependencyWithSimilarProductName() throws {
        let fs = InMemoryFileSystem(
            emptyFiles:
            "/weather/Sources/Rain/Rain.swift",
            "/forecast/Sources/Forecast/Forecast.swift"
        )

        let observability = ObservabilitySystem.makeForTesting()
        _ = try loadModulesGraph(
            fileSystem: fs,
            manifests: [
                Manifest.createFileSystemManifest(
                    displayName: "weather",
                    path: "/weather",
                    products: [
                        ProductDescription(name: "Rain", type: .library(.automatic), targets: ["Rain"]),
                    ],
                    targets: [
                        TargetDescription(name: "Rain"),
                    ]
                ),
                Manifest.createRootManifest(
                    displayName: "forecast",
                    path: "/forecast",
                    dependencies: [.fileSystem(path: "/weather")],
                    targets: [
                        TargetDescription(name: "Forecast", dependencies: ["Rail"]),
                    ]
                ),
            ],
            observabilityScope: observability.topScope
        )

        testDiagnostics(observability.diagnostics) { result in
            result.check(
                diagnostic: "product 'Rail' required by package 'forecast' target 'Forecast' not found. Did you mean '.product(name: \"Rain\", package: \"weather\")'?",
                severity: .error
            )
        }
    }

    func testProductDependencyWithSimilarNamesFromMultiplePackages() throws {
        let fs = InMemoryFileSystem(
            emptyFiles:
            "/flavors/Sources/Bitter/Bitter.swift",
            "/farm/Sources/Butter/Butter.swift",
            "/grocery/Sources/Grocery/Grocery.swift"
        )

        let observability = ObservabilitySystem.makeForTesting()
        _ = try loadModulesGraph(
            fileSystem: fs,
            manifests: [
                Manifest.createFileSystemManifest(
                    displayName: "flavors",
                    path: "/flavors",
                    products: [ProductDescription(name: "Bitter", type: .library(.automatic), targets: ["Bitter"])],
                    targets: [
                        TargetDescription(name: "Bitter"),
                    ]
                ),
                Manifest.createFileSystemManifest(
                    displayName: "farm",
                    path: "/farm",
                    products: [ProductDescription(name: "Butter", type: .library(.automatic), targets: ["Butter"])],
                    targets: [
                        TargetDescription(name: "Butter"),
                    ]
                ),
                Manifest.createRootManifest(
                    displayName: "grocery",
                    path: "/grocery",
                    dependencies: [.fileSystem(path: "/farm"), .fileSystem(path: "/flavors")],
                    targets: [
                        TargetDescription(name: "Grocery", dependencies: [
                            .product(name: "Biter", package: "farm"),
                            .product(name: "Bitter", package: "flavors"),
                        ]),
                    ]
                ),
            ],
            observabilityScope: observability.topScope
        )

        // We should expect matching to work only within the package we want even
        // though there are lexically closer candidates in other packages.
        testDiagnostics(observability.diagnostics) { result in
            result.check(
                diagnostic: "product 'Biter' required by package 'grocery' target 'Grocery' not found in package 'farm'. Did you mean '.product(name: \"Butter\", package: \"farm\")'?",
                severity: .error
            )
        }
    }

    func testProductDependencyWithSimilarNamesFromProductTargetsNotProducts() throws {
        let fs = InMemoryFileSystem(
            emptyFiles:
            "/lunch/Sources/Lunch/Lunch.swift",
            "/sandwich/Sources/Sandwich/Sandwich.swift",
            "/sandwich/Sources/Bread/Bread.swift"
        )

        let observability = ObservabilitySystem.makeForTesting()
        _ = try loadModulesGraph(
            fileSystem: fs,
            manifests: [
                Manifest.createFileSystemManifest(
                    displayName: "sandwich",
                    path: "/sandwich",
                    products: [ProductDescription(
                        name: "Sandwich",
                        type: .library(.automatic),
                        targets: ["Sandwich"]
                    )],
                    targets: [
                        TargetDescription(name: "Sandwich", dependencies: ["Bread"]),
                        TargetDescription(name: "Bread"),
                    ]
                ),
                Manifest.createRootManifest(
                    displayName: "lunch",
                    path: "/lunch",
                    // Depends on a product which isn't actually declared in sandwich,
                    // but there's a target with the same name.
                    dependencies: [.fileSystem(path: "/sandwich")],
                    targets: [
                        TargetDescription(name: "Lunch", dependencies: [.product(name: "Bread", package: "sandwich")]),
                    ]
                ),
            ],
            observabilityScope: observability.topScope
        )

        testDiagnostics(observability.diagnostics) { result in
            result.check(
                diagnostic: "product 'Bread' required by package 'lunch' target 'Lunch' not found in package 'sandwich'.",
                severity: .error
            )
        }
    }

    func testProductDependencyWithSimilarNamesFromLocalTargetsNotPackageProducts() throws {
        let fs = InMemoryFileSystem(
            emptyFiles:
            "/gauges/Sources/Chart/Chart.swift",
            "/gauges/Sources/Value/Value.swift",
            "/controls/Sources/Valve/Valve.swift"
        )

        let observability = ObservabilitySystem.makeForTesting()
        _ = try loadModulesGraph(
            fileSystem: fs,
            manifests: [
                Manifest.createFileSystemManifest(
                    displayName: "controls",
                    path: "/controls",
                    products: [ProductDescription(name: "Valve", type: .library(.automatic), targets: ["Valve"])],
                    targets: [
                        TargetDescription(name: "Valve"),
                    ]
                ),
                Manifest.createRootManifest(
                    displayName: "gauges",
                    path: "/gauges",
                    // Target dependency should show the local target dependency, even though
                    // there's a lexically-close product name in a different package.
                    dependencies: [.fileSystem(path: "/controls")],
                    targets: [
                        TargetDescription(name: "Chart", dependencies: [
                            "Valv",
                            .product(name: "Valve", package: "controls")]),
                        TargetDescription(name: "Value"),
                    ]
                ),
            ],
            observabilityScope: observability.topScope
        )

        testDiagnostics(observability.diagnostics) { result in
            result.check(
                diagnostic: "product 'Valv' required by package 'gauges' target 'Chart' not found. Did you mean 'Value'?",
                severity: .error
            )
        }
    }

    func testProductDependencyWithNonSimilarName() throws {
        let fs = InMemoryFileSystem(
            emptyFiles:
            "/Foo/Sources/Foo/foo.swift",
            "/Bar/Sources/Bar/bar.swift"
        )

        let observability = ObservabilitySystem.makeForTesting()
        _ = try loadModulesGraph(
            fileSystem: fs,
            manifests: [
                Manifest.createRootManifest(
                    displayName: "Foo",
                    path: "/Foo",
                    targets: [
                        TargetDescription(name: "Foo", dependencies: ["Qux"]),
                    ]
                ),
                Manifest.createRootManifest(
                    displayName: "Bar",
                    path: "/Bar",
                    targets: [
                        TargetDescription(name: "Bar"),
                    ]
                ),
            ],
            observabilityScope: observability.topScope
        )

        testDiagnostics(observability.diagnostics) { result in
            result.check(
                diagnostic: "product 'Qux' required by package 'foo' target 'Foo' not found.",
                severity: .error
            )
        }
    }

    func testProductDependencyDeclaredInSamePackage() throws {
        let fs = InMemoryFileSystem(
            emptyFiles:
            "/Foo/Sources/FooTarget/src.swift",
            "/Foo/Tests/FooTests/source.swift"
        )

        let observability = ObservabilitySystem.makeForTesting()
        _ = try loadModulesGraph(
            fileSystem: fs,
            manifests: [
                Manifest.createRootManifest(
                    displayName: "Foo",
                    path: "/Foo",
                    products: [
                        ProductDescription(name: "Foo", type: .library(.automatic), targets: ["FooTarget"]),
                    ],
                    targets: [
                        TargetDescription(name: "FooTarget", dependencies: []),
                        TargetDescription(name: "FooTests", dependencies: ["Foo"], type: .test),
                    ]
                ),
            ],
            observabilityScope: observability.topScope
        )

        testDiagnostics(observability.diagnostics) { result in
            result.check(
                diagnostic: "product 'Foo' is declared in the same package 'foo' and can't be used as a dependency for target 'FooTests'.",
                severity: .error
            )
        }
    }

    func testExecutableTargetDependency() throws {
        let fs = InMemoryFileSystem(
            emptyFiles:
            "/XYZ/Sources/XYZ/main.swift",
            "/XYZ/Tests/XYZTests/tests.swift"
        )
        let observability = ObservabilitySystem.makeForTesting()
        _ = try loadModulesGraph(
            fileSystem: fs,
            manifests: [
                Manifest.createRootManifest(
                    displayName: "XYZ",
                    path: "/XYZ",
                    targets: [
                        TargetDescription(name: "XYZ", dependencies: [], type: .executable),
                        TargetDescription(name: "XYZTests", dependencies: ["XYZ"], type: .test),
                    ]
                ),
            ],
            observabilityScope: observability.topScope
        )
        testDiagnostics(observability.diagnostics) { _ in }
    }

    func testSameProductAndTargetNames() throws {
        let fs = InMemoryFileSystem(
            emptyFiles:
            "/Foo/Sources/Foo/src.swift",
            "/Foo/Tests/FooTests/source.swift"
        )

        let observability = ObservabilitySystem.makeForTesting()
        _ = try loadModulesGraph(
            fileSystem: fs,
            manifests: [
                Manifest.createRootManifest(
                    displayName: "Foo",
                    path: "/Foo",
                    products: [
                        ProductDescription(name: "Foo", type: .library(.automatic), targets: ["Foo"]),
                    ],
                    targets: [
                        TargetDescription(name: "Foo", dependencies: []),
                        TargetDescription(name: "FooTests", dependencies: ["Foo"], type: .test),
                    ]
                ),
            ],
            observabilityScope: observability.topScope
        )
        testDiagnostics(observability.diagnostics) { _ in }
    }

    func testProductDependencyNotFoundWithName() throws {
        let fs = InMemoryFileSystem(
            emptyFiles:
            "/Foo/Sources/FooTarget/foo.swift"
        )

        let observability = ObservabilitySystem.makeForTesting()
        _ = try loadModulesGraph(
            fileSystem: fs,
            manifests: [
                Manifest.createRootManifest(
                    displayName: "Foo",
                    path: "/Foo",
                    toolsVersion: .v5_2,
                    targets: [
                        TargetDescription(name: "FooTarget", dependencies: [.product(name: "Barx", package: "Bar")]),
                    ]
                ),
            ],
            observabilityScope: observability.topScope
        )

        testDiagnostics(observability.diagnostics) { result in
            result.check(
                diagnostic: "product 'Barx' required by package 'foo' target 'FooTarget' not found in package 'Bar'.",
                severity: .error
            )
        }
    }

    func testProductDependencyNotFoundWithNoName() throws {
        let fs = InMemoryFileSystem(
            emptyFiles:
            "/Foo/Sources/FooTarget/foo.swift"
        )

        let observability = ObservabilitySystem.makeForTesting()
        _ = try loadModulesGraph(
            fileSystem: fs,
            manifests: [
                Manifest.createRootManifest(
                    displayName: "Foo",
                    path: "/Foo",
                    toolsVersion: .v5_2,
                    targets: [
                        TargetDescription(name: "FooTarget", dependencies: [.product(name: "Barx")]),
                    ],
                    traits: []
                ),
            ],
            observabilityScope: observability.topScope
        )

        testDiagnostics(observability.diagnostics) { result in
            result.check(
                diagnostic: "product 'Barx' required by package 'foo' target 'FooTarget' not found.",
                severity: .error
            )
        }
    }

    func testProductDependencyNotFoundImprovedDiagnostic() throws {
        let fs = InMemoryFileSystem(
            emptyFiles:
            "/Foo/Sources/Foo/foo.swift",
            "/Bar/Sources/BarLib/bar.swift",
            "/BizPath/Sources/Biz/biz.swift",
            "/FizPath/Sources/FizLib/fiz.swift"
        )

        let observability = ObservabilitySystem.makeForTesting()
        _ = try loadModulesGraph(
            fileSystem: fs,
            manifests: [
                Manifest.createRootManifest(
                    displayName: "Foo",
                    path: "/Foo",
                    toolsVersion: .v5_2,
                    dependencies: [
                        .localSourceControl(path: "/Bar", requirement: .branch("master")),
                        .localSourceControl(path: "/BizPath", requirement: .exact("1.2.3")),
                        .localSourceControl(path: "/FizPath", requirement: .upToNextMajor(from: "1.1.2")),
                    ],
                    targets: [
                        TargetDescription(name: "Foo", dependencies: ["BarLib", "Biz", "FizLib"]),
                    ]
                ),
                Manifest.createLocalSourceControlManifest(
                    displayName: "Bar",
                    path: "/Bar",
                    products: [
                        ProductDescription(name: "BarLib", type: .library(.automatic), targets: ["BarLib"]),
                    ],
                    targets: [
                        TargetDescription(name: "BarLib"),
                    ]
                ),
                Manifest.createLocalSourceControlManifest(
                    displayName: "Biz",
                    path: "/BizPath",
                    version: "1.2.3",
                    products: [
                        ProductDescription(name: "Biz", type: .library(.automatic), targets: ["Biz"]),
                    ],
                    targets: [
                        TargetDescription(name: "Biz"),
                    ]
                ),
                Manifest.createLocalSourceControlManifest(
                    displayName: "Fiz",
                    path: "/FizPath",
                    version: "1.2.3",
                    products: [
                        ProductDescription(name: "FizLib", type: .library(.automatic), targets: ["FizLib"]),
                    ],
                    targets: [
                        TargetDescription(name: "FizLib"),
                    ]
                ),
            ],
            observabilityScope: observability.topScope
        )

        testDiagnostics(observability.diagnostics) { result in
            result.checkUnordered(
                diagnostic: """
                dependency 'BarLib' in target 'Foo' requires explicit declaration; reference the package in the target dependency with '.product(name: "BarLib", package: "Bar")'
                """,
                severity: .error
            )
            result.checkUnordered(
                diagnostic: """
                dependency 'Biz' in target 'Foo' requires explicit declaration; reference the package in the target dependency with '.product(name: "Biz", package: "BizPath")'
                """,
                severity: .error
            )
            result.checkUnordered(
                diagnostic: """
                dependency 'FizLib' in target 'Foo' requires explicit declaration; reference the package in the target dependency with '.product(name: "FizLib", package: "FizPath")'
                """,
                severity: .error
            )
        }
    }

    func testPackageNameValidationInProductTargetDependency() throws {
        let fs = InMemoryFileSystem(
            emptyFiles:
            "/Foo/Sources/Foo/foo.swift",
            "/Bar/Sources/Bar/bar.swift"
        )

        let observability = ObservabilitySystem.makeForTesting()
        _ = try loadModulesGraph(
            fileSystem: fs,
            manifests: [
                Manifest.createRootManifest(
                    displayName: "Foo",
                    path: "/Foo",
                    toolsVersion: .v5_2,
                    dependencies: [
                        .localSourceControl(deprecatedName: "UnBar", path: "/Bar", requirement: .branch("master")),
                    ],
                    targets: [
                        TargetDescription(name: "Foo", dependencies: [.product(name: "BarProduct", package: "UnBar")]),
                    ]
                ),
                Manifest.createLocalSourceControlManifest(
                    displayName: "UnBar",
                    path: "/Bar",
                    products: [
                        ProductDescription(name: "BarProduct", type: .library(.automatic), targets: ["Bar"]),
                    ],
                    targets: [
                        TargetDescription(name: "Bar"),
                    ]
                ),
            ],
            observabilityScope: observability.topScope
        )

        // Expect no diagnostics.
        testDiagnostics(observability.diagnostics) { _ in }
    }

    func testUnusedDependency() throws {
        let fs = InMemoryFileSystem(
            emptyFiles:
            "/Foo/Sources/Foo/foo.swift",
            "/Bar/Sources/Bar/bar.swift",
            "/Baz/Sources/Baz/baz.swift",
            "/Biz/Sources/Biz/main.swift"
        )

        let observability = ObservabilitySystem.makeForTesting()
        _ = try loadModulesGraph(
            fileSystem: fs,
            manifests: [
                Manifest.createRootManifest(
                    displayName: "Foo",
                    path: "/Foo",
                    dependencies: [
                        .localSourceControl(path: "/Bar", requirement: .upToNextMajor(from: "1.0.0")),
                        .localSourceControl(path: "/Baz", requirement: .upToNextMajor(from: "1.0.0")),
                        .localSourceControl(path: "/Biz", requirement: .upToNextMajor(from: "1.0.0")),
                    ],
                    targets: [
                        TargetDescription(name: "Foo", dependencies: ["BarLibrary"]),
                    ]
                ),
                Manifest.createFileSystemManifest(
                    displayName: "Biz",
                    path: "/Biz",
                    products: [
                        ProductDescription(name: "biz", type: .executable, targets: ["Biz"]),
                    ],
                    targets: [
                        TargetDescription(name: "Biz"),
                    ]
                ),
                Manifest.createFileSystemManifest(
                    displayName: "Bar",
                    path: "/Bar",
                    products: [
                        ProductDescription(name: "BarLibrary", type: .library(.automatic), targets: ["Bar"]),
                    ],
                    targets: [
                        TargetDescription(name: "Bar"),
                    ]
                ),
                Manifest.createFileSystemManifest(
                    displayName: "Baz",
                    path: "/Baz",
                    products: [
                        ProductDescription(name: "BazLibrary", type: .library(.automatic), targets: ["Baz"]),
                    ],
                    targets: [
                        TargetDescription(name: "Baz"),
                    ]
                ),
            ],
            observabilityScope: observability.topScope
        )

        testDiagnostics(observability.diagnostics) { result in
            let diagnostic = result.check(diagnostic: "dependency 'baz' is not used by any target", severity: .warning)
            XCTAssertEqual(diagnostic?.metadata?.packageIdentity, "foo")
            XCTAssertEqual(diagnostic?.metadata?.packageKind?.isRoot, true)
            #if ENABLE_TARGET_BASED_DEPENDENCY_RESOLUTION
            result.check(diagnostic: "dependency 'biz' is not used by any target", severity: .warning)
            #endif
        }
    }

    func testUnusedDependency2() throws {
        let fs = InMemoryFileSystem(
            emptyFiles:
            "/Foo/module.modulemap",
            "/Bar/Sources/Bar/main.swift"
        )

        let observability = ObservabilitySystem.makeForTesting()
        _ = try loadModulesGraph(
            fileSystem: fs,
            manifests: [
                Manifest.createRootManifest(
                    displayName: "Bar",
                    path: "/Bar",
                    dependencies: [
                        .localSourceControl(path: "/Foo", requirement: .upToNextMajor(from: "1.0.0")),
                    ],
                    targets: [
                        TargetDescription(name: "Bar"),
                    ]
                ),
                Manifest.createFileSystemManifest(
                    displayName: "Foo",
                    path: "/Foo"
                ),
            ],
            observabilityScope: observability.topScope
        )

        // We don't expect any unused dependency diagnostics from a system module package.
        testDiagnostics(observability.diagnostics) { _ in }
    }

    func testUnusedDependency_WhenPruneDependenciesEnabled() throws {
        let fs = InMemoryFileSystem(
            emptyFiles:
            "/Foo/Sources/Foo/foo.swift",
            "/Bar/Sources/Bar/main.swift"
        )

        let observability = ObservabilitySystem.makeForTesting()
        _ = try loadModulesGraph(
            fileSystem: fs,
            manifests: [
                Manifest.createRootManifest(
                    displayName: "Bar",
                    path: "/Bar",
                    dependencies: [
                        .localSourceControl(path: "/Foo", requirement: .upToNextMajor(from: "1.0.0")),
                        // Baz is unused by all targets in this package, and thus should be omitted
                        // with `pruneDependencies` enabled.
                        .localSourceControl(path: "/Baz", requirement: .upToNextMajor(from: "1.0.0")),
                    ],
                    targets: [
                        TargetDescription(
                            name: "Bar",
                            dependencies: [
                                .product(
                                    name: "Foo",
                                    package: "Foo",
                                    // This target dependency is guarded by Trait2; since Trait2
                                    // is not enabled by default, the package dependency `Foo` will
                                    // be omitted since `pruneDependencies` is enabled.
                                    condition: .init(traits: ["Trait2"])
                                ),
                            ]
                        ),
                    ],
                    traits: [.init(name: "default", enabledTraits: ["Trait1"]), "Trait1", "Trait2"],
                    pruneDependencies: true
                ),
                Manifest.createFileSystemManifest(
                    displayName: "Foo",
                    path: "/Foo",
                    products: [
                        .init(name: "FooLibrary", type: .library(.automatic), targets: ["Foo"]),
                    ],
                    targets: [
                        TargetDescription(
                            name: "Foo",
                            dependencies: []
                        ),
                    ]
                ),
                Manifest.createFileSystemManifest(
                    displayName: "Baz",
                    path: "/Baz",
                    products: [
                        .init(name: "BazLibrary", type: .library(.automatic), targets: ["Baz"]),
                    ],
                    targets: [
                        TargetDescription(
                            name: "Baz",
                            dependencies: []
                        ),
                    ]

                ),
            ],
            observabilityScope: observability.topScope
        )

        XCTAssertNoDiagnostics(observability.diagnostics)
    }

    func testDuplicateInterPackageTargetNames() throws {
        let fs = InMemoryFileSystem(
            emptyFiles:
            "/Start/Sources/Foo/foo.swift",
            "/Start/Sources/Bar/bar.swift",
            "/Dep1/Sources/Baz/baz.swift",
            "/Dep2/Sources/Foo/foo.swift",
            "/Dep2/Sources/Bam/bam.swift"
        )

        let observability = ObservabilitySystem.makeForTesting()
        _ = try loadModulesGraph(
            fileSystem: fs,
            manifests: [
                Manifest.createRootManifest(
                    displayName: "Start",
                    path: "/Start",
                    dependencies: [
                        .localSourceControl(path: "/Dep1", requirement: .upToNextMajor(from: "1.0.0")),
                    ],
                    targets: [
                        TargetDescription(name: "Foo", dependencies: ["BazLibrary"]),
                        TargetDescription(name: "Bar"),
                    ]
                ),
                Manifest.createFileSystemManifest(
                    displayName: "Dep1",
                    path: "/Dep1",
                    dependencies: [
                        .localSourceControl(path: "/Dep2", requirement: .upToNextMajor(from: "1.0.0")),
                    ],
                    products: [
                        ProductDescription(name: "BazLibrary", type: .library(.automatic), targets: ["Baz"]),
                    ],
                    targets: [
                        TargetDescription(name: "Baz", dependencies: ["FooLibrary"]),
                    ]
                ),
                Manifest.createFileSystemManifest(
                    displayName: "Dep2",
                    path: "/Dep2",
                    products: [
                        ProductDescription(name: "FooLibrary", type: .library(.automatic), targets: ["Foo"]),
                        ProductDescription(name: "BamLibrary", type: .library(.automatic), targets: ["Bam"]),
                    ],
                    targets: [
                        TargetDescription(name: "Foo"),
                        TargetDescription(name: "Bam"),
                    ]
                ),
            ],
            observabilityScope: observability.topScope
        )

        testDiagnostics(observability.diagnostics) { result in
            result.check(
                diagnostic: "multiple packages ('dep2', 'start') declare targets with a conflicting name: 'Foo’; target names need to be unique across the package graph",
                severity: .error
            )
        }
    }

    func testDuplicateProducts() throws {
        let fs = InMemoryFileSystem(
            emptyFiles:
            "/Foo/Sources/Foo/foo.swift",
            "/Bar/Sources/Bar/bar.swift",
            "/Baz/Sources/Baz/baz.swift"
        )
        let fooPkg: AbsolutePath = "/Foo"
        let barPkg: AbsolutePath = "/Bar"
        let bazPkg: AbsolutePath = "/Baz"

        let observability = ObservabilitySystem.makeForTesting()
        XCTAssertThrowsError(try loadModulesGraph(
            fileSystem: fs,
            manifests: [
                Manifest.createRootManifest(
                    displayName: "Foo",
                    path: fooPkg,
                    dependencies: [
                        .localSourceControl(path: barPkg, requirement: .upToNextMajor(from: "1.0.0")),
                        .localSourceControl(path: bazPkg, requirement: .upToNextMajor(from: "1.0.0")),
                    ],
                    targets: [
                        TargetDescription(name: "Foo", dependencies: ["Bar"]),
                    ]
                ),
                Manifest.createFileSystemManifest(
                    displayName: "Bar",
                    path: barPkg,
                    products: [
                        ProductDescription(name: "Bar", type: .library(.automatic), targets: ["Bar"]),
                    ],
                    targets: [
                        TargetDescription(name: "Bar"),
                    ]
                ),
                Manifest.createFileSystemManifest(
                    displayName: "Baz",
                    path: bazPkg,
                    products: [
                        ProductDescription(name: "Bar", type: .library(.automatic), targets: ["Baz"]),
                    ],
                    targets: [
                        TargetDescription(name: "Baz"),
                    ]
                ),
            ],
            observabilityScope: observability.topScope
        )) { error in
            XCTAssertEqual(
                (error as? PackageGraphError)?.description,
                "multiple packages (\'bar\' (at '\(barPkg)'), \'baz\' (at '\(bazPkg)')) declare products with a conflicting name: \'Bar’; product names need to be unique across the package graph"
            )
        }
    }

    func testUnsafeFlags() throws {
        let fs = InMemoryFileSystem(
            emptyFiles:
            "/Foo/Sources/Foo/foo.swift",
            "/Foo/Sources/Foo2/foo.swift",
            "/Bar/Sources/Bar/bar.swift",
            "/Bar/Sources/Bar2/bar.swift",
            "/Bar/Sources/Bar3/bar.swift",
            "/Bar/Sources/TransitiveBar/bar.swift",
            "<end>"
        )

        let observability = ObservabilitySystem.makeForTesting()
        _ = try loadModulesGraph(
            fileSystem: fs,
            manifests: [
                Manifest.createRootManifest(
                    displayName: "Foo",
                    path: "/Foo",
                    dependencies: [
                        .localSourceControl(path: "/Bar", requirement: .upToNextMajor(from: "1.0.0")),
                    ],
                    targets: [
                        TargetDescription(name: "Foo", dependencies: ["Bar"]),
                        TargetDescription(name: "Foo2", dependencies: ["TransitiveBar"]),
                    ]
                ),
                Manifest.createFileSystemManifest(
                    displayName: "Bar",
                    path: "/Bar",
                    products: [
                        ProductDescription(name: "Bar", type: .library(.automatic), targets: ["Bar", "Bar2", "Bar3"]),
                        ProductDescription(
                            name: "TransitiveBar",
                            type: .library(.automatic),
                            targets: ["TransitiveBar"]
                        ),
                    ],
                    targets: [
                        TargetDescription(
                            name: "Bar",
                            settings: [
                                .init(tool: .swift, kind: .unsafeFlags(["-Icfoo", "-L", "cbar"])),
                                .init(tool: .c, kind: .unsafeFlags(["-Icfoo", "-L", "cbar"])),
                            ]
                        ),
                        TargetDescription(
                            name: "Bar2",
                            settings: [
                                .init(tool: .swift, kind: .unsafeFlags(["-Icfoo", "-L", "cbar"])),
                                .init(tool: .c, kind: .unsafeFlags(["-Icfoo", "-L", "cbar"])),
                            ]
                        ),
                        TargetDescription(
                            name: "Bar3",
                            settings: [
                                .init(tool: .swift, kind: .unsafeFlags([])),
                            ]
                        ),
                        TargetDescription(
                            name: "TransitiveBar",
                            dependencies: ["Bar2"]
                        ),
                    ]
                ),
            ],
            observabilityScope: observability.topScope
        )

        XCTAssertEqual(observability.diagnostics.count, 3)
        testDiagnostics(observability.diagnostics) { result in
            var expectedMetadata = ObservabilityMetadata()
            expectedMetadata.moduleName = "Foo2"
            let diagnostic1 = result.checkUnordered(
                diagnostic: .contains("the target 'Bar2' in product 'TransitiveBar' contains unsafe build flags"),
                severity: .error
            )
            XCTAssertEqual(diagnostic1?.metadata?.moduleName, "Foo2")
            let diagnostic2 = result.checkUnordered(
                diagnostic: .contains("the target 'Bar' in product 'Bar' contains unsafe build flags"),
                severity: .error
            )
            XCTAssertEqual(diagnostic2?.metadata?.moduleName, "Foo")
            let diagnostic3 = result.checkUnordered(
                diagnostic: .contains("the target 'Bar2' in product 'Bar' contains unsafe build flags"),
                severity: .error
            )
            XCTAssertEqual(diagnostic3?.metadata?.moduleName, "Foo")
        }
    }

    func testConditionalTargetDependency() throws {
        let fs = InMemoryFileSystem(
            emptyFiles:
            "/Foo/Sources/Foo/source.swift",
            "/Foo/Sources/Bar/source.swift",
            "/Foo/Sources/Baz/source.swift",
            "/Biz/Sources/Biz/source.swift"
        )

        let observability = ObservabilitySystem.makeForTesting()
        let graph = try loadModulesGraph(
            fileSystem: fs,
            manifests: [
                Manifest.createRootManifest(
                    displayName: "Foo",
                    path: "/Foo",
                    dependencies: [
                        .fileSystem(path: "/Biz"),
                    ],
                    targets: [
                        TargetDescription(name: "Foo", dependencies: [
                            .target(name: "Bar", condition: PackageConditionDescription(
                                platformNames: ["linux"],
                                config: nil
                            )),
                            .byName(name: "Baz", condition: PackageConditionDescription(
                                platformNames: [],
                                config: "debug"
                            )),
                            .product(name: "Biz", package: "Biz", condition: PackageConditionDescription(
                                platformNames: ["watchos", "ios"],
                                config: "release"
                            )),
                        ]),
                        TargetDescription(name: "Bar"),
                        TargetDescription(name: "Baz"),
                    ],
                    traits: []
                ),
                Manifest.createLocalSourceControlManifest(
                    displayName: "Biz",
                    path: "/Biz",
                    products: [
                        ProductDescription(name: "Biz", type: .library(.automatic), targets: ["Biz"]),
                    ],
                    targets: [
                        TargetDescription(name: "Biz"),
                    ]
                ),
            ],
            observabilityScope: observability.topScope
        )

        XCTAssertNoDiagnostics(observability.diagnostics)
        PackageGraphTester(graph) { result in
            result.check(modules: "Foo", "Bar", "Baz", "Biz")
            result.checkTarget("Foo") { result in
                result.check(dependencies: "Bar", "Baz", "Biz")
                result.checkDependency("Bar") { result in
                    result.checkConditions(satisfy: .init(platform: .linux, configuration: .debug))
                    result.checkConditions(satisfy: .init(platform: .linux, configuration: .release))
                    result.checkConditions(dontSatisfy: .init(platform: .macOS, configuration: .release))
                }
                result.checkDependency("Baz") { result in
                    result.checkConditions(satisfy: .init(platform: .watchOS, configuration: .debug))
                    result.checkConditions(satisfy: .init(platform: .tvOS, configuration: .debug))
                    result.checkConditions(dontSatisfy: .init(platform: .tvOS, configuration: .release))
                }
                result.checkDependency("Biz") { result in
                    result.checkConditions(satisfy: .init(platform: .watchOS, configuration: .release))
                    result.checkConditions(satisfy: .init(platform: .iOS, configuration: .release))
                    result.checkConditions(dontSatisfy: .init(platform: .iOS, configuration: .debug))
                    result.checkConditions(dontSatisfy: .init(platform: .macOS, configuration: .release))
                }
            }
        }
    }

    func testUnreachableProductsSkipped() throws {
        #if ENABLE_TARGET_BASED_DEPENDENCY_RESOLUTION
        #else
        try XCTSkipIf(true)
        #endif

        let fs = InMemoryFileSystem(
            emptyFiles:
            "/Root/Sources/Root/Root.swift",
            "/Immediate/Sources/ImmediateUsed/ImmediateUsed.swift",
            "/Immediate/Sources/ImmediateUnused/ImmediateUnused.swift",
            "/Transitive/Sources/TransitiveUsed/TransitiveUsed.swift",
            "/Transitive/Sources/TransitiveUnused/TransitiveUnused.swift"
        )

        let observability = ObservabilitySystem.makeForTesting()
        _ = try loadModulesGraph(
            fileSystem: fs,
            manifests: [
                Manifest.createRootManifest(
                    displayName: "Root",
                    path: "/Root",
                    toolsVersion: .v5_2,
                    dependencies: [
                        .localSourceControl(path: "/Immediate", requirement: .upToNextMajor(from: "1.0.0")),
                    ],
                    targets: [
                        TargetDescription(name: "Root", dependencies: [
                            .product(name: "ImmediateUsed", package: "Immediate"),
                        ]),
                    ]
                ),
                Manifest.createFileSystemManifest(
                    displayName: "Immediate",
                    path: "/Immediate",
                    toolsVersion: .v5_2,
                    dependencies: [
                        .localSourceControl(
                            path: "/Transitive",
                            requirement: .upToNextMajor(from: "1.0.0")
                        ),
                        .localSourceControl(
                            path: "/Nonexistent",
                            requirement: .upToNextMajor(from: "1.0.0")
                        ),
                    ],
                    products: [
                        ProductDescription(
                            name: "ImmediateUsed",
                            type: .library(.automatic),
                            targets: ["ImmediateUsed"]
                        ),
                        ProductDescription(
                            name: "ImmediateUnused",
                            type: .library(.automatic),
                            targets: ["ImmediateUnused"]
                        ),
                    ],
                    targets: [
                        TargetDescription(name: "ImmediateUsed", dependencies: [
                            .product(name: "TransitiveUsed", package: "Transitive"),
                        ]),
                        TargetDescription(name: "ImmediateUnused", dependencies: [
                            .product(name: "TransitiveUnused", package: "Transitive"),
                            .product(name: "Nonexistent", package: "Nonexistent"),
                        ]),
                    ]
                ),
                Manifest.createFileSystemManifest(
                    displayName: "Transitive",
                    path: "/Transitive",
                    toolsVersion: .v5_2,
                    dependencies: [
                        .localSourceControl(
                            path: "/Nonexistent",
                            requirement: .upToNextMajor(from: "1.0.0")
                        ),
                    ],
                    products: [
                        ProductDescription(
                            name: "TransitiveUsed",
                            type: .library(.automatic),
                            targets: ["TransitiveUsed"]
                        ),
                    ],
                    targets: [
                        TargetDescription(name: "TransitiveUsed"),
                        TargetDescription(name: "TransitiveUnused", dependencies: [
                            .product(name: "Nonexistent", package: "Nonexistent"),
                        ]),
                    ]
                ),
            ],
            observabilityScope: observability.topScope
        )

        XCTAssertNoDiagnostics(observability.diagnostics)
    }

    func testResolvedPackagesStoreIsResilientAgainstDupes() throws {
        let json = """
              {
                "version": 1,
                "object": {
                  "pins": [
                    {
                      "package": "Yams",
                      "repositoryURL": "https://github.com/jpsim/yams",
                      "state": {
                        "branch": null,
                        "revision": "b08dba4bcea978bf1ad37703a384097d3efce5af",
                        "version": "1.0.2"
                      }
                    },
                    {
                      "package": "Yams",
                      "repositoryURL": "https://github.com/jpsim/yams",
                      "state": {
                        "branch": null,
                        "revision": "b08dba4bcea978bf1ad37703a384097d3efce5af",
                        "version": "1.0.2"
                      }
                    }
                  ]
                }
              }
        """

        let fs = InMemoryFileSystem()
        let packageResolvedFile = AbsolutePath("/Package.resolved")
        try fs.writeFileContents(packageResolvedFile, string: json)

        XCTAssertThrows(
            StringError(
                "\(packageResolvedFile) file is corrupted or malformed; fix or delete the file to continue: duplicated entry for package \"yams\""
            )
        ) {
            _ = try ResolvedPackagesStore(
                packageResolvedFile: packageResolvedFile,
                workingDirectory: .root,
                fileSystem: fs,
                mirrors: .init()
            )
        }
    }

    func testResolutionDeterminism() throws {
        let fileSystem = InMemoryFileSystem(
            emptyFiles: [
                "/A/Sources/A/A.swift",
                "/B/Sources/B/B.swift",
                "/C/Sources/C/C.swift",
                "/D/Sources/D/D.swift",
                "/E/Sources/E/E.swift",
                "/F/Sources/F/F.swift",
            ]
        )

        let observability = ObservabilitySystem.makeForTesting()
        _ = try loadModulesGraph(
            fileSystem: fileSystem,
            manifests: [
                Manifest.createRootManifest(
                    displayName: "A",
                    path: "/A",
                    dependencies: [
                        .localSourceControl(path: "/B", requirement: .upToNextMajor(from: "1.0.0")),
                        .localSourceControl(path: "/C", requirement: .upToNextMajor(from: "1.0.0")),
                        .localSourceControl(path: "/D", requirement: .upToNextMajor(from: "1.0.0")),
                        .localSourceControl(path: "/E", requirement: .upToNextMajor(from: "1.0.0")),
                        .localSourceControl(path: "/F", requirement: .upToNextMajor(from: "1.0.0")),
                    ],
                    targets: [
                        TargetDescription(name: "A", dependencies: []),
                    ]
                ),
                Manifest.createFileSystemManifest(
                    displayName: "B",
                    path: "/B",
                    products: [
                        ProductDescription(name: "B", type: .library(.automatic), targets: ["B"]),
                    ],
                    targets: [
                        TargetDescription(name: "B"),
                    ]
                ),
                Manifest.createFileSystemManifest(
                    displayName: "C",
                    path: "/C",
                    products: [
                        ProductDescription(name: "C", type: .library(.automatic), targets: ["C"]),
                    ],
                    targets: [
                        TargetDescription(name: "C"),
                    ]
                ),
                Manifest.createFileSystemManifest(
                    displayName: "D",
                    path: "/D",
                    products: [
                        ProductDescription(name: "D", type: .library(.automatic), targets: ["D"]),
                    ],
                    targets: [
                        TargetDescription(name: "D"),
                    ]
                ),
                Manifest.createFileSystemManifest(
                    displayName: "E",
                    path: "/E",
                    products: [
                        ProductDescription(name: "E", type: .library(.automatic), targets: ["E"]),
                    ],
                    targets: [
                        TargetDescription(name: "E"),
                    ]
                ),
                Manifest.createFileSystemManifest(
                    displayName: "F",
                    path: "/F",
                    products: [
                        ProductDescription(name: "F", type: .library(.automatic), targets: ["F"]),
                    ],
                    targets: [
                        TargetDescription(name: "F"),
                    ]
                ),
            ],
            observabilityScope: observability.topScope
        )

        testDiagnostics(observability.diagnostics) { result in
            result.check(diagnostic: "dependency 'b' is not used by any target", severity: .warning)
            result.check(diagnostic: "dependency 'c' is not used by any target", severity: .warning)
            result.check(diagnostic: "dependency 'd' is not used by any target", severity: .warning)
            result.check(diagnostic: "dependency 'e' is not used by any target", severity: .warning)
            result.check(diagnostic: "dependency 'f' is not used by any target", severity: .warning)
        }
    }

    func testTargetDependencies_Pre52() throws {
        let fs = InMemoryFileSystem(
            emptyFiles:
            "/Foo/Sources/Foo/foo.swift",
            "/Bar/Sources/Bar/bar.swift"
        )

        let observability = ObservabilitySystem.makeForTesting()
        _ = try loadModulesGraph(
            fileSystem: fs,
            manifests: [
                Manifest.createRootManifest(
                    displayName: "Foo",
                    path: "/Foo",
                    toolsVersion: .v5,
                    dependencies: [
                        .localSourceControl(path: "/Bar", requirement: .upToNextMajor(from: "1.0.0")),
                    ],
                    targets: [
                        TargetDescription(name: "Foo", dependencies: ["Bar"]),
                    ]
                ),
                Manifest.createFileSystemManifest(
                    displayName: "Bar",
                    path: "/Bar",
                    toolsVersion: .v5,
                    products: [
                        ProductDescription(name: "Bar", type: .library(.automatic), targets: ["Bar"]),
                    ],
                    targets: [
                        TargetDescription(name: "Bar"),
                    ]
                ),
            ],
            observabilityScope: observability.topScope
        )

        XCTAssertNoDiagnostics(observability.diagnostics)
    }

    func testTargetDependencies_Pre52_UnknownProduct() throws {
        let fs = InMemoryFileSystem(
            emptyFiles:
            "/Foo/Sources/Foo/foo.swift",
            "/Bar/Sources/Bar/bar.swift"
        )

        let observability = ObservabilitySystem.makeForTesting()
        _ = try loadModulesGraph(
            fileSystem: fs,
            manifests: [
                Manifest.createRootManifest(
                    displayName: "Foo",
                    path: "/Foo",
                    toolsVersion: .v5,
                    dependencies: [
                        .localSourceControl(path: "/Bar", requirement: .upToNextMajor(from: "1.0.0")),
                    ],
                    targets: [
                        TargetDescription(name: "Foo", dependencies: ["Unknown"]),
                    ]
                ),
                Manifest.createFileSystemManifest(
                    displayName: "Bar",
                    path: "/Bar",
                    toolsVersion: .v5,
                    products: [
                        ProductDescription(name: "Bar", type: .library(.automatic), targets: ["Bar"]),
                    ],
                    targets: [
                        TargetDescription(name: "Bar"),
                    ]
                ),
            ],
            observabilityScope: observability.topScope
        )

        testDiagnostics(observability.diagnostics) { result in
            result.check(
                diagnostic: """
                product 'Unknown' required by package 'foo' target 'Foo' not found.
                """,
                severity: .error
            )
        }
    }

    func testTargetDependencies_Post52_NamesAligned() throws {
        let fs = InMemoryFileSystem(
            emptyFiles:
            "/Foo/Sources/Foo/foo.swift",
            "/Bar/Sources/Bar/bar.swift"
        )

        let observability = ObservabilitySystem.makeForTesting()
        _ = try loadModulesGraph(
            fileSystem: fs,
            manifests: [
                Manifest.createRootManifest(
                    displayName: "Foo",
                    path: "/Foo",
                    toolsVersion: .v5_2,
                    dependencies: [
                        .localSourceControl(path: "/Bar", requirement: .upToNextMajor(from: "1.0.0")),
                    ],
                    targets: [
                        TargetDescription(name: "Foo", dependencies: ["Bar"]),
                    ]
                ),
                Manifest.createFileSystemManifest(
                    displayName: "Bar",
                    path: "/Bar",
                    toolsVersion: .v5_2,
                    products: [
                        ProductDescription(name: "Bar", type: .library(.automatic), targets: ["Bar"]),
                    ],
                    targets: [
                        TargetDescription(name: "Bar"),
                    ]
                ),
            ],
            observabilityScope: observability.topScope
        )

        XCTAssertNoDiagnostics(observability.diagnostics)
    }

    func testTargetDependencies_Post52_UnknownProduct() throws {
        let fs = InMemoryFileSystem(
            emptyFiles:
            "/Foo/Sources/Foo/foo.swift",
            "/Bar/Sources/Bar/bar.swift"
        )

        let observability = ObservabilitySystem.makeForTesting()
        _ = try loadModulesGraph(
            fileSystem: fs,
            manifests: [
                Manifest.createRootManifest(
                    displayName: "Foo",
                    path: "/Foo",
                    toolsVersion: .v5_2,
                    dependencies: [
                        .localSourceControl(path: "/Bar", requirement: .upToNextMajor(from: "1.0.0")),
                    ],
                    targets: [
                        TargetDescription(name: "Foo", dependencies: ["Unknown"]),
                    ]
                ),
                Manifest.createFileSystemManifest(
                    displayName: "Bar",
                    path: "/Bar",
                    toolsVersion: .v5_2,
                    products: [
                        ProductDescription(name: "Bar", type: .library(.automatic), targets: ["Bar"]),
                    ],
                    targets: [
                        TargetDescription(name: "Bar"),
                    ]
                ),
            ],
            observabilityScope: observability.topScope
        )

        testDiagnostics(observability.diagnostics) { result in
            result.check(
                diagnostic: """
                product 'Unknown' required by package 'foo' target 'Foo' not found.
                """,
                severity: .error
            )
        }
    }

    func testTargetDependencies_Post52_ProductPackageNoMatch() throws {
        let fs = InMemoryFileSystem(
            emptyFiles:
            "/Foo/Sources/Foo/foo.swift",
            "/Bar/Sources/Bar/bar.swift"
        )

        let manifests = try [
            Manifest.createRootManifest(
                displayName: "Foo",
                path: "/Foo",
                toolsVersion: .v5_2,
                dependencies: [
                    .localSourceControl(path: "/Bar", requirement: .upToNextMajor(from: "1.0.0")),
                ],
                targets: [
                    TargetDescription(name: "Foo", dependencies: ["ProductBar"]),
                ]
            ),
            Manifest.createFileSystemManifest(
                displayName: "Bar",
                path: "/Bar",
                toolsVersion: .v5_2,
                products: [
                    ProductDescription(name: "ProductBar", type: .library(.automatic), targets: ["Bar"]),
                ],
                targets: [
                    TargetDescription(name: "Bar"),
                ]
            ),
        ]

        do {
            let observability = ObservabilitySystem.makeForTesting()
            _ = try loadModulesGraph(fileSystem: fs, manifests: manifests, observabilityScope: observability.topScope)
            testDiagnostics(observability.diagnostics) { result in
                result.check(
                    diagnostic: """
                    dependency 'ProductBar' in target 'Foo' requires explicit declaration; reference the package in the target dependency with '.product(name: "ProductBar", package: "Bar")'
                    """,
                    severity: .error
                )
            }
        }

        // fixit

        do {
            let fixedManifests = try [
                manifests[0].withTargets([
                    TargetDescription(name: "Foo", dependencies: [.product(name: "ProductBar", package: "Bar")]),
                ]),
                manifests[1], // same
            ]

            let observability = ObservabilitySystem.makeForTesting()
            _ = try loadModulesGraph(
                fileSystem: fs,
                manifests: fixedManifests,
                observabilityScope: observability.topScope
            )
            XCTAssertNoDiagnostics(observability.diagnostics)
        }
    }

    // TODO: remove this when we remove explicit dependency name
    func testTargetDependencies_Post52_ProductPackageNoMatch_DependencyExplicitName() throws {
        let fs = InMemoryFileSystem(
            emptyFiles:
            "/Foo/Sources/Foo/foo.swift",
            "/Bar/Sources/Bar/bar.swift"
        )

        let manifests = try [
            Manifest.createRootManifest(
                displayName: "Foo",
                path: "/Foo",
                toolsVersion: .v5_2,
                dependencies: [
                    .localSourceControl(
                        deprecatedName: "Bar",
                        path: "/Bar",
                        requirement: .upToNextMajor(from: "1.0.0")
                    ),
                ],
                targets: [
                    TargetDescription(name: "Foo", dependencies: ["ProductBar"]),
                ]
            ),
            Manifest.createFileSystemManifest(
                displayName: "Bar",
                path: "/Bar",
                toolsVersion: .v5_2,
                products: [
                    ProductDescription(name: "ProductBar", type: .library(.automatic), targets: ["Bar"]),
                ],
                targets: [
                    TargetDescription(name: "Bar"),
                ]
            ),
        ]

        do {
            let observability = ObservabilitySystem.makeForTesting()
            _ = try loadModulesGraph(fileSystem: fs, manifests: manifests, observabilityScope: observability.topScope)
            testDiagnostics(observability.diagnostics) { result in
                result.check(
                    diagnostic: """
                    dependency 'ProductBar' in target 'Foo' requires explicit declaration; reference the package in the target dependency with '.product(name: "ProductBar", package: "Bar")'
                    """,
                    severity: .error
                )
            }
        }

        // fixit

        do {
            let fixedManifests = try [
                manifests[0].withTargets([
                    TargetDescription(name: "Foo", dependencies: [.product(name: "ProductBar", package: "Bar")]),
                ]),
                manifests[1], // same
            ]

            let observability = ObservabilitySystem.makeForTesting()
            _ = try loadModulesGraph(
                fileSystem: fs,
                manifests: fixedManifests,
                observabilityScope: observability.topScope
            )
            XCTAssertNoDiagnostics(observability.diagnostics)
        }
    }

    func testTargetDependencies_Post52_LocationAndManifestNameDontMatch() throws {
        let fs = InMemoryFileSystem(
            emptyFiles:
            "/Foo/Sources/Foo/foo.swift",
            "/Some-Bar/Sources/Bar/bar.swift"
        )

        let manifests = try [
            Manifest.createRootManifest(
                displayName: "Foo",
                path: "/Foo",
                toolsVersion: .v5_2,
                dependencies: [
                    .localSourceControl(path: "/Some-Bar", requirement: .upToNextMajor(from: "1.0.0")),
                ],
                targets: [
                    TargetDescription(name: "Foo", dependencies: ["Bar"]),
                ]
            ),
            Manifest.createFileSystemManifest(
                displayName: "Bar",
                path: "/Some-Bar",
                toolsVersion: .v5_2,
                products: [
                    ProductDescription(name: "Bar", type: .library(.automatic), targets: ["Bar"]),
                ],
                targets: [
                    TargetDescription(name: "Bar"),
                ]
            ),
        ]

        do {
            let observability = ObservabilitySystem.makeForTesting()
            _ = try loadModulesGraph(fileSystem: fs, manifests: manifests, observabilityScope: observability.topScope)
            testDiagnostics(observability.diagnostics) { result in
                result.check(
                    diagnostic: """
                    dependency 'Bar' in target 'Foo' requires explicit declaration; reference the package in the target dependency with '.product(name: "Bar", package: "Some-Bar")'
                    """,
                    severity: .error
                )
            }
        }

        // fixit

        do {
            let fixedManifests = try [
                manifests[0].withTargets([
                    TargetDescription(name: "Foo", dependencies: [.product(name: "Bar", package: "Some-Bar")]),
                ]),
                manifests[1], // same
            ]

            let observability = ObservabilitySystem.makeForTesting()
            _ = try loadModulesGraph(
                fileSystem: fs,
                manifests: fixedManifests,
                observabilityScope: observability.topScope
            )
            XCTAssertNoDiagnostics(observability.diagnostics)
        }
    }

    func testTargetDependencies_Post52_LocationAndManifestNameDontMatch_ProductPackageDontMatch() throws {
        let fs = InMemoryFileSystem(
            emptyFiles:
            "/Foo/Sources/Foo/foo.swift",
            "/Some-Bar/Sources/Bar/bar.swift"
        )

        let manifests = try [
            Manifest.createRootManifest(
                displayName: "Foo",
                path: "/Foo",
                toolsVersion: .v5_2,
                dependencies: [
                    .localSourceControl(path: "/Some-Bar", requirement: .upToNextMajor(from: "1.0.0")),
                ],
                targets: [
                    TargetDescription(name: "Foo", dependencies: ["ProductBar"]),
                ]
            ),
            Manifest.createFileSystemManifest(
                displayName: "Bar",
                path: "/Some-Bar",
                toolsVersion: .v5_2,
                products: [
                    ProductDescription(name: "ProductBar", type: .library(.automatic), targets: ["Bar"]),
                ],
                targets: [
                    TargetDescription(name: "Bar"),
                ]
            ),
        ]

        do {
            let observability = ObservabilitySystem.makeForTesting()
            _ = try loadModulesGraph(fileSystem: fs, manifests: manifests, observabilityScope: observability.topScope)
            testDiagnostics(observability.diagnostics) { result in
                let diagnostic = result.check(
                    diagnostic: """
                    dependency 'ProductBar' in target 'Foo' requires explicit declaration; reference the package in the target dependency with '.product(name: "ProductBar", package: "Some-Bar")'
                    """,
                    severity: .error
                )
                XCTAssertEqual(diagnostic?.metadata?.packageIdentity, .plain("foo"))
            }
        }

        // fix it

        do {
            let fixedManifests = try [
                manifests[0].withTargets([
                    TargetDescription(name: "Foo", dependencies: [.product(name: "ProductBar", package: "Foo-Bar")]),
                ]),
                manifests[1], // same
            ]

            let observability = ObservabilitySystem.makeForTesting()
            _ = try loadModulesGraph(
                fileSystem: fs,
                manifests: fixedManifests,
                observabilityScope: observability.topScope
            )
            XCTAssertNoDiagnostics(observability.diagnostics)
        }
    }

    // test backwards compatibility 5.2 < 5.4
    // TODO: remove this when we remove explicit dependency name
    func testTargetDependencies_Post52_LocationAndManifestNameDontMatch_WithDependencyName() throws {
        let fs = InMemoryFileSystem(
            emptyFiles:
            "/Foo/Sources/Foo/foo.swift",
            "/Some-Bar/Sources/Bar/bar.swift"
        )

        let manifests = try [
            Manifest.createRootManifest(
                displayName: "Foo",
                path: "/Foo",
                toolsVersion: .v5_2,
                dependencies: [
                    .localSourceControl(
                        deprecatedName: "Bar",
                        path: "/Some-Bar",
                        requirement: .upToNextMajor(from: "1.0.0")
                    ),
                ],
                targets: [
                    TargetDescription(name: "Foo", dependencies: ["Bar"]),
                ]
            ),
            Manifest.createFileSystemManifest(
                displayName: "Bar",
                path: "/Some-Bar",
                toolsVersion: .v5_2,
                products: [
                    ProductDescription(name: "Bar", type: .library(.automatic), targets: ["Bar"]),
                ],
                targets: [
                    TargetDescription(name: "Bar"),
                ]
            ),
        ]

        let observability = ObservabilitySystem.makeForTesting()
        _ = try loadModulesGraph(fileSystem: fs, manifests: manifests, observabilityScope: observability.topScope)
        XCTAssertNoDiagnostics(observability.diagnostics)
    }

    // test backwards compatibility 5.2 < 5.4
    // TODO: remove this when we remove explicit dependency name
    func testTargetDependencies_Post52_LocationAndManifestNameDontMatch_ProductPackageDontMatch_WithDependencyName(
    ) throws {
        let fs = InMemoryFileSystem(
            emptyFiles:
            "/Foo/Sources/Foo/foo.swift",
            "/Some-Bar/Sources/Bar/bar.swift"
        )

        let manifests = try [
            Manifest.createRootManifest(
                displayName: "Foo",
                path: "/Foo",
                toolsVersion: .v5_2,
                dependencies: [
                    .localSourceControl(
                        deprecatedName: "Bar",
                        path: "/Some-Bar",
                        requirement: .upToNextMajor(from: "1.0.0")
                    ),
                ],
                targets: [
                    TargetDescription(name: "Foo", dependencies: ["ProductBar"]),
                ]
            ),
            Manifest.createFileSystemManifest(
                displayName: "Bar",
                path: "/Some-Bar",
                toolsVersion: .v5_2,
                products: [
                    ProductDescription(name: "ProductBar", type: .library(.automatic), targets: ["Bar"]),
                ],
                targets: [
                    TargetDescription(name: "Bar"),
                ]
            ),
        ]

        do {
            let observability = ObservabilitySystem.makeForTesting()
            _ = try loadModulesGraph(fileSystem: fs, manifests: manifests, observabilityScope: observability.topScope)
            testDiagnostics(observability.diagnostics) { result in
                let diagnostic = result.check(
                    diagnostic: """
                    dependency 'ProductBar' in target 'Foo' requires explicit declaration; reference the package in the target dependency with '.product(name: "ProductBar", package: "Bar")'
                    """,
                    severity: .error
                )
                XCTAssertEqual(diagnostic?.metadata?.packageIdentity, .plain("foo"))
            }
        }

        // fix it

        do {
            let fixedManifests = try [
                manifests[0].withTargets([
                    TargetDescription(name: "Foo", dependencies: [.product(name: "ProductBar", package: "Some-Bar")]),
                ]),
                manifests[1], // same
            ]

            let observability = ObservabilitySystem.makeForTesting()
            _ = try loadModulesGraph(
                fileSystem: fs,
                manifests: fixedManifests,
                observabilityScope: observability.topScope
            )
            XCTAssertNoDiagnostics(observability.diagnostics)
        }
    }

    // test backwards compatibility 5.2 < 5.4
    // TODO: remove this when we remove explicit dependency name
    func testTargetDependencies_Post52_AliasFindsIdentity() throws {
        let manifest = try Manifest.createRootManifest(
            displayName: "Package",
            path: "/Package",
            toolsVersion: .v5_2,
            dependencies: [
                .localSourceControl(
                    deprecatedName: "Alias",
                    path: "/Identity",
                    requirement: .upToNextMajor(from: "1.0.0")
                ),
                .localSourceControl(
                    path: "/Unrelated",
                    requirement: .upToNextMajor(from: "1.0.0")
                ),
            ],
            targets: [
                TargetDescription(
                    name: "Target",
                    dependencies: [
                        .product(name: "Product", package: "Alias"),
                        .product(name: "Unrelated", package: "Unrelated"),
                    ]
                ),
            ]
        )
        // Make sure aliases are found properly and do not fall back to pre‐5.2 behavior, leaking across onto other
        // dependencies.
        let required = try manifest.dependenciesRequired(for: .everything, nil)
        let unrelated = try XCTUnwrap(
            required
                .first(where: { $0.nameForModuleDependencyResolutionOnly == "Unrelated" })
        )
        let requestedProducts = unrelated.productFilter
        #if ENABLE_TARGET_BASED_DEPENDENCY_RESOLUTION
        // Unrelated should not have been asked for Product, because it should know Product comes from Identity.
        XCTAssertFalse(requestedProducts.contains("Product"), "Product requests are leaking.")
        #endif
    }

    func testPlatforms() throws {
        let fs = InMemoryFileSystem(
            emptyFiles:
            "/Sources/foo/module.modulemap",
            "/Sources/bar/bar.swift",
            "/Sources/cbar/bar.c",
            "/Sources/cbar/include/bar.h",
            "/Tests/test/test.swift"
        )

        let defaultDerivedPlatforms = [
            "linux": "0.0",
            "macos": "10.13",
            "maccatalyst": "13.0",
            "ios": "12.0",
            "tvos": "12.0",
            "driverkit": "19.0",
            "watchos": "4.0",
            "visionos": "1.0",
            "android": "0.0",
            "windows": "0.0",
            "wasi": "0.0",
            "openbsd": "0.0",
        ]

        let customXCTestMinimumDeploymentTargets = [
            PackageModel.Platform.macOS: PlatformVersion("10.15"),
            PackageModel.Platform.iOS: PlatformVersion("12.0"),
            PackageModel.Platform.tvOS: PlatformVersion("12.0"),
            PackageModel.Platform.watchOS: PlatformVersion("4.0"),
            PackageModel.Platform.visionOS: PlatformVersion("1.0"),
        ]

        let expectedPlatformsForTests = customXCTestMinimumDeploymentTargets
            .reduce(into: [PackageModel.Platform: PlatformVersion]()) { partialResult, entry in
                if entry.value > entry.key.oldestSupportedVersion {
                    partialResult[entry.key] = entry.value
                } else {
                    partialResult[entry.key] = entry.key.oldestSupportedVersion
                }
            }

        do {
            // One platform with an override.
            let manifest = try Manifest.createRootManifest(
                displayName: "pkg",
                platforms: [
                    PlatformDescription(name: "macos", version: "10.14", options: ["option1"]),
                ],
                products: [
                    ProductDescription(name: "foo", type: .library(.automatic), targets: ["foo"]),
                    ProductDescription(name: "cbar", type: .library(.automatic), targets: ["cbar"]),
                    ProductDescription(name: "bar", type: .library(.automatic), targets: ["bar"]),
                    ProductDescription(
                        name: "multi-target",
                        type: .library(.automatic),
                        targets: [
                            "bar",
                            "cbar",
                            "test",
                        ]
                    ),
                ],
                targets: [
                    TargetDescription(name: "foo", type: .system),
                    TargetDescription(name: "cbar"),
                    TargetDescription(name: "bar", dependencies: ["foo"]),
                    TargetDescription(name: "test", type: .test),
                ]
            )

            let observability = ObservabilitySystem.makeForTesting()
            let graph = try loadModulesGraph(
                fileSystem: fs,
                manifests: [manifest],
                customXCTestMinimumDeploymentTargets: customXCTestMinimumDeploymentTargets,
                observabilityScope: observability.topScope
            )
            XCTAssertNoDiagnostics(observability.diagnostics)

            PackageGraphTester(graph) { result in
                let expectedDeclaredPlatforms = [
                    "macos": "10.14",
                ]

                // default platforms will be auto-added during package build
                let expectedDerivedPlatforms = defaultDerivedPlatforms.merging(
                    expectedDeclaredPlatforms,
                    uniquingKeysWith: { _, rhs in rhs }
                )

                result.checkTarget("foo") { target in
                    target.checkDeclaredPlatforms(expectedDeclaredPlatforms)
                    target.checkDerivedPlatforms(expectedDerivedPlatforms)
                    target.checkDerivedPlatformOptions(.macOS, options: ["option1"])
                    target.checkDerivedPlatformOptions(.iOS, options: [])
                }
                result.checkTarget("bar") { target in
                    target.checkDeclaredPlatforms(expectedDeclaredPlatforms)
                    target.checkDerivedPlatforms(expectedDerivedPlatforms)
                    target.checkDerivedPlatformOptions(.macOS, options: ["option1"])
                    target.checkDerivedPlatformOptions(.iOS, options: [])
                }
                result.checkTarget("cbar") { target in
                    target.checkDeclaredPlatforms(expectedDeclaredPlatforms)
                    target.checkDerivedPlatforms(expectedDerivedPlatforms)
                    target.checkDerivedPlatformOptions(.macOS, options: ["option1"])
                    target.checkDerivedPlatformOptions(.iOS, options: [])
                }
                result.checkTarget("test") { target in
                    var expected = expectedDerivedPlatforms
                    for item in [PackageModel.Platform.macOS, .iOS, .tvOS, .watchOS] {
                        expected[item.name] = expectedPlatformsForTests[item]?.versionString
                    }
                    target.checkDerivedPlatforms(expected)
                    target.checkDerivedPlatformOptions(.macOS, options: ["option1"])
                    target.checkDerivedPlatformOptions(.iOS, options: [])
                }
                result.checkProduct("foo") { product in
                    product.checkDeclaredPlatforms(expectedDeclaredPlatforms)
                    product.checkDerivedPlatforms(expectedDerivedPlatforms)
                    product.checkDerivedPlatformOptions(.macOS, options: ["option1"])
                    product.checkDerivedPlatformOptions(.iOS, options: [])
                }
                result.checkProduct("bar") { product in
                    product.checkDeclaredPlatforms(expectedDeclaredPlatforms)
                    product.checkDerivedPlatforms(expectedDerivedPlatforms)
                    product.checkDerivedPlatformOptions(.macOS, options: ["option1"])
                    product.checkDerivedPlatformOptions(.iOS, options: [])
                }
                result.checkProduct("cbar") { product in
                    product.checkDeclaredPlatforms(expectedDeclaredPlatforms)
                    product.checkDerivedPlatforms(expectedDerivedPlatforms)
                    product.checkDerivedPlatformOptions(.macOS, options: ["option1"])
                    product.checkDerivedPlatformOptions(.iOS, options: [])
                }
                result.checkProduct("multi-target") { product in
                    var expected = expectedDerivedPlatforms
                    for item in [PackageModel.Platform.macOS, .iOS, .tvOS, .watchOS] {
                        expected[item.name] = expectedPlatformsForTests[item]?.versionString
                    }
                    product.checkDerivedPlatforms(expected)
                    product.checkDerivedPlatformOptions(.macOS, options: ["option1"])
                    product.checkDerivedPlatformOptions(.iOS, options: [])
                }
            }
        }

        do {
            // Two platforms with overrides.
            let manifest = try Manifest.createRootManifest(
                displayName: "pkg",
                platforms: [
                    PlatformDescription(name: "macos", version: "10.14"),
                    PlatformDescription(name: "tvos", version: "12.0"),
                ],
                products: [
                    ProductDescription(name: "foo", type: .library(.automatic), targets: ["foo"]),
                    ProductDescription(name: "cbar", type: .library(.automatic), targets: ["cbar"]),
                    ProductDescription(name: "bar", type: .library(.automatic), targets: ["bar"]),
                ],
                targets: [
                    TargetDescription(name: "foo", type: .system),
                    TargetDescription(name: "cbar"),
                    TargetDescription(name: "bar", dependencies: ["foo"]),
                ]
            )

            let observability = ObservabilitySystem.makeForTesting()
            let graph = try loadModulesGraph(
                fileSystem: fs,
                manifests: [manifest],
                observabilityScope: observability.topScope
            )
            XCTAssertNoDiagnostics(observability.diagnostics)

            PackageGraphTester(graph) { result in
                let expectedDeclaredPlatforms = [
                    "macos": "10.14",
                    "tvos": "12.0",
                ]

                // default platforms will be auto-added during package build
                let expectedDerivedPlatforms = defaultDerivedPlatforms.merging(
                    expectedDeclaredPlatforms,
                    uniquingKeysWith: { _, rhs in rhs }
                )

                result.checkTarget("foo") { target in
                    target.checkDeclaredPlatforms(expectedDeclaredPlatforms)
                    target.checkDerivedPlatforms(expectedDerivedPlatforms)
                }
                result.checkTarget("bar") { target in
                    target.checkDeclaredPlatforms(expectedDeclaredPlatforms)
                    target.checkDerivedPlatforms(expectedDerivedPlatforms)
                }
                result.checkTarget("cbar") { target in
                    target.checkDeclaredPlatforms(expectedDeclaredPlatforms)
                    target.checkDerivedPlatforms(expectedDerivedPlatforms)
                }
                result.checkProduct("foo") { product in
                    product.checkDeclaredPlatforms(expectedDeclaredPlatforms)
                    product.checkDerivedPlatforms(expectedDerivedPlatforms)
                }
                result.checkProduct("bar") { product in
                    product.checkDeclaredPlatforms(expectedDeclaredPlatforms)
                    product.checkDerivedPlatforms(expectedDerivedPlatforms)
                }
                result.checkProduct("cbar") { product in
                    product.checkDeclaredPlatforms(expectedDeclaredPlatforms)
                    product.checkDerivedPlatforms(expectedDerivedPlatforms)
                }
            }
        }

        do {
            // Test MacCatalyst overriding behavior.
            let manifest = try Manifest.createRootManifest(
                displayName: "pkg",
                platforms: [
                    PlatformDescription(name: "ios", version: "15.0"),
                ],
                products: [
                    ProductDescription(name: "cbar", type: .library(.automatic), targets: ["cbar"]),
                ],
                targets: [
                    TargetDescription(name: "cbar"),
                    TargetDescription(name: "test", type: .test),
                ]
            )

            let observability = ObservabilitySystem.makeForTesting()
            let graph = try loadModulesGraph(
                fileSystem: fs,
                manifests: [manifest],
                customXCTestMinimumDeploymentTargets: customXCTestMinimumDeploymentTargets,
                observabilityScope: observability.topScope
            )
            XCTAssertNoDiagnostics(observability.diagnostics)

            PackageGraphTester(graph) { result in
                let expectedDeclaredPlatforms = [
                    "ios": "15.0",
                ]

                var expectedDerivedPlatforms = defaultDerivedPlatforms.merging(
                    expectedDeclaredPlatforms,
                    uniquingKeysWith: { _, rhs in rhs }
                )
                var expectedDerivedPlatformsForTests = defaultDerivedPlatforms.merging(
                    expectedPlatformsForTests.map { ($0.name, $1.versionString) },
                    uniquingKeysWith: { _, rhs in rhs }
                )
                expectedDerivedPlatformsForTests["ios"] = expectedDeclaredPlatforms["ios"]

                // Gets derived to be the same as the declared iOS deployment target.
                expectedDerivedPlatforms["maccatalyst"] = expectedDeclaredPlatforms["ios"]
                expectedDerivedPlatformsForTests["maccatalyst"] = expectedDeclaredPlatforms["ios"]

                result.checkTarget("test") { target in
                    target.checkDeclaredPlatforms(expectedDeclaredPlatforms)
                    target.checkDerivedPlatforms(expectedDerivedPlatformsForTests)
                }
                result.checkTarget("cbar") { target in
                    target.checkDeclaredPlatforms(expectedDeclaredPlatforms)
                    target.checkDerivedPlatforms(expectedDerivedPlatforms)
                }
                result.checkProduct("cbar") { product in
                    product.checkDeclaredPlatforms(expectedDeclaredPlatforms)
                    product.checkDerivedPlatforms(expectedDerivedPlatforms)
                }
            }
        }
    }

    func testCustomPlatforms() throws {
        let fs = InMemoryFileSystem(
            emptyFiles:
            "/Sources/foo/module.modulemap"
        )

        let defaultDerivedPlatforms = [
            "linux": "0.0",
            "macos": "10.13",
            "maccatalyst": "13.0",
            "ios": "12.0",
            "tvos": "12.0",
            "driverkit": "19.0",
            "watchos": "4.0",
            "visionos": "1.0",
            "android": "0.0",
            "windows": "0.0",
            "wasi": "0.0",
            "openbsd": "0.0",
        ]

        do {
            // One custom platform.
            let manifest = try Manifest.createRootManifest(
                displayName: "pkg",
                platforms: [
                    PlatformDescription(name: "customos", version: "1.0"),
                ],
                products: [
                    ProductDescription(name: "foo", type: .library(.automatic), targets: ["foo"]),
                ],
                targets: [
                    TargetDescription(name: "foo", type: .system),
                ]
            )

            let observability = ObservabilitySystem.makeForTesting()
            let graph = try loadModulesGraph(
                fileSystem: fs,
                manifests: [manifest],
                observabilityScope: observability.topScope
            )
            XCTAssertNoDiagnostics(observability.diagnostics)

            PackageGraphTester(graph) { result in
                let expectedDeclaredPlatforms = [
                    "customos": "1.0",
                ]

                // default platforms will be auto-added during package build
                let expectedDerivedPlatforms = defaultDerivedPlatforms.merging(
                    expectedDeclaredPlatforms,
                    uniquingKeysWith: { _, rhs in rhs }
                )

                result.checkTarget("foo") { target in
                    target.checkDeclaredPlatforms(expectedDeclaredPlatforms)
                    target.checkDerivedPlatforms(expectedDerivedPlatforms)
                }
                result.checkProduct("foo") { product in
                    product.checkDeclaredPlatforms(expectedDeclaredPlatforms)
                    product.checkDerivedPlatforms(expectedDerivedPlatforms)
                }
            }
        }

        do {
            // Two platforms with overrides.
            let manifest = try Manifest.createRootManifest(
                displayName: "pkg",
                platforms: [
                    PlatformDescription(name: "customos", version: "1.0"),
                    PlatformDescription(name: "anothercustomos", version: "2.3"),
                ],
                products: [
                    ProductDescription(name: "foo", type: .library(.automatic), targets: ["foo"]),
                ],
                targets: [
                    TargetDescription(name: "foo", type: .system),
                ]
            )

            let observability = ObservabilitySystem.makeForTesting()
            let graph = try loadModulesGraph(
                fileSystem: fs,
                manifests: [manifest],
                observabilityScope: observability.topScope
            )
            XCTAssertNoDiagnostics(observability.diagnostics)

            PackageGraphTester(graph) { result in
                let expectedDeclaredPlatforms = [
                    "customos": "1.0",
                    "anothercustomos": "2.3",
                ]

                // default platforms will be auto-added during package build
                let expectedDerivedPlatforms = defaultDerivedPlatforms.merging(
                    expectedDeclaredPlatforms,
                    uniquingKeysWith: { _, rhs in rhs }
                )

                result.checkTarget("foo") { target in
                    target.checkDeclaredPlatforms(expectedDeclaredPlatforms)
                    target.checkDerivedPlatforms(expectedDerivedPlatforms)
                }
                result.checkProduct("foo") { product in
                    product.checkDeclaredPlatforms(expectedDeclaredPlatforms)
                    product.checkDerivedPlatforms(expectedDerivedPlatforms)
                }
            }
        }
    }

    func testDependencyOnUpcomingFeatures() throws {
        let fs = InMemoryFileSystem(
            emptyFiles:
            "/Foo/Sources/Foo/foo.swift",
            "/Foo/Sources/Foo2/foo.swift",
            "/Bar/Sources/Bar/bar.swift",
            "/Bar/Sources/Bar2/bar.swift",
            "/Bar/Sources/Bar3/bar.swift",
            "/Bar/Sources/TransitiveBar/bar.swift",
            "<end>"
        )

        let observability = ObservabilitySystem.makeForTesting()
        _ = try loadModulesGraph(
            fileSystem: fs,
            manifests: [
                Manifest.createRootManifest(
                    displayName: "Foo",
                    path: "/Foo",
                    dependencies: [
                        .localSourceControl(path: "/Bar", requirement: .upToNextMajor(from: "1.0.0")),
                    ],
                    targets: [
                        TargetDescription(name: "Foo", dependencies: ["Bar"]),
                        TargetDescription(name: "Foo2", dependencies: ["TransitiveBar"]),
                    ]
                ),
                Manifest.createFileSystemManifest(
                    displayName: "Bar",
                    path: "/Bar",
                    products: [
                        ProductDescription(name: "Bar", type: .library(.automatic), targets: ["Bar", "Bar2", "Bar3"]),
                        ProductDescription(
                            name: "TransitiveBar",
                            type: .library(.automatic),
                            targets: ["TransitiveBar"]
                        ),
                    ],
                    targets: [
                        TargetDescription(
                            name: "Bar",
                            settings: [
                                .init(tool: .swift, kind: .enableUpcomingFeature("ConciseMagicFile")),
                            ]
                        ),
                        TargetDescription(
                            name: "Bar2",
                            settings: [
                                .init(tool: .swift, kind: .enableUpcomingFeature("UnknownToTheseTools")),
                            ]
                        ),
                        TargetDescription(
                            name: "Bar3",
                            settings: [
                                .init(tool: .swift, kind: .enableUpcomingFeature("ExistentialAny")),
                                .init(tool: .swift, kind: .enableUpcomingFeature("UnknownToTheseTools")),
                            ]
                        ),
                        TargetDescription(
                            name: "TransitiveBar",
                            dependencies: ["Bar2"]
                        ),
                    ]
                ),
            ],
            observabilityScope: observability.topScope
        )

        XCTAssertEqual(
            observability.diagnostics.count,
            0,
            "unexpected diagnostics: \(observability.diagnostics.map(\.description))"
        )
    }

    func testCustomNameInPackageDependency() throws {
        let fs = InMemoryFileSystem(
            emptyFiles:
            "/Foo/Sources/Foo/source.swift",
            "/Bar2/Sources/Bar/source.swift"
        )

        let observability = ObservabilitySystem.makeForTesting()
        _ = try loadModulesGraph(
            fileSystem: fs,
            manifests: [
                Manifest.createRootManifest(
                    displayName: "Foo",
                    path: "/Foo",
                    toolsVersion: .v5_9,
                    dependencies: [
                        .fileSystem(deprecatedName: "Bar", path: "/Bar2"),
                    ],
                    targets: [
                        TargetDescription(name: "Foo", dependencies: [.product(name: "Bar", package: "BAR")]),
                    ]
                ),
                Manifest.createFileSystemManifest(
                    displayName: "Bar",
                    path: "/Bar2",
                    toolsVersion: .v5_9,
                    products: [
                        ProductDescription(name: "Bar", type: .library(.automatic), targets: ["Bar"]),
                    ],
                    targets: [
                        TargetDescription(name: "Bar"),
                    ]
                ),
            ],
            observabilityScope: observability.topScope
        )

        XCTAssertEqual(
            observability.diagnostics.count,
            0,
            "unexpected diagnostics: \(observability.diagnostics.map(\.description))"
        )
    }

    func testDependencyResolutionWithErrorMessages() throws {
        let fs = InMemoryFileSystem(
            emptyFiles:
            "/aaa/Sources/aaa/main.swift",
            "/zzz/Sources/zzz/source.swift"
        )

        let observability = ObservabilitySystem.makeForTesting()
        let _ = try loadModulesGraph(
            fileSystem: fs,
            manifests: [
                Manifest.createRootManifest(
                    displayName: "aaa",
                    path: "/aaa",
                    dependencies: [
                        .localSourceControl(path: "/zzz", requirement: .upToNextMajor(from: "1.0.0")),
                    ],
                    products: [],
                    targets: [
                        TargetDescription(
                            name: "aaa",
                            dependencies: ["mmm"],
                            type: .executable
                        ),
                    ]
                ),
                Manifest.createFileSystemManifest(
                    displayName: "zzz",
                    path: "/zzz",
                    products: [
                        ProductDescription(
                            name: "zzz",
                            type: .library(.automatic),
                            targets: ["zzz"]
                        ),
                    ],
                    targets: [
                        TargetDescription(
                            name: "zzz"
                        ),
                    ]
                ),
            ],
            observabilityScope: observability.topScope
        )

        testDiagnostics(observability.diagnostics) { result in
            result.check(
                diagnostic: "product 'mmm' required by package 'aaa' target 'aaa' not found.",
                severity: .error
            )
        }
    }

    func testTraits_whenSingleManifest_andDefaultTrait() throws {
        let fs = InMemoryFileSystem(
            emptyFiles:
            "/Foo/Sources/Foo/source.swift"
        )

        let observability = ObservabilitySystem.makeForTesting()
        let graph = try loadModulesGraph(
            fileSystem: fs,
            manifests: [
                Manifest.createRootManifest(
                    displayName: "Foo",
                    path: "/Foo",
                    toolsVersion: .v5_9,
                    targets: [
                        TargetDescription(
                            name: "Foo"
                        ),
                    ],
                    traits: [
                        .init(name: "default", enabledTraits: ["Trait1"]),
                        "Trait1",
                    ]
                ),
            ],
            observabilityScope: observability.topScope
        )

        XCTAssertEqual(observability.diagnostics.count, 0)

        PackageGraphTester(graph) { result in
            result.checkPackage("Foo") { package in
                XCTAssertEqual(package.enabledTraits, ["Trait1"])
            }
        }
    }

    func testTraits_whenTraitEnablesOtherTraits() throws {
        let fs = InMemoryFileSystem(
            emptyFiles:
            "/Foo/Sources/Foo/source.swift"
        )

        let observability = ObservabilitySystem.makeForTesting()
        let graph = try loadModulesGraph(
            fileSystem: fs,
            manifests: [
                Manifest.createRootManifest(
                    displayName: "Foo",
                    path: "/Foo",
                    toolsVersion: .v5_9,
                    targets: [
                        TargetDescription(
                            name: "Foo"
                        ),
                    ],
                    traits: [
                        .init(name: "default", enabledTraits: ["Trait1"]),
                        .init(name: "Trait1", enabledTraits: ["Trait2"]),
                        .init(name: "Trait2", enabledTraits: ["Trait3", "Trait4"]),
                        "Trait3",
                        .init(name: "Trait4", enabledTraits: ["Trait5"]),
                        "Trait5",
                    ]
                ),
            ],
            observabilityScope: observability.topScope
        )

        XCTAssertEqual(observability.diagnostics.count, 0)

        PackageGraphTester(graph) { result in
            result.checkPackage("Foo") { package in
                XCTAssertEqual(package.enabledTraits, ["Trait1", "Trait2", "Trait3", "Trait4", "Trait5"])
            }
        }
    }

    func testTraits_whenDependencyTraitEnabled() throws {
        let fs = InMemoryFileSystem(
            emptyFiles:
            "/Package1/Sources/Package1Target1/source.swift",
            "/Package2/Sources/Package2Target1/source.swift"
        )
        let observability = ObservabilitySystem.makeForTesting()
        let graph = try loadModulesGraph(
            fileSystem: fs,
            manifests: [
                Manifest.createRootManifest(
                    displayName: "Package1",
                    path: "/Package1",
                    toolsVersion: .v5_9,
                    dependencies: [
                        .localSourceControl(
                            path: "/Package2",
                            requirement: .upToNextMajor(from: "1.0.0"),
                            traits: ["Package2Trait1"]
                        ),
                    ],
                    targets: [
                        TargetDescription(
                            name: "Package1Target1",
                            dependencies: [
                                .product(name: "Package2Target1", package: "Package2"),
                            ]
                        ),
                    ],
                    traits: [
                        .init(name: "default", enabledTraits: ["Package1Trait1"]),
                        "Package1Trait1",
                    ]
                ),
                Manifest.createFileSystemManifest(
                    displayName: "Package2",
                    path: "/Package2",
                    toolsVersion: .v5_9,
                    products: [
                        .init(
                            name: "Package2Target1",
                            type: .library(.automatic),
                            targets: ["Package2Target1"]
                        ),
                    ],
                    targets: [
                        TargetDescription(
                            name: "Package2Target1"
                        ),
                    ],
                    traits: [
                        "Package2Trait1",
                    ]
                ),
            ],
            observabilityScope: observability.topScope
        )

        XCTAssertEqual(observability.diagnostics.count, 0)

        PackageGraphTester(graph) { result in
            result.checkPackage("Package1") { package in
                XCTAssertEqual(package.enabledTraits, ["Package1Trait1"])
                XCTAssertEqual(package.dependencies.count, 1)
            }
            result.checkPackage("Package2") { package in
                XCTAssertEqual(package.enabledTraits, ["Package2Trait1"])
            }
        }
    }

    func testTraits_whenTraitEnablesDependencyTrait() throws {
        let fs = InMemoryFileSystem(
            emptyFiles:
            "/Package1/Sources/Package1Target1/source.swift",
            "/Package2/Sources/Package2Target1/source.swift"
        )

        let manifests = try [
            Manifest.createRootManifest(
                displayName: "Package1",
                path: "/Package1",
                toolsVersion: .v5_9,
                dependencies: [
                    .localSourceControl(
                        path: "/Package2",
                        requirement: .upToNextMajor(from: "1.0.0"),
                        traits: .init([.init(name: "Package2Trait1", condition: .init(traits: ["Package1Trait1"]))])
                    ),
                ],
                targets: [
                    TargetDescription(
                        name: "Package1Target1",
                        dependencies: [
                            .product(name: "Package2Target1", package: "Package2"),
                        ]
                    ),
                ],
                traits: [
                    .init(name: "default", enabledTraits: ["Package1Trait1"]),
                    .init(name: "Package1Trait1"),
                ]
            ),
            Manifest.createFileSystemManifest(
                displayName: "Package2",
                path: "/Package2",
                toolsVersion: .v5_9,
                products: [
                    .init(
                        name: "Package2Target1",
                        type: .library(.automatic),
                        targets: ["Package2Target1"]
                    ),
                ],
                targets: [
                    TargetDescription(
                        name: "Package2Target1"
                    ),
                ],
                traits: [
                    "Package2Trait1",
                ]
            ),
        ]
        let observability = ObservabilitySystem.makeForTesting()
        let graph = try loadModulesGraph(
            fileSystem: fs,
            manifests: manifests,
            observabilityScope: observability.topScope
        )

        XCTAssertEqual(observability.diagnostics.count, 0)

        PackageGraphTester(graph) { result in
            result.checkPackage("Package1") { package in
                XCTAssertEqual(package.enabledTraits, ["Package1Trait1"])
                XCTAssertEqual(package.dependencies.count, 1)
            }
            result.checkPackage("Package2") { package in
                XCTAssertEqual(package.enabledTraits, ["Package2Trait1"])
            }
        }
    }

    func testTraits_whenComplex() throws {
        let fs = InMemoryFileSystem(
            emptyFiles:
            "/Package1/Sources/Package1Target1/source.swift",
            "/Package2/Sources/Package2Target1/source.swift",
            "/Package3/Sources/Package3Target1/source.swift",
            "/Package4/Sources/Package4Target1/source.swift",
            "/Package5/Sources/Package5Target1/source.swift"
        )

        let manifests = try [
            Manifest.createRootManifest(
                displayName: "Package1",
                path: "/Package1",
                toolsVersion: .v5_9,
                dependencies: [
                    .localSourceControl(
                        path: "/Package2",
                        requirement: .upToNextMajor(from: "1.0.0"),
                        traits: .init([.init(name: "Package2Trait1", condition: .init(traits: ["Package1Trait1"]))])
                    ),
                    .localSourceControl(
                        path: "/Package4",
                        requirement: .upToNextMajor(from: "1.0.0"),
                        traits: .init(["Package4Trait2"])
                    ),
                    .localSourceControl(
                        path: "/Package5",
                        requirement: .upToNextMajor(from: "1.0.0")
                    ),
                ],
                targets: [
                    TargetDescription(
                        name: "Package1Target1",
                        dependencies: [
                            .product(name: "Package2Target1", package: "Package2"),
                            .product(name: "Package4Target1", package: "Package4"),
                            .product(
                                name: "Package5Target1",
                                package: "Package5",
                                condition: .init(traits: ["Package1Trait2"])
                            ),
                        ],
                        settings: [
                            .init(
                                tool: .swift,
                                kind: .define("TEST_DEFINE"),
                                condition: .init(traits: ["Package1Trait1"])
                            ),
                        ]
                    ),
                ],
                traits: [
                    .init(name: "default", enabledTraits: ["Package1Trait1", "Package1Trait2"]),
                    .init(name: "Package1Trait1"),
                    .init(name: "Package1Trait2"),
                ]
            ),
            Manifest.createFileSystemManifest(
                displayName: "Package2",
                path: "/Package2",
                toolsVersion: .v5_9,
                dependencies: [
                    .localSourceControl(
                        path: "/Package3",
                        requirement: .upToNextMajor(from: "1.0.0"),
                        traits: .init([.init(name: "Package3Trait1", condition: .init(traits: ["Package2Trait1"]))])
                    ),
                ],
                products: [
                    .init(
                        name: "Package2Target1",
                        type: .library(.automatic),
                        targets: ["Package2Target1"]
                    ),
                ],
                targets: [
                    TargetDescription(
                        name: "Package2Target1",
                        dependencies: [
                            .product(name: "Package3Target1", package: "Package3"),
                        ]
                    ),
                ],
                traits: [
                    "Package2Trait1",
                ]
            ),
            Manifest.createFileSystemManifest(
                displayName: "Package3",
                path: "/Package3",
                toolsVersion: .v5_9,
                dependencies: [
                    .localSourceControl(
                        path: "/Package4",
                        requirement: .upToNextMajor(from: "1.0.0"),
                        traits: .init([.init(name: "Package4Trait1", condition: .init(traits: ["Package3Trait1"]))])
                    ),
                ],
                products: [
                    .init(
                        name: "Package3Target1",
                        type: .library(.automatic),
                        targets: ["Package3Target1"]
                    ),
                ],
                targets: [
                    TargetDescription(
                        name: "Package3Target1",
                        dependencies: [
                            .product(name: "Package4Target1", package: "Package4"),
                        ]
                    ),
                ],
                traits: [
                    "Package3Trait1",
                ]
            ),
            Manifest.createFileSystemManifest(
                displayName: "Package4",
                path: "/Package4",
                toolsVersion: .v5_9,
                products: [
                    .init(
                        name: "Package4Target1",
                        type: .library(.automatic),
                        targets: ["Package4Target1"]
                    ),
                ],
                targets: [
                    TargetDescription(
                        name: "Package4Target1"
                    ),
                ],
                traits: [
                    "Package4Trait1",
                    "Package4Trait2",
                ]
            ),
            Manifest.createFileSystemManifest(
                displayName: "Package5",
                path: "/Package5",
                toolsVersion: .v5_9,
                products: [
                    .init(
                        name: "Package5Target1",
                        type: .library(.automatic),
                        targets: ["Package5Target1"]
                    ),
                ],
                targets: [
                    TargetDescription(
                        name: "Package5Target1"
                    ),
                ]
            ),
        ]
        let observability = ObservabilitySystem.makeForTesting()
        let graph = try loadModulesGraph(
            fileSystem: fs,
            manifests: manifests,
            observabilityScope: observability.topScope
        )

        XCTAssertEqual(observability.diagnostics.count, 0)

        PackageGraphTester(graph) { result in
            result.checkPackage("Package1") { package in
                XCTAssertEqual(package.enabledTraits, ["Package1Trait1", "Package1Trait2"])
                XCTAssertEqual(package.dependencies.count, 3)
            }
            result.checkTarget("Package1Target1") { target in
                target.check(dependencies: "Package2Target1", "Package4Target1", "Package5Target1")
                target.checkBuildSetting(
                    declaration: .SWIFT_ACTIVE_COMPILATION_CONDITIONS,
                    assignments: [
                        .init(values: ["TEST_DEFINE"], conditions: [.traits(.init(traits: ["Package1Trait1"]))]),
                        .init(values: ["Package1Trait2"]),
                        .init(values: ["Package1Trait1"]),
                    ]
                )
            }
            result.checkPackage("Package2") { package in
                XCTAssertEqual(package.enabledTraits, ["Package2Trait1"])
            }
            result.checkPackage("Package3") { package in
                XCTAssertEqual(package.enabledTraits, ["Package3Trait1"])
            }
            result.checkPackage("Package4") { package in
                XCTAssertEqual(package.enabledTraits, ["Package4Trait1", "Package4Trait2"])
            }
        }
    }

    func testTraits_whenPruneDependenciesEnabled() throws {
        let fs = InMemoryFileSystem(
            emptyFiles:
            "/Package1/Sources/Package1Target1/source.swift",
            "/Package2/Sources/Package2Target1/source.swift",
            "/Package3/Sources/Package3Target1/source.swift",
            "/Package4/Sources/Package4Target1/source.swift",
            "/Package5/Sources/Package5Target1/source.swift"
        )

        let manifests = try [
            Manifest.createRootManifest(
                displayName: "Package1",
                path: "/Package1",
                toolsVersion: .v5_9,
                dependencies: [
                    .localSourceControl(
                        path: "/Package2",
                        requirement: .upToNextMajor(from: "1.0.0"),
                        traits: .init([.init(name: "Package2Trait1", condition: .init(traits: ["Package1Trait1"]))])
                    ),
                    .localSourceControl(
                        path: "/Package4",
                        requirement: .upToNextMajor(from: "1.0.0"),
                        traits: .init(["Package4Trait2"])
                    ),
                    .localSourceControl(
                        path: "/Package5",
                        requirement: .upToNextMajor(from: "1.0.0")
                    ),
                ],
                targets: [
                    TargetDescription(
                        name: "Package1Target1",
                        dependencies: [
                            .product(name: "Package2Target1", package: "Package2"),
                            .product(name: "Package4Target1", package: "Package4"),
                            .product(
                                name: "Package5Target1",
                                package: "Package5",
                                condition: .init(traits: ["Package1Trait2"])
                            ),
                        ],
                        settings: [
                            .init(
                                tool: .swift,
                                kind: .define("TEST_DEFINE"),
                                condition: .init(traits: ["Package1Trait1"])
                            ),
                            .init(
                                tool: .swift,
                                kind: .define("TEST_DEFINE_2"),
                                condition: .init(traits: ["Package1Trait3"])
                            ),
                        ]
                    ),
                ],
                traits: [
                    .init(name: "default", enabledTraits: ["Package1Trait3"]),
                    .init(name: "Package1Trait1"),
                    .init(name: "Package1Trait2"),
                    .init(name: "Package1Trait3"),
                ],
                pruneDependencies: true
            ),
            Manifest.createFileSystemManifest(
                displayName: "Package2",
                path: "/Package2",
                toolsVersion: .v5_9,
                dependencies: [
                    .localSourceControl(
                        path: "/Package3",
                        requirement: .upToNextMajor(from: "1.0.0"),
                        traits: .init([.init(name: "Package3Trait1", condition: .init(traits: ["Package2Trait1"]))])
                    ),
                ],
                products: [
                    .init(
                        name: "Package2Target1",
                        type: .library(.automatic),
                        targets: ["Package2Target1"]
                    ),
                ],
                targets: [
                    TargetDescription(
                        name: "Package2Target1",
                        dependencies: [
                            .product(name: "Package3Target1", package: "Package3"),
                        ]
                    ),
                ],
                traits: [
                    "Package2Trait1",
                ],
                pruneDependencies: true
            ),
            Manifest.createFileSystemManifest(
                displayName: "Package3",
                path: "/Package3",
                toolsVersion: .v5_9,
                dependencies: [
                    .localSourceControl(
                        path: "/Package4",
                        requirement: .upToNextMajor(from: "1.0.0"),
                        traits: .init([.init(name: "Package4Trait1", condition: .init(traits: ["Package3Trait1"]))])
                    ),
                ],
                products: [
                    .init(
                        name: "Package3Target1",
                        type: .library(.automatic),
                        targets: ["Package3Target1"]
                    ),
                ],
                targets: [
                    TargetDescription(
                        name: "Package3Target1",
                        dependencies: [
                            .product(name: "Package4Target1", package: "Package4"),
                        ]
                    ),
                ],
                traits: [
                    "Package3Trait1",
                ],
                pruneDependencies: true
            ),
            Manifest.createFileSystemManifest(
                displayName: "Package4",
                path: "/Package4",
                toolsVersion: .v5_9,
                products: [
                    .init(
                        name: "Package4Target1",
                        type: .library(.automatic),
                        targets: ["Package4Target1"]
                    ),
                ],
                targets: [
                    TargetDescription(
                        name: "Package4Target1"
                    ),
                ],
                traits: [
                    "Package4Trait1",
                    "Package4Trait2",
                ],
                pruneDependencies: true
            ),
            Manifest.createFileSystemManifest(
                displayName: "Package5",
                path: "/Package5",
                toolsVersion: .v5_9,
                products: [
                    .init(
                        name: "Package5Target1",
                        type: .library(.automatic),
                        targets: ["Package5Target1"]
                    ),
                ],
                targets: [
                    TargetDescription(
                        name: "Package5Target1"
                    ),
                ],
                pruneDependencies: true
            ),
        ]
        let observability = ObservabilitySystem.makeForTesting()
        let graph = try loadModulesGraph(
            fileSystem: fs,
            manifests: manifests,
            observabilityScope: observability.topScope
        )

        XCTAssertEqual(observability.diagnostics.count, 0)

        PackageGraphTester(graph) { result in
            result.checkPackage("Package1") { package in
                XCTAssertEqual(package.enabledTraits, ["Package1Trait3"])
                XCTAssertEqual(package.dependencies.count, 2)
            }
            result.checkTarget("Package1Target1") { target in
                target.check(dependencies: "Package2Target1", "Package4Target1")
                target.checkBuildSetting(
                    declaration: .SWIFT_ACTIVE_COMPILATION_CONDITIONS,
                    assignments: [
                        .init(values: ["TEST_DEFINE_2"], conditions: [.traits(.init(traits: ["Package1Trait3"]))]),
                        .init(values: ["Package1Trait3"]),
                    ]
                )
            }
            result.checkPackage("Package2") { package in
                XCTAssertEqual(package.enabledTraits, [])
            }
            result.checkPackage("Package3") { package in
                XCTAssertEqual(package.enabledTraits, [])
            }
            result.checkPackage("Package4") { package in
                XCTAssertEqual(package.enabledTraits, ["Package4Trait2"])
            }
        }
    }

    func testTraits_whenPruneDependenciesEnabledForSomeManifests() throws {
        let fs = InMemoryFileSystem(
            emptyFiles:
            "/Package1/Sources/Package1Target1/source.swift",
            "/Package2/Sources/Package2Target1/source.swift",
            "/Package3/Sources/Package3Target1/source.swift",
            "/Package4/Sources/Package4Target1/source.swift",
            "/Package5/Sources/Package5Target1/source.swift"
        )

        let manifests = try [
            Manifest.createRootManifest(
                displayName: "Package1",
                path: "/Package1",
                toolsVersion: .v5_9,
                dependencies: [
                    .localSourceControl(
                        path: "/Package2",
                        requirement: .upToNextMajor(from: "1.0.0"),
                        traits: .init([.init(name: "Package2Trait1", condition: .init(traits: ["Package1Trait1"]))])
                    ),
                    .localSourceControl(
                        path: "/Package4",
                        requirement: .upToNextMajor(from: "1.0.0"),
                        traits: .init(["Package4Trait2"])
                    ),
                    .localSourceControl(
                        path: "/Package5",
                        requirement: .upToNextMajor(from: "1.0.0")
                    ),
                ],
                targets: [
                    TargetDescription(
                        name: "Package1Target1",
                        dependencies: [
                            .product(name: "Package2Target1", package: "Package2"),
                            .product(name: "Package4Target1", package: "Package4"),
                            .product(
                                name: "Package5Target1",
                                package: "Package5",
                                condition: .init(traits: ["Package1Trait2"])
                            ),
                        ],
                        settings: [
                            .init(
                                tool: .swift,
                                kind: .define("TEST_DEFINE"),
                                condition: .init(traits: ["Package1Trait1"])
                            ),
                            .init(
                                tool: .swift,
                                kind: .define("TEST_DEFINE_2"),
                                condition: .init(traits: ["Package1Trait3"])
                            ),
                        ]
                    ),
                ],
                traits: [
                    .init(name: "default", enabledTraits: ["Package1Trait3"]),
                    .init(name: "Package1Trait1"),
                    .init(name: "Package1Trait2"),
                    .init(name: "Package1Trait3"),
                ],
                pruneDependencies: false
            ),
            Manifest.createFileSystemManifest(
                displayName: "Package2",
                path: "/Package2",
                toolsVersion: .v5_9,
                dependencies: [
                    .localSourceControl(
                        path: "/Package3",
                        requirement: .upToNextMajor(from: "1.0.0"),
                        traits: .init([.init(name: "Package3Trait1", condition: .init(traits: ["Package2Trait1"]))])
                    ),
                ],
                products: [
                    .init(
                        name: "Package2Target1",
                        type: .library(.automatic),
                        targets: ["Package2Target1"]
                    ),
                ],
                targets: [
                    TargetDescription(
                        name: "Package2Target1",
                        dependencies: [
                            .product(name: "Package3Target1", package: "Package3"),
                        ]
                    ),
                ],
                traits: [
                    "Package2Trait1",
                ],
                pruneDependencies: true
            ),
            Manifest.createFileSystemManifest(
                displayName: "Package3",
                path: "/Package3",
                toolsVersion: .v5_9,
                dependencies: [
                    .localSourceControl(
                        path: "/Package4",
                        requirement: .upToNextMajor(from: "1.0.0"),
                        traits: .init([.init(name: "Package4Trait1", condition: .init(traits: ["Package3Trait1"]))])
                    ),
                ],
                products: [
                    .init(
                        name: "Package3Target1",
                        type: .library(.automatic),
                        targets: ["Package3Target1"]
                    ),
                ],
                targets: [
                    TargetDescription(
                        name: "Package3Target1",
                        dependencies: [
                            .product(name: "Package4Target1", package: "Package4"),
                        ]
                    ),
                ],
                traits: [
                    "Package3Trait1",
                ],
                pruneDependencies: true
            ),
            Manifest.createFileSystemManifest(
                displayName: "Package4",
                path: "/Package4",
                toolsVersion: .v5_9,
                products: [
                    .init(
                        name: "Package4Target1",
                        type: .library(.automatic),
                        targets: ["Package4Target1"]
                    ),
                ],
                targets: [
                    TargetDescription(
                        name: "Package4Target1"
                    ),
                ],
                traits: [
                    "Package4Trait1",
                    "Package4Trait2",
                ],
                pruneDependencies: true
            ),
            Manifest.createFileSystemManifest(
                displayName: "Package5",
                path: "/Package5",
                toolsVersion: .v5_9,
                products: [
                    .init(
                        name: "Package5Target1",
                        type: .library(.automatic),
                        targets: ["Package5Target1"]
                    ),
                ],
                targets: [
                    TargetDescription(
                        name: "Package5Target1"
                    ),
                ],
                pruneDependencies: true
            ),
        ]
        let observability = ObservabilitySystem.makeForTesting()
        let graph = try loadModulesGraph(
            fileSystem: fs,
            manifests: manifests,
            observabilityScope: observability.topScope
        )

        XCTAssertEqual(observability.diagnostics.count, 1)
        testDiagnostics(observability.diagnostics) { result in
            result.check(
                diagnostic: "dependency 'package5' is not used by any target",
                severity: .warning
            )
        }

        PackageGraphTester(graph) { result in
            result.checkPackage("Package1") { package in
                XCTAssertEqual(package.enabledTraits, ["Package1Trait3"])
                XCTAssertEqual(package.dependencies.count, 3)
            }
            result.checkTarget("Package1Target1") { target in
                target.check(dependencies: "Package2Target1", "Package4Target1")
                target.checkBuildSetting(
                    declaration: .SWIFT_ACTIVE_COMPILATION_CONDITIONS,
                    assignments: [
                        .init(values: ["TEST_DEFINE_2"], conditions: [.traits(.init(traits: ["Package1Trait3"]))]),
                        .init(values: ["Package1Trait3"]),
                    ]
                )
            }
            result.checkPackage("Package2") { package in
                XCTAssertEqual(package.enabledTraits, [])
            }
            result.checkPackage("Package3") { package in
                XCTAssertEqual(package.enabledTraits, [])
            }
            result.checkPackage("Package4") { package in
                XCTAssertEqual(package.enabledTraits, ["Package4Trait2"])
            }
        }
    }
}

extension Manifest {
    func withTargets(_ targets: [TargetDescription]) -> Manifest {
        Manifest.createManifest(
            displayName: self.displayName,
            path: self.path.parentDirectory,
            packageKind: self.packageKind,
            packageIdentity: self.packageIdentity,
            packageLocation: self.packageLocation,
            toolsVersion: self.toolsVersion,
            dependencies: self.dependencies,
            targets: targets
        )
    }

    func withDependencies(_ dependencies: [PackageDependency]) -> Manifest {
        Manifest.createManifest(
            displayName: self.displayName,
            path: self.path.parentDirectory,
            packageKind: self.packageKind,
            packageIdentity: self.packageIdentity,
            packageLocation: self.packageLocation,
            toolsVersion: self.toolsVersion,
            dependencies: dependencies,
            targets: self.targets
        )
    }
}<|MERGE_RESOLUTION|>--- conflicted
+++ resolved
@@ -25,11 +25,7 @@
 
 final class ModulesGraphTests: XCTestCase {
     func testBasic() throws {
-<<<<<<< HEAD
-        try skipOnWindowsAsTestCurrentlyFails(because: "Possibly related to: https://github.com/swiftlang/swift-package-manager/issues/8511")
-=======
         try XCTSkipOnWindows(because: "Possibly related to: https://github.com/swiftlang/swift-package-manager/issues/8511")
->>>>>>> ba10e8a9
         let fs = InMemoryFileSystem(
             emptyFiles:
             "/Foo/Sources/Foo/source.swift",
