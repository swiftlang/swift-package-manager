--- conflicted
+++ resolved
@@ -31,7 +31,6 @@
         .enabled(if: (try? UserToolchain.default)!.supportsSwiftConcurrency(), "skipping because test environment doesn't support concurrency")
     )
     func testUseOfBuildToolPluginTargetByExecutableInSamePackage() async throws {
-<<<<<<< HEAD
         try await withKnownIssue {
             try await fixture(name: "Miscellaneous/Plugins") { fixturePath in
                 let (stdout, _) = try await executeSwiftBuild(fixturePath.appending("MySourceGenPlugin"), configuration: .Debug, extraArgs: ["--product", "MyLocalTool"])
@@ -51,27 +50,6 @@
                 #expect(stdout.contains("Build complete!"), "stdout:\n\(stdout)")
             }
         } when: { ProcessInfo.hostOperatingSystem == .linux || ProcessInfo.hostOperatingSystem == .windows }
-=======
-        try XCTSkipOnWindows(because: "TSCBasic/Path.swift:969: Assertion failed, https://github.com/swiftlang/swift-package-manager/issues/8602")
-        // Only run the test if the environment in which we're running actually supports Swift concurrency (which the plugin APIs require).
-        try XCTSkipIf(!UserToolchain.default.supportsSwiftConcurrency(), "skipping because test environment doesn't support concurrency")
-
-        try await fixture(name: "Miscellaneous/Plugins") { fixturePath in
-            let (stdout, _) = try await executeSwiftBuild(fixturePath.appending("MySourceGenPlugin"), configuration: .debug, extraArgs: ["--product", "MyLocalTool"])
-            XCTAssert(stdout.contains("Linking MySourceGenBuildTool"), "stdout:\n\(stdout)")
-            XCTAssert(stdout.contains("Generating foo.swift from foo.dat"), "stdout:\n\(stdout)")
-            XCTAssert(stdout.contains("Linking MyLocalTool"), "stdout:\n\(stdout)")
-            XCTAssert(stdout.contains("Build of product 'MyLocalTool' complete!"), "stdout:\n\(stdout)")
-        }
-
-#if os(macOS) // See https://github.com/swiftlang/swift-package-manager/issues/8416 for errors running build tools on Linux
-        // Try again with the Swift Build build system
-        try await fixture(name: "Miscellaneous/Plugins") { fixturePath in
-            let (stdout, _) = try await executeSwiftBuild(fixturePath.appending("MySourceGenPlugin"), configuration: .debug, extraArgs: ["--product", "MyLocalTool", "--build-system", "swiftbuild"])
-            XCTAssert(stdout.contains("Build complete!"), "stdout:\n\(stdout)")
-        }
-#endif
->>>>>>> 1335dd3b
     }
 
     @Test(
@@ -104,7 +82,6 @@
         .enabled(if: (try? UserToolchain.default)!.supportsSwiftConcurrency(), "skipping because test environment doesn't support concurrency")
     )
     func testUseOfBuildToolPluginProductByExecutableAcrossPackages() async throws {
-<<<<<<< HEAD
         try await withKnownIssue {
             try await fixture(name: "Miscellaneous/Plugins") { fixturePath in
                 let (stdout, _) = try await executeSwiftBuild(fixturePath.appending("MySourceGenClient"), configuration: .Debug, extraArgs: ["--product", "MyTool"])
@@ -125,25 +102,6 @@
             }
         } when: {
             ProcessInfo.hostOperatingSystem == .windows
-=======
-        try XCTSkipOnWindows(because: "TSCBasic/Path.swift:969: Assertion failed,https://github.com/swiftlang/swift-package-manager/issues/8602")
-        // Only run the test if the environment in which we're running actually supports Swift concurrency (which the plugin APIs require).
-        try XCTSkipIf(!UserToolchain.default.supportsSwiftConcurrency(), "skipping because test environment doesn't support concurrency")
-
-        try await fixture(name: "Miscellaneous/Plugins") { fixturePath in
-            let (stdout, _) = try await executeSwiftBuild(fixturePath.appending("MySourceGenClient"), configuration: .debug, extraArgs: ["--product", "MyTool"])
-            XCTAssert(stdout.contains("Linking MySourceGenBuildTool"), "stdout:\n\(stdout)")
-            XCTAssert(stdout.contains("Generating foo.swift from foo.dat"), "stdout:\n\(stdout)")
-            XCTAssert(stdout.contains("Linking MyTool"), "stdout:\n\(stdout)")
-            XCTAssert(stdout.contains("Build of product 'MyTool' complete!"), "stdout:\n\(stdout)")
-        }
-
-#if !os(Windows) // https://github.com/swiftlang/swift-package-manager/issues/8774
-        // Try again with the Swift Build build system
-        try await fixture(name: "Miscellaneous/Plugins") { fixturePath in
-            let (stdout, _) = try await executeSwiftBuild(fixturePath.appending("MySourceGenClient"), configuration: .debug, extraArgs: ["--build-system", "swiftbuild", "--product", "MyTool"])
-            XCTAssert(stdout.contains("Build complete!"), "stdout:\n\(stdout)")
->>>>>>> 1335dd3b
         }
     }
 
@@ -153,7 +111,6 @@
         .enabled(if: (try? UserToolchain.default)!.supportsSwiftConcurrency(), "skipping because test environment doesn't support concurrency")
     )
     func testUseOfPrebuildPluginTargetByExecutableAcrossPackages() async throws {
-<<<<<<< HEAD
         try await withKnownIssue {
             try await fixture(name: "Miscellaneous/Plugins") { fixturePath in
                 let (stdout, _) = try await executeSwiftBuild(fixturePath.appending("MySourceGenPlugin"), configuration: .Debug, extraArgs: ["--product", "MyOtherLocalTool"])
@@ -174,24 +131,6 @@
             }
         } when: {
             ProcessInfo.hostOperatingSystem == .windows
-=======
-        try XCTSkipOnWindows(because: "TSCBasic/Path.swift:969: Assertion failed, https://github.com/swiftlang/swift-package-manager/issues/8602")
-        // Only run the test if the environment in which we're running actually supports Swift concurrency (which the plugin APIs require).
-        try XCTSkipIf(!UserToolchain.default.supportsSwiftConcurrency(), "skipping because test environment doesn't support concurrency")
-
-        try await fixture(name: "Miscellaneous/Plugins") { fixturePath in
-            let (stdout, _) = try await executeSwiftBuild(fixturePath.appending("MySourceGenPlugin"), configuration: .debug, extraArgs: ["--product", "MyOtherLocalTool"])
-            XCTAssert(stdout.contains("Compiling MyOtherLocalTool bar.swift"), "stdout:\n\(stdout)")
-            XCTAssert(stdout.contains("Compiling MyOtherLocalTool baz.swift"), "stdout:\n\(stdout)")
-            XCTAssert(stdout.contains("Linking MyOtherLocalTool"), "stdout:\n\(stdout)")
-            XCTAssert(stdout.contains("Build of product 'MyOtherLocalTool' complete!"), "stdout:\n\(stdout)")
-        }
-
-#if !os(Windows) // https://github.com/swiftlang/swift-package-manager/issues/8774
-        try await fixture(name: "Miscellaneous/Plugins") { fixturePath in
-            let (stdout, _) = try await executeSwiftBuild(fixturePath.appending("MySourceGenPlugin"), configuration: .debug, extraArgs: ["--build-system", "swiftbuild", "--product", "MyOtherLocalTool"])
-            XCTAssert(stdout.contains("Build complete!"), "stdout:\n\(stdout)")
->>>>>>> 1335dd3b
         }
     }
 
@@ -318,7 +257,6 @@
         .enabled(if: (try? UserToolchain.default)!.supportsSwiftConcurrency(), "skipping because test environment doesn't support concurrency")
     )
     func testContrivedTestCases() async throws {
-<<<<<<< HEAD
         try await withKnownIssue {
             try await fixture(name: "Miscellaneous/Plugins") { fixturePath in
                 let (stdout, _) = try await executeSwiftBuild(fixturePath.appending("ContrivedTestPlugin"), configuration: .Debug, extraArgs: ["--product", "MyLocalTool"])
@@ -338,24 +276,6 @@
             }
         } when: {
             ProcessInfo.hostOperatingSystem == .windows
-=======
-        try XCTSkipOnWindows(because: "TSCBasic/Path.swift:969: Assertion failed, https://github.com/swiftlang/swift-package-manager/issues/8602")
-        // Only run the test if the environment in which we're running actually supports Swift concurrency (which the plugin APIs require).
-        try XCTSkipIf(!UserToolchain.default.supportsSwiftConcurrency(), "skipping because test environment doesn't support concurrency")
-
-        try await fixture(name: "Miscellaneous/Plugins") { fixturePath in
-            let (stdout, _) = try await executeSwiftBuild(fixturePath.appending("ContrivedTestPlugin"), configuration: .debug, extraArgs: ["--product", "MyLocalTool"])
-            XCTAssert(stdout.contains("Linking MySourceGenBuildTool"), "stdout:\n\(stdout)")
-            XCTAssert(stdout.contains("Generating foo.swift from foo.dat"), "stdout:\n\(stdout)")
-            XCTAssert(stdout.contains("Linking MyLocalTool"), "stdout:\n\(stdout)")
-            XCTAssert(stdout.contains("Build of product 'MyLocalTool' complete!"), "stdout:\n\(stdout)")
-        }
-
-#if !os(Windows) // https://github.com/swiftlang/swift-package-manager/issues/8774
-        try await fixture(name: "Miscellaneous/Plugins") { fixturePath in
-            let (stdout, _) = try await executeSwiftBuild(fixturePath.appending("ContrivedTestPlugin"), configuration: .debug, extraArgs: ["--build-system", "swiftbuild", "--product", "MyLocalTool", "--disable-sandbox"])
-            XCTAssert(stdout.contains("Build complete!"), "stdout:\n\(stdout)")
->>>>>>> 1335dd3b
         }
     }
 
@@ -365,26 +285,15 @@
     )
     func testPluginScriptSandbox() async throws {
         try await fixture(name: "Miscellaneous/Plugins") { fixturePath in
-<<<<<<< HEAD
             let (stdout, _) = try await executeSwiftBuild(fixturePath.appending("SandboxTesterPlugin"), configuration: .Debug, extraArgs: ["--product", "MyLocalTool"])
             #expect(stdout.contains("Linking MyLocalTool"), "stdout:\n\(stdout)")
             #expect(stdout.contains("Build of product 'MyLocalTool' complete!"), "stdout:\n\(stdout)")
-=======
-            let (stdout, _) = try await executeSwiftBuild(fixturePath.appending("SandboxTesterPlugin"), configuration: .debug, extraArgs: ["--product", "MyLocalTool"])
-            XCTAssert(stdout.contains("Linking MyLocalTool"), "stdout:\n\(stdout)")
-            XCTAssert(stdout.contains("Build of product 'MyLocalTool' complete!"), "stdout:\n\(stdout)")
->>>>>>> 1335dd3b
         }
 
         // Try again with Swift Build build system
         try await fixture(name: "Miscellaneous/Plugins") { fixturePath in
-<<<<<<< HEAD
             let (stdout, _) = try await executeSwiftBuild(fixturePath.appending("SandboxTesterPlugin"), configuration: .Debug, extraArgs: ["--build-system", "swiftbuild", "--product", "MyLocalTool"])
             #expect(stdout.contains("Build complete!"), "stdout:\n\(stdout)")
-=======
-            let (stdout, _) = try await executeSwiftBuild(fixturePath.appending("SandboxTesterPlugin"), configuration: .debug, extraArgs: ["--build-system", "swiftbuild", "--product", "MyLocalTool"])
-            XCTAssert(stdout.contains("Build complete!"), "stdout:\n\(stdout)")
->>>>>>> 1335dd3b
         }
     }
 
@@ -394,15 +303,9 @@
     )
     func testUseOfVendedBinaryTool() async throws {
         try await fixture(name: "Miscellaneous/Plugins") { fixturePath in
-<<<<<<< HEAD
             let (stdout, _) = try await executeSwiftBuild(fixturePath.appending("MyBinaryToolPlugin"), configuration: .Debug, extraArgs: ["--product", "MyLocalTool"])
             #expect(stdout.contains("Linking MyLocalTool"), "stdout:\n\(stdout)")
             #expect(stdout.contains("Build of product 'MyLocalTool' complete!"), "stdout:\n\(stdout)")
-=======
-            let (stdout, _) = try await executeSwiftBuild(fixturePath.appending("MyBinaryToolPlugin"), configuration: .debug, extraArgs: ["--product", "MyLocalTool"])
-            XCTAssert(stdout.contains("Linking MyLocalTool"), "stdout:\n\(stdout)")
-            XCTAssert(stdout.contains("Build of product 'MyLocalTool' complete!"), "stdout:\n\(stdout)")
->>>>>>> 1335dd3b
         }
     }
 
@@ -412,15 +315,9 @@
     )
     func testUseOfBinaryToolVendedAsProduct() async throws {
         try await fixture(name: "Miscellaneous/Plugins") { fixturePath in
-<<<<<<< HEAD
             let (stdout, _) = try await executeSwiftBuild(fixturePath.appending("BinaryToolProductPlugin"), configuration: .Debug, extraArgs: ["--product", "MyLocalTool"])
             #expect(stdout.contains("Linking MyLocalTool"), "stdout:\n\(stdout)")
             #expect(stdout.contains("Build of product 'MyLocalTool' complete!"), "stdout:\n\(stdout)")
-=======
-            let (stdout, _) = try await executeSwiftBuild(fixturePath.appending("BinaryToolProductPlugin"), configuration: .debug, extraArgs: ["--product", "MyLocalTool"])
-            XCTAssert(stdout.contains("Linking MyLocalTool"), "stdout:\n\(stdout)")
-            XCTAssert(stdout.contains("Build of product 'MyLocalTool' complete!"), "stdout:\n\(stdout)")
->>>>>>> 1335dd3b
         }
     }
 
@@ -859,7 +756,6 @@
     )
     func testLocalAndRemoteToolDependencies() async throws {
         try await fixture(name: "Miscellaneous/Plugins/PluginUsingLocalAndRemoteTool") { path in
-<<<<<<< HEAD
             let (stdout, stderr) = try await executeSwiftPackage(path.appending("MyLibrary"), configuration: .Debug, extraArgs: ["plugin", "my-plugin"])
             #expect(stderr.contains("Linking RemoteTool"), "stdout:\n\(stderr)\n\(stdout)")
             #expect(stderr.contains("Linking LocalTool"), "stdout:\n\(stderr)\n\(stdout)")
@@ -868,16 +764,6 @@
             #expect(stdout.contains("A message from the remote tool."), "stdout:\n\(stderr)\n\(stdout)")
             #expect(stdout.contains("A message from the local tool."), "stdout:\n\(stderr)\n\(stdout)")
             #expect(stdout.contains("A message from the implied local tool."), "stdout:\n\(stderr)\n\(stdout)")
-=======
-            let (stdout, stderr) = try await executeSwiftPackage(path.appending("MyLibrary"), configuration: .debug, extraArgs: ["plugin", "my-plugin"])
-            XCTAssert(stderr.contains("Linking RemoteTool"), "stdout:\n\(stderr)\n\(stdout)")
-            XCTAssert(stderr.contains("Linking LocalTool"), "stdout:\n\(stderr)\n\(stdout)")
-            XCTAssert(stderr.contains("Linking ImpliedLocalTool"), "stdout:\n\(stderr)\n\(stdout)")
-            XCTAssert(stderr.contains("Build of product 'ImpliedLocalTool' complete!"), "stdout:\n\(stderr)\n\(stdout)")
-            XCTAssert(stdout.contains("A message from the remote tool."), "stdout:\n\(stderr)\n\(stdout)")
-            XCTAssert(stdout.contains("A message from the local tool."), "stdout:\n\(stderr)\n\(stdout)")
-            XCTAssert(stdout.contains("A message from the implied local tool."), "stdout:\n\(stderr)\n\(stdout)")
->>>>>>> 1335dd3b
         }
     }
 
@@ -1340,24 +1226,14 @@
     )
     func testSnippetSupport() async throws {
         try await fixture(name: "Miscellaneous/Plugins") { path in
-<<<<<<< HEAD
             let (stdout, stderr) = try await executeSwiftPackage(path.appending("PluginsAndSnippets"), configuration: .Debug, extraArgs: ["do-something"])
             #expect(stdout.contains("type of snippet target: snippet"), "output:\n\(stderr)\n\(stdout)")
-=======
-            let (stdout, stderr) = try await executeSwiftPackage(path.appending("PluginsAndSnippets"), configuration: .debug, extraArgs: ["do-something"])
-            XCTAssert(stdout.contains("type of snippet target: snippet"), "output:\n\(stderr)\n\(stdout)")
->>>>>>> 1335dd3b
         }
 
         // Try again with the Swift Build build system
         try await fixture(name: "Miscellaneous/Plugins") { path in
-<<<<<<< HEAD
             let (stdout, stderr) = try await executeSwiftPackage(path.appending("PluginsAndSnippets"), configuration: .Debug, extraArgs: ["--build-system", "swiftbuild", "do-something"])
             #expect(stdout.contains("type of snippet target: snippet"), "output:\n\(stderr)\n\(stdout)")
-=======
-            let (stdout, stderr) = try await executeSwiftPackage(path.appending("PluginsAndSnippets"), configuration: .debug, extraArgs: ["--build-system", "swiftbuild", "do-something"])
-            XCTAssert(stdout.contains("type of snippet target: snippet"), "output:\n\(stderr)\n\(stdout)")
->>>>>>> 1335dd3b
         }
     }
 
@@ -1388,13 +1264,8 @@
         for buildSystem in [BuildSystemProvider.Kind.native] { // FIXME: enable swiftbuild testing once pre-build plugins are working
             // Check that the build fails with a sandbox violation by default.
             try await fixture(name: "Miscellaneous/Plugins/SandboxViolatingBuildToolPluginCommands") { path in
-<<<<<<< HEAD
                 let error = try await #require(throws: Error.self) {
                     try await executeSwiftBuild(path.appending("MyLibrary"), configuration: .Debug, buildSystem: buildSystem)
-=======
-                await XCTAssertAsyncThrowsError(try await executeSwiftBuild(path.appending("MyLibrary"), configuration: .debug, extraArgs: ["--build-system", buildSystem])) { error in
-                    XCTAssertMatch("\(error)", .contains("You don’t have permission to save the file “generated” in the folder “MyLibrary”."))
->>>>>>> 1335dd3b
                 }
 
                 #expect("\(error)".contains("You don’t have permission to save the file “generated” in the folder “MyLibrary”."))
@@ -1402,13 +1273,8 @@
 
             // Check that the build succeeds if we disable the sandbox.
             try await fixture(name: "Miscellaneous/Plugins/SandboxViolatingBuildToolPluginCommands") { path in
-<<<<<<< HEAD
                 let (stdout, stderr) = try await executeSwiftBuild(path.appending("MyLibrary"), configuration: .Debug, extraArgs: ["--disable-sandbox"], buildSystem: buildSystem)
                 #expect(stdout.contains("Compiling MyLibrary foo.swift"), "[STDOUT]\n\(stdout)\n[STDERR]\n\(stderr)\n")
-=======
-                let (stdout, stderr) = try await executeSwiftBuild(path.appending("MyLibrary"), configuration: .debug, extraArgs: ["--build-system", buildSystem, "--disable-sandbox"])
-                XCTAssert(stdout.contains("Compiling MyLibrary foo.swift"), "[STDOUT]\n\(stdout)\n[STDERR]\n\(stderr)\n")
->>>>>>> 1335dd3b
             }
         }
     }
@@ -1487,7 +1353,6 @@
         .enabled(if: (try? UserToolchain.default)!.supportsSwiftConcurrency(), "skipping because test environment doesn't support concurrency")
     )
     func testPluginCanBeAffectedByXBuildToolsParameters() async throws {
-<<<<<<< HEAD
         try await withKnownIssue {
             try await fixture(name: "Miscellaneous/Plugins") { fixturePath in
                 let (stdout, _) = try await executeSwiftBuild(
@@ -1514,40 +1379,6 @@
                 #expect(stdout.contains("Build complete!"), "stdout:\n\(stdout)\nstderr:\n\(stderr)")
             }
         } when: { ProcessInfo.hostOperatingSystem == .windows || ProcessInfo.hostOperatingSystem == .linux }
-=======
-        try XCTSkipOnWindows(because: "TSCBasic/Path.swift:969: Assertion failed, https://github.com/swiftlang/swift-package-manager/issues/8602")
-        // Only run the test if the environment in which we're running actually supports Swift concurrency (which the
-        // plugin APIs require).
-        try XCTSkipIf(
-            !UserToolchain.default.supportsSwiftConcurrency(),
-            "skipping because test environment doesn't support concurrency"
-        )
-
-        try await fixture(name: "Miscellaneous/Plugins") { fixturePath in
-            let (stdout, _) = try await executeSwiftBuild(
-                fixturePath.appending(component: "MySourceGenPlugin"),
-                configuration: .debug,
-                extraArgs: ["--product", "MyLocalTool", "-Xbuild-tools-swiftc", "-DUSE_CREATE"]
-            )
-            XCTAssert(stdout.contains("Linking MySourceGenBuildTool"), "stdout:\n\(stdout)")
-            XCTAssert(stdout.contains("Creating foo.swift from foo.dat"), "stdout:\n\(stdout)")
-            XCTAssert(stdout.contains("Linking MyLocalTool"), "stdout:\n\(stdout)")
-            XCTAssert(stdout.contains("Build of product 'MyLocalTool' complete!"), "stdout:\n\(stdout)")
-        }
-
-#if os(macOS)
-        try await fixture(name: "Miscellaneous/Plugins") { fixturePath in
-            let (stdout, stderr) = try await executeSwiftBuild(
-                fixturePath.appending(component: "MySourceGenPlugin"),
-                configuration: .debug,
-                extraArgs: ["-v", "--product", "MyLocalTool", "-Xbuild-tools-swiftc", "-DUSE_CREATE", "--build-system", "swiftbuild"]
-            )
-            XCTAssert(stdout.contains("MySourceGenBuildTool-product"), "stdout:\n\(stdout)\nstderr:\n\(stderr)")
-            XCTAssert(stderr.contains("Creating foo.swift from foo.dat"), "stdout:\n\(stdout)\nstderr:\n\(stderr)")
-            XCTAssert(stdout.contains("Build complete!"), "stdout:\n\(stdout)\nstderr:\n\(stderr)")
-        }
-#endif
->>>>>>> 1335dd3b
     }
 
     @Test(
@@ -1556,7 +1387,6 @@
         .enabled(if: (try? UserToolchain.default)!.supportsSwiftConcurrency(), "skipping because test environment doesn't support concurrency")
     )
     func testURLBasedPluginAPI() async throws {
-<<<<<<< HEAD
         try await withKnownIssue {
             try await fixture(name: "Miscellaneous/Plugins/MySourceGenPluginUsingURLBasedAPI") { fixturePath in
                 let (stdout, _) = try await executeSwiftBuild(fixturePath, configuration: .Debug)
@@ -1564,30 +1394,15 @@
             }
         } when: {
             ProcessInfo.hostOperatingSystem == .windows
-=======
-        try XCTSkipOnWindows(because: "TSCBasic/Path.swift:969: Assertion failed, https://github.com/swiftlang/swift-package-manager/issues/8602")
-        // Only run the test if the environment in which we're running actually supports Swift concurrency (which the plugin APIs require).
-        try XCTSkipIf(!UserToolchain.default.supportsSwiftConcurrency(), "skipping because test environment doesn't support concurrency")
-
-        try await fixture(name: "Miscellaneous/Plugins/MySourceGenPluginUsingURLBasedAPI") { fixturePath in
-            let (stdout, _) = try await executeSwiftBuild(fixturePath, configuration: .debug)
-            XCTAssert(stdout.contains("Build complete!"), "stdout:\n\(stdout)")
-        }
-#if os(macOS)
-        // Try again with the Swift Build build system
-        try await fixture(name: "Miscellaneous/Plugins/MySourceGenPluginUsingURLBasedAPI") { fixturePath in
-            let (stdout, _) = try await executeSwiftBuild(fixturePath, configuration: .debug, extraArgs: ["--build-system", "swiftbuild"])
-            XCTAssert(stdout.contains("Build complete!"), "stdout:\n\(stdout)")
->>>>>>> 1335dd3b
-        }
-
-            try await withKnownIssue {
-                // Try again with the Swift Build build system
-                try await fixture(name: "Miscellaneous/Plugins/MySourceGenPluginUsingURLBasedAPI") { fixturePath in
-                    let (stdout, _) = try await executeSwiftBuild(fixturePath, configuration: .Debug, extraArgs: ["--build-system", "swiftbuild"])
-                    #expect(stdout.contains("Build complete!"), "stdout:\n\(stdout)")
-                }
-            } when: { ProcessInfo.hostOperatingSystem == .linux || ProcessInfo.hostOperatingSystem == .windows }
+        }
+
+        try await withKnownIssue {
+            // Try again with the Swift Build build system
+            try await fixture(name: "Miscellaneous/Plugins/MySourceGenPluginUsingURLBasedAPI") { fixturePath in
+                let (stdout, _) = try await executeSwiftBuild(fixturePath, configuration: .Debug, extraArgs: ["--build-system", "swiftbuild"])
+                #expect(stdout.contains("Build complete!"), "stdout:\n\(stdout)")
+            }
+        } when: { ProcessInfo.hostOperatingSystem == .linux || ProcessInfo.hostOperatingSystem == .windows }
     }
 
     @Test(
