--- conflicted
+++ resolved
@@ -47,12 +47,7 @@
             let (stdout, stderr) = try await executeSwiftRun(
                 fixturePath.appending("Example"),
                 "Example",
-<<<<<<< HEAD
-//                extraArgs: ["--experimental-prune-unused-dependencies"],
-=======
-                configuration: configuration,
-                extraArgs: ["--experimental-prune-unused-dependencies"],
->>>>>>> adf14cf0
+                configuration: configuration,
                 buildSystem: buildSystem,
             )
             // We expect no warnings to be produced. Specifically no unused dependency warnings.
@@ -100,12 +95,8 @@
             let (stdout, stderr) = try await executeSwiftRun(
                 fixturePath.appending("Example"),
                 "Example",
-<<<<<<< HEAD
+                configuration: configuration,
                 extraArgs: ["--traits", "default,Package9,Package10"],
-=======
-                configuration: configuration,
-                extraArgs: ["--traits", "default,Package9,Package10", "--experimental-prune-unused-dependencies"],
->>>>>>> adf14cf0
                 buildSystem: buildSystem,
             )
             // We expect no warnings to be produced. Specifically no unused dependency warnings.
@@ -157,12 +148,8 @@
             let (stdout, stderr) = try await executeSwiftRun(
                 fixturePath.appending("Example"),
                 "Example",
-<<<<<<< HEAD
-                extraArgs: ["--traits", "default,Package9"/*, "--experimental-prune-unused-dependencies"*/],
-=======
-                configuration: configuration,
-                extraArgs: ["--traits", "default,Package9", "--experimental-prune-unused-dependencies"],
->>>>>>> adf14cf0
+                configuration: configuration,
+                extraArgs: ["--traits", "default,Package9"],
                 buildSystem: buildSystem,
             )
             // We expect no warnings to be produced. Specifically no unused dependency warnings.
@@ -265,12 +252,8 @@
             let (stdout, stderr) = try await executeSwiftRun(
                 fixturePath.appending("Example"),
                 "Example",
-<<<<<<< HEAD
-                extraArgs: ["--disable-default-traits"/*"--experimental-prune-unused-dependencies"*/],
-=======
-                configuration: configuration,
-                extraArgs: ["--disable-default-traits", "--experimental-prune-unused-dependencies"],
->>>>>>> adf14cf0
+                configuration: configuration,
+                extraArgs: ["--disable-default-traits"],
                 buildSystem: buildSystem,
             )
             // We expect no warnings to be produced. Specifically no unused dependency warnings.
@@ -313,12 +296,8 @@
             let (stdout, stderr) = try await executeSwiftRun(
                 fixturePath.appending("Example"),
                 "Example",
-<<<<<<< HEAD
-                extraArgs: ["--traits", "Package5,Package7"/*, "--experimental-prune-unused-dependencies"*/],
-=======
-                configuration: configuration,
-                extraArgs: ["--traits", "Package5,Package7", "--experimental-prune-unused-dependencies"],
->>>>>>> adf14cf0
+                configuration: configuration,
+                extraArgs: ["--traits", "Package5,Package7"],
                 buildSystem: buildSystem,
             )
             // We expect no warnings to be produced. Specifically no unused dependency warnings.
@@ -365,12 +344,8 @@
             let (stdout, stderr) = try await executeSwiftRun(
                 fixturePath.appending("Example"),
                 "Example",
-<<<<<<< HEAD
-                extraArgs: ["--enable-all-traits"/*, "--experimental-prune-unused-dependencies"*/],
-=======
-                configuration: configuration,
-                extraArgs: ["--enable-all-traits", "--experimental-prune-unused-dependencies"],
->>>>>>> adf14cf0
+                configuration: configuration,
+                extraArgs: ["--enable-all-traits"],
                 buildSystem: buildSystem,
             )
             // We expect no warnings to be produced. Specifically no unused dependency warnings.
@@ -501,12 +476,7 @@
         try await fixture(name: "Traits") { fixturePath in
             let (stdout, _) = try await executeSwiftTest(
                 fixturePath.appending("Example"),
-<<<<<<< HEAD
-//                extraArgs: ["--experimental-prune-unused-dependencies"],
-=======
-                configuration: configuration,
-                extraArgs: ["--experimental-prune-unused-dependencies"],
->>>>>>> adf14cf0
+                configuration: configuration,
                 buildSystem: buildSystem,
             )
             let expectedOut = """
@@ -592,12 +562,8 @@
         try await fixture(name: "Traits") { fixturePath in
             let (stdout, stderr) = try await executeSwiftPackage(
                 fixturePath.appending("Package10"),
-<<<<<<< HEAD
+                configuration: configuration,
                 extraArgs: ["dump-symbol-graph"],
-=======
-                configuration: configuration,
-                extraArgs: ["dump-symbol-graph", "--experimental-prune-unused-dependencies"],
->>>>>>> adf14cf0
                 buildSystem: buildSystem,
             )
             let optionalPath = stdout
@@ -625,17 +591,6 @@
         configuration: BuildConfiguration,
         ) async throws {
         try await fixture(name: "Traits") { fixturePath in
-<<<<<<< HEAD
-            let (stdout, stderr) = try await executeSwiftPackage(
-                fixturePath.appending("Package10"),
-                extraArgs: ["plugin", "extract"],
-                buildSystem: buildSystem,
-            )
-            let path = String(stdout.split(whereSeparator: \.isNewline).first!)
-            let symbolGraph = try String(contentsOfFile: "\(path)/Package10Library1.symbols.json", encoding: .utf8)
-            #expect(symbolGraph.contains("TypeGatedByPackage10Trait1"))
-            #expect(symbolGraph.contains("TypeGatedByPackage10Trait2"))
-=======
             // The swiftbuild build system doesn't yet have the ability for command plugins to request symbol graphs
              try await withKnownIssue(
                 "https://github.com/swiftlang/swift-build/issues/609",
@@ -654,7 +609,6 @@
             } when: {
                buildSystem == .swiftbuild
             }
->>>>>>> adf14cf0
         }
     }
 
@@ -689,15 +643,10 @@
                     return
                 }
 
-<<<<<<< HEAD
-            let expectedErr = """
+                let expectedErr = """
                     error: Disabled default traits by package 'disablingemptydefaultsexample' (DisablingEmptyDefaultsExample) on package 'package11' (Package11) that declares no traits. This is prohibited to allow packages to adopt traits initially without causing an API break.
-=======
-                let expectedErr = """
-                        error: Disabled default traits by package 'disablingemptydefaultsexample' on package 'Package11' that declares no traits. This is prohibited to allow packages to adopt traits initially without causing an API break.
->>>>>>> adf14cf0
-
-                        """
+
+                    """
                 #expect(stderr.contains(expectedErr))
             } when: {
                 buildSystem == .swiftbuild && ProcessInfo.hostOperatingSystem == .linux
