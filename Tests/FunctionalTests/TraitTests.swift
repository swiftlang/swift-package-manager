--- conflicted
+++ resolved
@@ -328,12 +328,7 @@
                         error: Disabled default traits by package 'disablingemptydefaultsexample' on package 'Package11' that declares no traits. This is prohibited to allow packages to adopt traits initially without causing an API break.
                         
                         """
-<<<<<<< HEAD
-                XCTAssertTrue(stderr.contains(expectedErr))
-
-=======
                 XCTAssertMatch(stderr, .contains(expectedErr))
->>>>>>> 4dce9893
             }
         }
     }
