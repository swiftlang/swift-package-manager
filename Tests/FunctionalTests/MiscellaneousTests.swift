//===----------------------------------------------------------------------===//
//
// This source file is part of the Swift open source project
//
// Copyright (c) 2014-2021 Apple Inc. and the Swift project authors
// Licensed under Apache License v2.0 with Runtime Library Exception
//
// See http://swift.org/LICENSE.txt for license information
// See http://swift.org/CONTRIBUTORS.txt for the list of Swift project authors
//
//===----------------------------------------------------------------------===//

import Basics
import PackageModel
import SourceControl
import _InternalTestSupport
import Workspace
import XCTest

import class Basics.AsyncProcess
import enum TSCUtility.Git

typealias ProcessID = AsyncProcess.ProcessID

final class MiscellaneousTestCase: XCTestCase {
    func testPrintsSelectedDependencyVersion() async throws {
        // verifies the stdout contains information about
        // the selected version of the package

        try await fixture(name: "DependencyResolution/External/Simple") { fixturePath in
            let (stdout, stderr) = try await executeSwiftBuild(fixturePath.appending("Bar"))
            // package resolution output goes to stderr
            XCTAssertMatch(stderr, .regex("Computed .* at 1\\.2\\.3"))
            // in "swift build" build output goes to stdout
            XCTAssertMatch(stdout, .contains("Compiling Foo Foo.swift"))
            XCTAssertMatch(stdout, .or(.contains("Merging module Foo"),
                                       .contains("Emitting module Foo")))
            XCTAssertMatch(stdout, .contains("Compiling Bar main.swift"))
            XCTAssertMatch(stdout, .or(.contains("Merging module Bar"),
                                      .contains("Emitting module Bar")))
            XCTAssertMatch(stdout, .contains("Linking Bar"))
            XCTAssertMatch(stdout, .contains("Build complete!"))
        }
    }

    func testPassExactDependenciesToBuildCommand() async throws {
        // regression test to ensure that dependencies of other dependencies
        // are not passed into the build-command.

        try await fixture(name: "Miscellaneous/ExactDependencies") { fixturePath in
            await XCTAssertBuilds(fixturePath.appending("app"))
            let buildDir = fixturePath.appending(components: "app", ".build", try UserToolchain.default.targetTriple.platformBuildPathComponent, "debug")
            XCTAssertFileExists(buildDir.appending(executableName("FooExec")))
            XCTAssertFileExists(buildDir.appending(components: "Modules", "FooLib1.swiftmodule"))
            XCTAssertFileExists(buildDir.appending(components: "Modules", "FooLib2.swiftmodule"))
        }
    }

    func testCanBuildMoreThanTwiceWithExternalDependencies() async throws {
        // running `swift build` multiple times should not fail
        // subsequent executions to an unmodified source tree
        // should immediately exit with exit-status: `0`

        try await fixture(name: "DependencyResolution/External/Complex") { fixturePath in
            await XCTAssertBuilds(fixturePath.appending("app"))
            await XCTAssertBuilds(fixturePath.appending("app"))
            await XCTAssertBuilds(fixturePath.appending("app"))
        }
    }

    func testNoArgumentsExitsWithOne() async throws {
        await XCTAssertThrowsCommandExecutionError(try await executeSwiftBuild("/")) { error in
            // if our code crashes we'll get an exit code of 256
            guard error.result.exitStatus == .terminated(code: 1) else {
                return XCTFail("failed in an unexpected manner: \(error)")
            }
        }
    }

    func testCompileFailureExitsGracefully() async throws {
        try await fixture(name: "Miscellaneous/CompileFails") { fixturePath in
            await XCTAssertThrowsCommandExecutionError(try await executeSwiftBuild(fixturePath)) { error in
                // if our code crashes we'll get an exit code of 256
                guard error.result.exitStatus == .terminated(code: 1) else {
                    return XCTFail("failed in an unexpected manner: \(error)")
                }
                XCTAssertMatch(error.stdout + error.stderr, .contains("Compiling CompileFails Foo.swift"))
                XCTAssertMatch(error.stdout + error.stderr, .regex(".*compile_failure.*"))
                XCTAssertMatch(error.stdout + error.stderr, .regex(".*error:.*"))
            }
        }
    }

    func testPackageManagerDefineAndXArgs() async throws {
        try await fixture(name: "Miscellaneous/-DSWIFT_PACKAGE") { fixturePath in
            await XCTAssertBuildFails(fixturePath)
            await XCTAssertBuilds(fixturePath, Xcc: ["-DEXTRA_C_DEFINE=2"], Xswiftc: ["-DEXTRA_SWIFTC_DEFINE"])
        }
    }

    /**
     Tests that modules that are rebuilt causes
     any executables that link to that module to be relinked.
    */
    func testInternalDependencyEdges() async throws {
        try await fixture(name: "Miscellaneous/DependencyEdges/Internal") { fixturePath in
            let execpath = fixturePath.appending(components: ".build", try UserToolchain.default.targetTriple.platformBuildPathComponent, "debug", "Foo").pathString

            await XCTAssertBuilds(fixturePath)
            var output = try await AsyncProcess.checkNonZeroExit(args: execpath)
            XCTAssertEqual(output, "Hello\(ProcessInfo.EOL)")

            // we need to sleep at least one second otherwise
            // llbuild does not realize the file has changed
            try await Task.sleep(for: .seconds(1))

            try localFileSystem.writeFileContents(fixturePath.appending(components: "Bar", "Bar.swift"), bytes: "public let bar = \"Goodbye\"\n")

            await XCTAssertBuilds(fixturePath)
            output = try await AsyncProcess.checkNonZeroExit(args: execpath)
            XCTAssertEqual(output, "Goodbye\(ProcessInfo.EOL)")
        }
    }

    /**
     Tests that modules from other packages that are rebuilt causes
     any executables that link to that module in the root package.
    */
    func testExternalDependencyEdges1() async throws {
        try await fixture(name: "DependencyResolution/External/Complex") { fixturePath in
            let execpath = fixturePath.appending(components: "app", ".build", try UserToolchain.default.targetTriple.platformBuildPathComponent, "debug", "Dealer").pathString

            let packageRoot = fixturePath.appending("app")
            await XCTAssertBuilds(packageRoot)
            var output = try await AsyncProcess.checkNonZeroExit(args: execpath).withSwiftLineEnding
            XCTAssertEqual(output, "♣︎K\n♣︎Q\n♣︎J\n♣︎10\n♣︎9\n♣︎8\n♣︎7\n♣︎6\n♣︎5\n♣︎4\n")

            // we need to sleep at least one second otherwise
            // llbuild does not realize the file has changed
            try await Task.sleep(for: .seconds(1))

            let path = try SwiftPM.packagePath(for: "FisherYates", packageRoot: packageRoot)
            try localFileSystem.chmod(.userWritable, path: path, options: [.recursive])
            try localFileSystem.writeFileContents(path.appending(components: "src", "Fisher-Yates_Shuffle.swift"), bytes: "public extension Collection{ func shuffle() -> [Iterator.Element] {return []} }\n\npublic extension MutableCollection where Index == Int { mutating func shuffleInPlace() { for (i, _) in enumerated() { self[i] = self[0] } }}\n\npublic let shuffle = true")

            await XCTAssertBuilds(fixturePath.appending("app"))
            output = try await AsyncProcess.checkNonZeroExit(args: execpath).withSwiftLineEnding
            XCTAssertEqual(output, "♠︎A\n♠︎A\n♠︎A\n♠︎A\n♠︎A\n♠︎A\n♠︎A\n♠︎A\n♠︎A\n♠︎A\n")
        }
    }

    /**
     Tests that modules from other packages that are rebuilt causes
     any executables for another external package to be rebuilt.
     */
    func testExternalDependencyEdges2() async throws {
        try await fixture(name: "Miscellaneous/DependencyEdges/External") { fixturePath in
            let execpath = [fixturePath.appending(components: "root", ".build", try UserToolchain.default.targetTriple.platformBuildPathComponent, "debug", "dep2").pathString]

            let packageRoot = fixturePath.appending("root")
            await XCTAssertBuilds(fixturePath.appending("root"))
            var output = try await AsyncProcess.checkNonZeroExit(arguments: execpath)
            XCTAssertEqual(output, "Hello\(ProcessInfo.EOL)")

            // we need to sleep at least one second otherwise
            // llbuild does not realize the file has changed
            try await Task.sleep(for: .seconds(1))

            let path = try SwiftPM.packagePath(for: "dep1", packageRoot: packageRoot)
            try localFileSystem.chmod(.userWritable, path: path, options: [.recursive])
            try localFileSystem.writeFileContents(path.appending(components: "Foo.swift"), bytes: "public let foo = \"Goodbye\"")

            await XCTAssertBuilds(fixturePath.appending("root"))
            output = try await AsyncProcess.checkNonZeroExit(arguments: execpath)
            XCTAssertEqual(output, "Goodbye\(ProcessInfo.EOL)")
        }
    }

    func testSpaces() async throws {
        try await fixture(name: "Miscellaneous/Spaces Fixture") { fixturePath in
            await XCTAssertBuilds(fixturePath)
            XCTAssertFileExists(fixturePath.appending(components: ".build", try UserToolchain.default.targetTriple.platformBuildPathComponent, "debug", "Module_Name_1.build", "Foo.swift.o"))
        }
    }

    func testSecondBuildIsNullInModulemapGen() throws {
        // This has been failing on the Swift CI sometimes, need to investigate.
      #if false
        // Make sure that swiftpm doesn't rebuild second time if the modulemap is being generated.
        try fixture(name: "CFamilyTargets/SwiftCMixed") { fixturePath in
            var output = try await executeSwiftBuild(prefix)
            XCTAssertFalse(output.isEmpty, output)
            output = try await executeSwiftBuild(prefix)
            XCTAssertTrue(output.isEmpty, output)
        }
      #endif
    }

    func testOverridingDeploymentTargetUsingSwiftCompilerArgument() async throws {
        #if !os(macOS)
        try XCTSkipIf(true, "test is only supported on macOS")
        #endif
        try await fixture(name: "Miscellaneous/DistantFutureDeploymentTarget") { fixturePath in
            let hostTriple = try UserToolchain.default.targetTriple
            try await executeSwiftBuild(fixturePath, Xswiftc: ["-target", "\(hostTriple.archName)-apple-macosx41.0"])
        }
    }

    func testPkgConfigCFamilyTargets() async throws {
        try XCTSkipOnWindows(because: "fails to build on windows (maybe not be supported?)")
        try await fixture(name: "Miscellaneous/PkgConfig") { fixturePath in
            let systemModule = fixturePath.appending("SystemModule")
            // Create a shared library.
            let input = systemModule.appending(components: "Sources", "SystemModule.c")
            let triple = try UserToolchain.default.targetTriple
            let output =  systemModule.appending("libSystemModule\(triple.dynamicLibraryExtension)")
            try systemQuietly([executableName("clang"), "-shared", input.pathString, "-o", output.pathString])

            let pcFile = fixturePath.appending("libSystemModule.pc")

            try localFileSystem.writeFileContents(pcFile, string: """
                prefix=\(systemModule.pathString)
                exec_prefix=${prefix}
                libdir=${exec_prefix}
                includedir=${prefix}/Sources/include
                Name: SystemModule
                URL: http://127.0.0.1/
                Description: The one and only SystemModule
                Version: 1.10.0
                Cflags: -I${includedir}
                Libs: -L${libdir} -lSystemModule

                """
            )

            let moduleUser = fixturePath.appending("SystemModuleUserClang")
            let env: Environment = ["PKG_CONFIG_PATH": fixturePath.pathString]
            _ = try await executeSwiftBuild(moduleUser, env: env)

            XCTAssertFileExists(moduleUser.appending(components: ".build", triple.platformBuildPathComponent, "debug", "SystemModuleUserClang"))

            // Clean up the build directory before re-running the build with
            // different arguments.
            _ = try await executeSwiftPackage(moduleUser, extraArgs: ["clean"])

            _ = try await executeSwiftBuild(moduleUser, extraArgs: ["--pkg-config-path", fixturePath.pathString])

            XCTAssertFileExists(moduleUser.appending(components: ".build", triple.platformBuildPathComponent, "debug", "SystemModuleUserClang"))
        }
    }

    func testCanKillSubprocessOnSigInt() throws {
        // <rdar://problem/31890371> swift-pm: Spurious? failures of MiscellaneousTestCase.testCanKillSubprocessOnSigInt on linux
        #if false
        try fixture(name: "DependencyResolution/External/Simple") { fixturePath in

            let fakeGit = fixturePath.appending(components: "bin", "git")
            let waitFile = fixturePath.appending(components: "waitfile")

            try localFileSystem.createDirectory(fakeGit.parentDirectory)

            // Write out fake git.
            try localFileSystem.writeFileContents(fakeGit, string:
                """
                    #!/bin/sh
                    set -e
                    printf "$$" >> \(waitFile)
                    while true; do sleep 1; done
                """
            )

            // Make it executable.
            _ = try AsyncProcess.popen(args: "chmod", "+x", fakeGit.description)

            // Put fake git in PATH.
            var env = ProcessInfo.processInfo.environment
            let oldPath = env["PATH"]
            env["PATH"] = fakeGit.parentDirectory.description
            if let oldPath {
                env["PATH"] = env["PATH"]! + ":" + oldPath
            }

            // Launch swift-build.
            let app = fixturePath.appending("Bar")
            let process = AsyncProcess(args: SwiftPM.Build.path.pathString, "--package-path", app.pathString, environment: env)
            try process.launch()

            guard waitForFile(waitFile) else {
                return XCTFail("Couldn't launch the process")
            }
            // Interrupt the process.
            process.signal(SIGINT)
            let result = try process.waitUntilExit()

            // We should not have exited with zero.
            XCTAssert(result.exitStatus != .terminated(code: 0))

            // Process and subprocesses should be dead.
            let contents: String = try localFileSystem.readFileContents(waitFile)
            XCTAssertFalse(try AsyncProcess.running(process.processID))
            XCTAssertFalse(try AsyncProcess.running(ProcessID(contents)!))
        }
        #endif
    }

    func testReportingErrorFromGitCommand() async throws {
        try await fixture(name: "Miscellaneous/MissingDependency") { fixturePath in
            // This fixture has a setup that is intentionally missing a local
            // dependency to induce a failure.

            // Launch swift-build.
            let app = fixturePath.appending("Bar")

            await XCTAssertAsyncThrowsError(try await SwiftPM.Build.execute(packagePath: app)) { error in
                // We should exited with a failure from the attempt to "git clone"
                // something that doesn't exist.
                guard case SwiftPMError.executionFailure(_, _, let stderr) = error else {
                    return XCTFail("invalid error \(error)")
                }
                XCTAssert(stderr.contains("error: Failed to clone repository"), "Error from git was not propagated to process output: \(stderr)")
            }
        }
    }

    func testLocalPackageUsedAsURLValidation() async throws {
        try await fixture(name: "Miscellaneous/LocalPackageAsURL", createGitRepo: false) { fixturePath in
            // This fixture has a setup that is trying to use a local package
            // as a url that hasn't been initialized as a repo
            await XCTAssertAsyncThrowsError(try await SwiftPM.Build.execute(packagePath: fixturePath.appending("Bar"))) { error in
                guard case SwiftPMError.executionFailure(_, _, let stderr) = error else {
                    return XCTFail("invalid error \(error)")
                }
                XCTAssert(stderr.contains("cannot clone from local directory"), "Didn't find expected output: \(stderr)")
            }
        }
    }

    func testLTO() async throws {
        throw XCTSkip("No longer works with newer toolchains")
        #if os(macOS)
        // FIXME: this test requires swift-driver to be installed
        // Currently swift-ci does not build/install swift-driver before running
        // swift-package-manager tests which results in this test failing.
        // See the following additional discussion:
        // - https://github.com/swiftlang/swift/pull/69696
        // - https://github.com/swiftlang/swift/pull/61766
        // - https://github.com/swiftlang/swift-package-manager/pull/5842#issuecomment-1301632685
        try await fixture(name: "Miscellaneous/LTO/SwiftAndCTargets") { fixturePath in
            /*let output =*/
            try await executeSwiftBuild(
                fixturePath,
                extraArgs: ["--experimental-lto-mode=full", "--verbose"]
            )
            // FIXME: On macOS dsymutil cannot find temporary .o files? (#6890)
            // Ensure warnings like the following are not present in build output
            // warning: (arm64) /var/folders/ym/6l_0x8vj0b70sz_4h9d70p440000gn/T/main-e120de.o unable to open object file: No such file or directory
            // XCTAssertNoMatch(output.stdout, .contains("unable to open object file"))
        }
        #endif
    }

    func testUnicode() async throws {
        try XCTSkipOnWindows(because: "Filepath too long error")
        #if !os(Linux) && !os(Android) // TODO: - Linux has trouble with this and needs investigation.
        try await fixture(name: "Miscellaneous/Unicode") { fixturePath in
            // See the fixture manifest for an explanation of this string.
            let complicatedString = "πשּׁµ𝄞🇺🇳🇮🇱x̱̱̱̱̱̄̄̄̄̄"
            let verify = "\u{03C0}\u{0FB2C}\u{00B5}\u{1D11E}\u{1F1FA}\u{1F1F3}\u{1F1EE}\u{1F1F1}\u{0078}\u{0331}\u{0304}\u{0331}\u{0304}\u{0331}\u{0304}\u{0331}\u{0304}\u{0331}\u{0304}"
            XCTAssert(
                complicatedString.unicodeScalars.elementsEqual(verify.unicodeScalars),
                "\(complicatedString) ≠ \(verify)")

            // ••••• Set up dependency.
            let dependencyName = "UnicodeDependency‐\(complicatedString)"
            let dependencyOrigin = AbsolutePath(#file).parentDirectory.parentDirectory.parentDirectory
                .appending("Fixtures")
                .appending("Miscellaneous")
                .appending(component: dependencyName)
            let dependencyDestination = fixturePath.parentDirectory.appending(component: dependencyName)
            try? FileManager.default.removeItem(atPath: dependencyDestination.pathString)
            defer { try? FileManager.default.removeItem(atPath: dependencyDestination.pathString) }
            try FileManager.default.copyItem(
                atPath: dependencyOrigin.pathString,
                toPath: dependencyDestination.pathString)
            let dependency = GitRepository(path: dependencyDestination)
            try dependency.create()
            try dependency.stageEverything()
            try dependency.commit()
            try dependency.tag(name: "1.0.0")
            // •••••

            // Attempt several operations.
            try await SwiftPM.Test.execute(packagePath: fixturePath)
            try await SwiftPM.Run.execute([complicatedString + "‐tool"], packagePath: fixturePath)
        }
        #endif
    }

    func testTestsCanLinkAgainstExecutable() async throws {
        try await fixture(name: "Miscellaneous/TestableExe") { fixturePath in
            do {
                let (stdout, stderr) = try await executeSwiftTest(fixturePath)
                // in "swift test" build output goes to stderr
                XCTAssertMatch(stderr, .contains("Linking TestableExe1"))
                XCTAssertMatch(stderr, .contains("Linking TestableExe2"))
                XCTAssertMatch(stderr, .contains("Linking TestableExePackageTests"))
                XCTAssertMatch(stderr, .contains("Build complete!"))
                // in "swift test" test output goes to stdout
                XCTAssertMatch(stdout, .contains("Executed 1 test"))
                XCTAssertMatch(stdout, .contains("Hello, world"))
                XCTAssertMatch(stdout, .contains("Hello, planet"))
            } catch {
                #if os(macOS) && arch(arm64)
                // Add some logging but ignore the failure for an environment being investigated.
                let (stdout, stderr) = try await executeSwiftTest(fixturePath, extraArgs: ["-v"])
                print("testTestsCanLinkAgainstExecutable failed")
                print("ENV:\n")
                for (k, v) in Environment.current.sorted(by: { $0.key < $1.key }) {
                    print("  \(k)=\(v)")
                }
                print("STDOUT:\n\(stdout)")
                print("STDERR:\n\(stderr)")
                #else
                XCTFail("\(error)")
                #endif
            }
        }
    }

    @available(macOS 15, *)
    func testTestsCanLinkAgainstAsyncExecutable() async throws {
        try await fixture(name: "Miscellaneous/TestableAsyncExe") { fixturePath in
            let (stdout, stderr) = try await executeSwiftTest(fixturePath)
            // in "swift test" build output goes to stderr
            XCTAssertMatch(stderr, .contains("Linking TestableAsyncExe1"))
            XCTAssertMatch(stderr, .contains("Linking TestableAsyncExe2"))
            XCTAssertMatch(stderr, .contains("Linking TestableAsyncExe3"))
            XCTAssertMatch(stderr, .contains("Linking TestableAsyncExe4"))
            XCTAssertMatch(stderr, .contains("Linking TestableAsyncExePackageTests"))
            XCTAssertMatch(stderr, .contains("Build complete!"))
            // in "swift test" test output goes to stdout
            XCTAssertMatch(stdout, .contains("Executed 1 test"))
            XCTAssertMatch(stdout, .contains("Hello, async world"))
            XCTAssertMatch(stdout, .contains("Hello, async planet"))
            XCTAssertMatch(stdout, .contains("Hello, async galaxy"))
            XCTAssertMatch(stdout, .contains("Hello, async universe"))
        }
    }

    func testExecutableTargetMismatch() async throws {
        try await fixture(name: "Miscellaneous/TargetMismatch") { path in
            do {
                let output = try await executeSwiftBuild(path)
                // in "swift build" build output goes to stdout
                XCTAssertMatch(output.stdout, .contains("Compiling Sample main.swift"))
                XCTAssertMatch(output.stderr, .contains("The target named 'Sample' was identified as an executable target but a non-executable product with this name already exists."))
            } catch {
                XCTFail("\(error)")
            }
        }
    }

    func testLibraryTriesToIncludeExecutableTarget() async throws {
        try await fixture(name: "Miscellaneous/PackageWithMalformedLibraryProduct") { path in
            await XCTAssertThrowsCommandExecutionError(try await executeSwiftBuild(path)) { error in
                // if our code crashes we'll get an exit code of 256
                guard error.result.exitStatus == .terminated(code: 1) else {
                    return XCTFail("failed in an unexpected manner: \(error)")
                }
                XCTAssertMatch(error.stdout + error.stderr, .contains("library product 'PackageWithMalformedLibraryProduct' should not contain executable targets (it has 'PackageWithMalformedLibraryProduct')"))
            }
        }
    }

    func testEditModeEndToEnd() async throws {
        try await fixture(name: "Miscellaneous/Edit") { fixturePath in
            let prefix = try resolveSymlinks(fixturePath)
            let appPath = fixturePath.appending("App")

            // prepare the dependencies as git repos
            for directory in ["Foo", "Bar"] {
                let path = fixturePath.appending(component: directory)
                _ = try await AsyncProcess.checkNonZeroExit(args: Git.tool, "-C", path.pathString, "init")
            }

            do {
                // make sure it builds
                let output = try await executeSwiftBuild(appPath)
                // package resolution output goes to stderr
                XCTAssertMatch(output.stderr, .contains("Fetching \(prefix.appending("Foo"))"))
                XCTAssertMatch(output.stderr, .contains("Creating working copy for \(prefix.appending("Foo"))"))
                // in "swift build" build output goes to stdout
                XCTAssertMatch(output.stdout, .contains("Build complete!"))
            }

            // put foo into edit mode
            _ = try await executeSwiftPackage(appPath, extraArgs: ["edit", "Foo"])
            XCTAssertDirectoryExists(appPath.appending(components: ["Packages", "Foo"]))

            do {
                // build again in edit mode
                let output = try await executeSwiftBuild(appPath)
                XCTAssertMatch(output.stdout, .contains("Build complete!"))
            }

            do {
                // take foo out of edit mode
                let output = try await executeSwiftPackage(appPath, extraArgs: ["unedit", "Foo"])
                // package resolution output goes to stderr
                XCTAssertMatch(output.stderr, .contains("Creating working copy for \(prefix.appending("Foo"))"))
                XCTAssertNoSuchPath(appPath.appending(components: ["Packages", "Foo"]))
            }

            // build again in edit mode
            do {
                let output = try await executeSwiftBuild(appPath)
                // in "swift build" build output goes to stdout
                XCTAssertMatch(output.stdout, .contains("Build complete!"))
            }
        }
    }

    func testCustomCachePath() async throws {
        try await fixture(name: "Miscellaneous/Simple") { path in
            let customCachePath = path.appending(components: "custom", "cache")
            XCTAssertNoSuchPath(customCachePath)
            try await SwiftPM.Build.execute(["--cache-path", customCachePath.pathString], packagePath: path)
            XCTAssertDirectoryExists(customCachePath)
        }

        // `FileSystem` does not support `chmod` on Linux
        #if os(macOS)
        try await fixture(name: "Miscellaneous/Simple") { path in
            try localFileSystem.chmod(.userUnWritable, path: path)
            let customCachePath = path.appending(components: "custom", "cache")
            XCTAssertNoSuchPath(customCachePath)
            await XCTAssertAsyncThrowsError(try await SwiftPM.Build.execute(["--cache-path", customCachePath.pathString], packagePath: path)) { error in
                guard case SwiftPMError.executionFailure(_, _, let stderr) = error else {
                    return XCTFail("invalid error \(error)")
                }
                XCTAssert(stderr.contains("error: You don’t have permission"), "expected permissions error")
            }
            XCTAssertNoSuchPath(customCachePath)
        }
        #endif
    }

    func testCustomConfigPath() async throws {
        try await fixture(name: "Miscellaneous/Simple") { path in
            let customConfigPath = path.appending(components: "custom", "config")
            XCTAssertNoSuchPath(customConfigPath)
            try await SwiftPM.Build.execute(["--config-path", customConfigPath.pathString], packagePath: path)
            XCTAssertDirectoryExists(customConfigPath)
        }

        // `FileSystem` does not support `chmod` on Linux
        #if os(macOS)
        try await fixture(name: "Miscellaneous/Simple") { path in
            try localFileSystem.chmod(.userUnWritable, path: path)
            let customConfigPath = path.appending(components: "custom", "config")
            XCTAssertNoSuchPath(customConfigPath)
            await XCTAssertAsyncThrowsError(try await SwiftPM.Build.execute(["--config-path", customConfigPath.pathString], packagePath: path)) { error in
                guard case SwiftPMError.executionFailure(_, _, let stderr) = error else {
                    return XCTFail("invalid error \(error)")
                }
                XCTAssert(stderr.contains("error: You don’t have permission"), "expected permissions error")
            }
            XCTAssertNoSuchPath(customConfigPath)
        }
        #endif
    }

    func testCustomSecurityPath() async throws {
        try await fixture(name: "Miscellaneous/Simple") { path in
            let customSecurityPath = path.appending(components: "custom", "security")
            XCTAssertNoSuchPath(customSecurityPath)
            try await SwiftPM.Build.execute(["--security-path", customSecurityPath.pathString], packagePath: path)
            XCTAssertDirectoryExists(customSecurityPath)
        }

        // `FileSystem` does not support `chmod` on Linux
        #if os(macOS)
        try await fixture(name: "Miscellaneous/Simple") { path in
            try localFileSystem.chmod(.userUnWritable, path: path)
            let customSecurityPath = path.appending(components: "custom", "security")
            XCTAssertNoSuchPath(customSecurityPath)
            await XCTAssertAsyncThrowsError(try await SwiftPM.Build.execute(["--security-path", customSecurityPath.pathString], packagePath: path)) { error in
                guard case SwiftPMError.executionFailure(_, _, let stderr) = error else {
                    return XCTFail("invalid error \(error)")
                }
                XCTAssert(stderr.contains("error: You don’t have permission"), "expected permissions error")
            }
        }
        #endif
    }

    func testPluginGeneratedResources() async throws {
        // Only run the test if the environment in which we're running actually supports Swift concurrency (which the plugin APIs require).
        try XCTSkipIf(!UserToolchain.default.supportsSwiftConcurrency(), "skipping because test environment doesn't support concurrency")

        try await fixture(name: "Miscellaneous/PluginGeneratedResources") { path in
            let result = try await SwiftPM.Run.execute(packagePath: path)
            XCTAssertEqual(result.stdout, "Hello, World!\n", "executable did not produce expected output")
            XCTAssertTrue(result.stderr.contains("Copying best.txt\n"), "build log is missing message about copying resource file")
        }
    }

    func testCompileCXX17CrashWithFModules() async throws {
        try await fixture(name: "Miscellaneous/CXX17CompilerCrash/v5_8") { fixturePath in
            await XCTAssertBuilds(fixturePath)
        }
    }
    
    func testNoJSONOutputWithFlatPackageStructure() async throws {
        try await fixture(name: "Miscellaneous/FlatPackage") { package in
            // First build, make sure we got the `.build` directory where we expect it, and that there is no JSON output (by looking for known output).
            let (stdout1, stderr1) = try await SwiftPM.Build.execute(packagePath: package)
            XCTAssertDirectoryExists(package.appending(".build"))
            XCTAssertNoMatch(stdout1, .contains("command_arguments"))
            XCTAssertNoMatch(stderr1, .contains("command_arguments"))
            
            // Now test, make sure we got the `.build` directory where we expect it, and that there is no JSON output (by looking for known output).
            let (stdout2, stderr2) = try await SwiftPM.Test.execute(packagePath: package)
            XCTAssertDirectoryExists(package.appending(".build"))
            XCTAssertNoMatch(stdout2, .contains("command_arguments"))
            XCTAssertNoMatch(stderr2, .contains("command_arguments"))
        }
    }

    func testNoWarningFromRemoteDependencies() async throws {
        try await fixture(name: "Miscellaneous/DependenciesWarnings") { path in
            // prepare the deps as git sources
            let dependency1Path = path.appending("dep1")
            initGitRepo(dependency1Path, tag: "1.0.0")
            let dependency2Path = path.appending("dep2")
            initGitRepo(dependency2Path, tag: "1.0.0")

            let appPath = path.appending("app")
            let (stdout, stderr) = try await SwiftPM.Build.execute(packagePath: appPath)
            XCTAssertDirectoryExists(appPath.appending(".build"))
            XCTAssertMatch(stdout + stderr, .contains("'DeprecatedApp' is deprecated"))
            XCTAssertNoMatch(stdout + stderr, .contains("'Deprecated1' is deprecated"))
            XCTAssertNoMatch(stdout + stderr, .contains("'Deprecated2' is deprecated"))
        }
    }

    func testNoWarningFromRemoteDependenciesWithWarningsAsErrors() async throws {
        try await fixture(name: "Miscellaneous/DependenciesWarnings2") { path in
            // prepare the deps as git sources
            let dependency1Path = path.appending("dep1")
            initGitRepo(dependency1Path, tag: "1.0.0")
            let dependency2Path = path.appending("dep2")
            initGitRepo(dependency2Path, tag: "1.0.0")

            let appPath = path.appending("app")
            let (stdout, stderr) = try await SwiftPM.Build.execute(["-Xswiftc", "-warnings-as-errors"], packagePath: appPath)
            XCTAssertDirectoryExists(appPath.appending(".build"))
            XCTAssertNoMatch(stdout + stderr, .contains("'Deprecated1' is deprecated"))
            XCTAssertNoMatch(stdout + stderr, .contains("'Deprecated2' is deprecated"))
        }
    }

    func testRootPackageWithConditionals() async throws {
        try await fixture(name: "Miscellaneous/RootPackageWithConditionals") { path in
            let (_, stderr) = try await SwiftPM.Build.execute(packagePath: path, env: ["SWIFT_DRIVER_SWIFTSCAN_LIB" : "/this/is/a/bad/path"])
            let errors = stderr.components(separatedBy: .newlines).filter { !$0.contains("[logging] misuse") && !$0.isEmpty }
                                                                  .filter { !$0.contains("Unable to locate libSwiftScan") }
            XCTAssertEqual(errors, [], "unexpected errors: \(errors)")
        }
    }

    func testRootPackageWithConditionalsSwiftBuild() async throws {
<<<<<<< HEAD
=======
        try XCTSkipOnWindows(because: "produces a filename that is too long, needs investigation")
>>>>>>> 4dce9893
#if os(Linux)
        if FileManager.default.contents(atPath: "/etc/system-release").map { String(decoding: $0, as: UTF8.self) == "Amazon Linux release 2 (Karoo)\n" } ?? false {
            throw XCTSkip("Skipping Swift Build testing on Amazon Linux because of platform issues.")
        }
#endif
        try await fixture(name: "Miscellaneous/RootPackageWithConditionals") { path in
            _ = try await SwiftPM.Build.execute(["--build-system=swiftbuild"], packagePath: path, env: ["SWIFT_DRIVER_SWIFTSCAN_LIB" : "/this/is/a/bad/path"])
        }
    }
}<|MERGE_RESOLUTION|>--- conflicted
+++ resolved
@@ -670,10 +670,7 @@
     }
 
     func testRootPackageWithConditionalsSwiftBuild() async throws {
-<<<<<<< HEAD
-=======
         try XCTSkipOnWindows(because: "produces a filename that is too long, needs investigation")
->>>>>>> 4dce9893
 #if os(Linux)
         if FileManager.default.contents(atPath: "/etc/system-release").map { String(decoding: $0, as: UTF8.self) == "Amazon Linux release 2 (Karoo)\n" } ?? false {
             throw XCTSkip("Skipping Swift Build testing on Amazon Linux because of platform issues.")
