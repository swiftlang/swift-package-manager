--- conflicted
+++ resolved
@@ -18,11 +18,8 @@
 
 import struct TSCBasic.ByteString
 import protocol TSCBasic.FileSystem
-<<<<<<< HEAD
 import class TSCBasic.InMemoryFileSystem
 import class Workspace.Workspace
-=======
->>>>>>> 5f388821
 
 private let testArtifactID = "test-artifact"
 
