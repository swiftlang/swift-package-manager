//===----------------------------------------------------------------------===//
//
// This source file is part of the Swift open source project
//
// Copyright (c) 2023-2024 Apple Inc. and the Swift project authors
// Licensed under Apache License v2.0 with Runtime Library Exception
//
// See http://swift.org/LICENSE.txt for license information
// See http://swift.org/CONTRIBUTORS.txt for the list of Swift project authors
//
//===----------------------------------------------------------------------===//

import Basics
@_spi(SwiftPMInternal)
@testable import PackageModel
import _InternalTestSupport
import XCTest

import struct TSCBasic.ByteString
import protocol TSCBasic.FileSystem
<<<<<<< HEAD
import class TSCBasic.InMemoryFileSystem
=======
>>>>>>> b4ed2d0f
import class Workspace.Workspace

private let testArtifactID = "test-artifact"

private let targetTriple = try! Triple("aarch64-unknown-linux")

private let jsonEncoder = JSONEncoder()

private func generateBundleFiles(bundle: MockBundle) throws -> [(String, ByteString)] {
    try [
        (
            "\(bundle.path)/info.json",
            ByteString(json: """
            {
                "artifacts" : {
                    \(bundle.artifacts.map {
                            """
                            "\($0.id)" : {
                                "type" : "swiftSDK",
                                "version" : "0.0.1",
                                "variants" : [
                                    {
                                        "path" : "\($0.id)/\(targetTriple.triple)",
                                        "supportedTriples" : \($0.supportedTriples.map(\.tripleString))
                                    }
                                ]
                            }
                            """
                        }.joined(separator: ",\n")
                    )
                },
                "schemaVersion" : "1.0"
            }
            """)
        ),

    ] + bundle.artifacts.map {
        (
            "\(bundle.path)/\($0.id)/\(targetTriple.tripleString)/swift-sdk.json",
            ByteString(json: try generateSwiftSDKMetadata(jsonEncoder, createToolset: $0.toolsetRootPath != nil))
        )
    } + bundle.artifacts.compactMap { artifact in
        artifact.toolsetRootPath.map { path in
            (
                "\(bundle.path)/\(artifact.id)/\(targetTriple.tripleString)/toolset.json",
                ByteString(json: """
                {
                    "schemaVersion": "1.0",
                    "rootPath": "\(path)"
                }
                """)
            )
        }
    }
}

private func generateSwiftSDKMetadata(_ encoder: JSONEncoder, createToolset: Bool) throws -> SerializedJSON {
    try """
    {
        "schemaVersion": "4.0",
        "targetTriples": \(
            String(
                bytes: encoder.encode([
                    targetTriple.tripleString: SwiftSDKMetadataV4.TripleProperties(sdkRootPath: "sdk", toolsetPaths: createToolset ? [
                        "toolset.json"
                    ] : nil)
                ]),
                encoding: .utf8
            )!
        )
    }
    """
}

private struct MockBundle {
    let name: String
    let path: String
    let artifacts: [MockArtifact]
}

private struct MockArtifact {
    let id: String
    let supportedTriples: [Triple]
    var toolsetRootPath: AbsolutePath?
}

private func generateTestFileSystem(bundleArtifacts: [MockArtifact]) throws -> (some FileSystem, [MockBundle], AbsolutePath) {
    let bundles = bundleArtifacts.enumerated().map { (i, artifacts) in
        let bundleName = "test\(i).\(artifactBundleExtension)"
        return MockBundle(name: "test\(i).\(artifactBundleExtension)", path: "/\(bundleName)", artifacts: [artifacts])
    }


    let fileSystem = try InMemoryFileSystem(
        files: Dictionary(
            uniqueKeysWithValues: bundles.flatMap {
                try generateBundleFiles(bundle: $0)
            }
        )
    )

    let swiftSDKsDirectory = try AbsolutePath(validating: "/sdks")
    try fileSystem.createDirectory(fileSystem.tempDirectory)
    try fileSystem.createDirectory(swiftSDKsDirectory)

    return (fileSystem, bundles, swiftSDKsDirectory)
}

private let arm64Triple = try! Triple("arm64-apple-macosx13.0")
private let i686Triple = try! Triple("i686-apple-macosx13.0")

private let fixtureSDKsPath = try! AbsolutePath(validating: #file)
    .parentDirectory
    .parentDirectory
    .parentDirectory
    .appending(components: ["Fixtures", "SwiftSDKs"])

final class SwiftSDKBundleTests: XCTestCase {
    func testInstallRemote() async throws {
        #if canImport(Darwin) && !os(macOS)
        try XCTSkipIf(true, "skipping test because process launching is not available")
        #endif

        let system = ObservabilitySystem.makeForTesting()
        let observabilityScope = system.topScope
        let cancellator = Cancellator(observabilityScope: observabilityScope)
        let archiver = UniversalArchiver(localFileSystem, cancellator)

        let fixtureAndURLs: [(url: String, fixture: String, checksum: String)] = [
            ("https://localhost/archive?test=foo", "test-sdk.artifactbundle.tar.gz", "724b5abf125287517dbc5be9add055d4755dfca679e163b249ea1045f5800c6e"),
            ("https://localhost/archive.tar.gz", "test-sdk.artifactbundle.tar.gz", "724b5abf125287517dbc5be9add055d4755dfca679e163b249ea1045f5800c6e"),
            ("https://localhost/archive.zip", "test-sdk.artifactbundle.zip", "74f6df5aa91c582c12e3a6670ff95973e463dd3266aabbc52ad13c3cd27e2793"),
        ]

        for (bundleURLString, fixture, checksum) in fixtureAndURLs {
            let httpClient = HTTPClient { request, _ in
                guard case let .download(_, downloadPath) = request.kind else {
                    XCTFail("Unexpected HTTPClient.Request.Kind")
                    return .init(statusCode: 400)
                }
                let fixturePath = fixtureSDKsPath.appending(component: fixture)
                try localFileSystem.copy(from: fixturePath, to: downloadPath)
                return .init(statusCode: 200)
            }

            try await withTemporaryDirectory(fileSystem: localFileSystem, removeTreeOnDeinit: true) { tmpDir in
                var output = [SwiftSDKBundleStore.Output]()
                let store = SwiftSDKBundleStore(
                    swiftSDKsDirectory: tmpDir,
                    fileSystem: localFileSystem,
                    observabilityScope: observabilityScope,
                    outputHandler: {
                        output.append($0)
                    }
                )
                try await store.install(bundlePathOrURL: bundleURLString, checksum: checksum, archiver, httpClient) {
                    try Workspace.BinaryArtifactsManager.checksum(forBinaryArtifactAt: $0, fileSystem: localFileSystem)
                }

                let bundleURL = URL(string: bundleURLString)!
                XCTAssertEqual(output, [
                    .downloadStarted(bundleURL),
                    .downloadFinishedSuccessfully(bundleURL),
                    .verifyingChecksum,
                    .checksumValid,
                    .unpackingArchive(bundlePathOrURL: bundleURLString),
                    .installationSuccessful(
                        bundlePathOrURL: bundleURLString,
                        bundleName: "test-sdk.artifactbundle"
                    ),
                ])
            }.value
        }
    }

    func testInstall() async throws {
        let system = ObservabilitySystem.makeForTesting()

        let (fileSystem, bundles, swiftSDKsDirectory) = try generateTestFileSystem(
            bundleArtifacts: [
                .init(id: testArtifactID, supportedTriples: [arm64Triple]),
                .init(id: testArtifactID, supportedTriples: [arm64Triple])
            ]
        )

        let archiver = MockArchiver()

        var output = [SwiftSDKBundleStore.Output]()
        let store = SwiftSDKBundleStore(
            swiftSDKsDirectory: swiftSDKsDirectory,
            fileSystem: fileSystem,
            observabilityScope: system.topScope,
            outputHandler: {
                output.append($0)
            }
        )

        // Expected to be successful:
        try await store.install(bundlePathOrURL: bundles[0].path, archiver)

        // Expected to fail:
        let invalidPath = "foobar"
        do {
            try await store.install(bundlePathOrURL: invalidPath, archiver)

            XCTFail("Function expected to throw")
        } catch {
            guard let error = error as? SwiftSDKError else {
                XCTFail("Unexpected error type")
                return
            }

            switch error {
            case let .invalidBundleArchive(archivePath):
                XCTAssertEqual(archivePath, AbsolutePath.root.appending(invalidPath))
            default:
                XCTFail("Unexpected error value")
            }
        }

        do {
            try await store.install(bundlePathOrURL: bundles[0].path, archiver)

            XCTFail("Function expected to throw")
        } catch {
            guard let error = error as? SwiftSDKError else {
                XCTFail("Unexpected error type")
                return
            }

            switch error {
            case let .swiftSDKArtifactAlreadyInstalled(installedBundleName, newBundleName, artifactID):
                XCTAssertEqual(bundles[0].name, installedBundleName)
                XCTAssertEqual(newBundleName, "test0.\(artifactBundleExtension)")
                XCTAssertEqual(artifactID, testArtifactID)
            default:
                XCTFail("Unexpected error value")
            }
        }

        do {
            try await store.install(bundlePathOrURL: bundles[1].path, archiver)

             XCTFail("Function expected to throw")
         } catch {
            guard let error = error as? SwiftSDKError else {
                XCTFail("Unexpected error type")
                return
            }

            switch error {
            case .swiftSDKArtifactAlreadyInstalled(let installedBundleName, let newBundleName, let artifactID):
                XCTAssertEqual(bundles[0].name, installedBundleName)
                XCTAssertEqual(bundles[1].name, newBundleName)
                XCTAssertEqual(artifactID, testArtifactID)
            default:
                XCTFail("Unexpected error value")
            }
        }

        XCTAssertEqual(output, [
            .installationSuccessful(
                bundlePathOrURL: bundles[0].path,
                bundleName: AbsolutePath(bundles[0].path).components.last!
            ),
            .unpackingArchive(bundlePathOrURL: invalidPath),
        ])
    }

    func testList() async throws {
        let (fileSystem, bundles, swiftSDKsDirectory) = try generateTestFileSystem(
            bundleArtifacts: [
                .init(id: "\(testArtifactID)2", supportedTriples: [i686Triple]),
                .init(id: "\(testArtifactID)1", supportedTriples: [arm64Triple]),
            ]
        )
        let system = ObservabilitySystem.makeForTesting()
        let archiver = MockArchiver()

        var output = [SwiftSDKBundleStore.Output]()
        let store = SwiftSDKBundleStore(
            swiftSDKsDirectory: swiftSDKsDirectory,
            fileSystem: fileSystem,
            observabilityScope: system.topScope,
            outputHandler: {
                output.append($0)
            }
        )

        for bundle in bundles {
            try await store.install(bundlePathOrURL: bundle.path, archiver)
        }

        let validBundles = try store.allValidBundles

        XCTAssertEqual(validBundles.count, bundles.count)

        XCTAssertEqual(validBundles.sortedArtifactIDs, ["\(testArtifactID)1", "\(testArtifactID)2"])
        XCTAssertEqual(output, [
            .installationSuccessful(
                bundlePathOrURL: bundles[0].path,
                bundleName: AbsolutePath(bundles[0].path).components.last!
            ),
            .installationSuccessful(
                bundlePathOrURL: bundles[1].path,
                bundleName: AbsolutePath(bundles[1].path).components.last!
            ),
        ])
    }

    func testBundleSelection() async throws {
        let (fileSystem, bundles, swiftSDKsDirectory) = try generateTestFileSystem(
            bundleArtifacts: [
                .init(id: "\(testArtifactID)1", supportedTriples: [arm64Triple]),
                .init(id: "\(testArtifactID)2", supportedTriples: [i686Triple])
            ]
        )
        let system = ObservabilitySystem.makeForTesting()

        var output = [SwiftSDKBundleStore.Output]()
        let store = SwiftSDKBundleStore(
            swiftSDKsDirectory: swiftSDKsDirectory,
            fileSystem: fileSystem,
            observabilityScope: system.topScope,
            outputHandler: {
                output.append($0)
            }
        )

        let archiver = MockArchiver()
        for bundle in bundles {
            try await store.install(bundlePathOrURL: bundle.path, archiver)
        }

        let sdk = try store.selectBundle(
            matching: "\(testArtifactID)1",
            hostTriple: Triple("arm64-apple-macosx14.0")
        )

        XCTAssertEqual(sdk.targetTriple, targetTriple)
        XCTAssertEqual(output, [
            .installationSuccessful(
                bundlePathOrURL: bundles[0].path,
                bundleName: AbsolutePath(bundles[0].path).components.last!
            ),
            .installationSuccessful(
                bundlePathOrURL: bundles[1].path,
                bundleName: AbsolutePath(bundles[1].path).components.last!
            ),
        ])
    }

    func testTargetSDKDerivation() async throws {
        let toolsetRootPath = AbsolutePath("/path/to/toolpath")
        let (fileSystem, bundles, swiftSDKsDirectory) = try generateTestFileSystem(
            bundleArtifacts: [
                .init(id: "\(testArtifactID)1", supportedTriples: [arm64Triple]),
                .init(id: "\(testArtifactID)2", supportedTriples: [arm64Triple], toolsetRootPath: toolsetRootPath),
            ]
        )
        let system = ObservabilitySystem.makeForTesting()
        let hostSwiftSDK = try SwiftSDK.hostSwiftSDK(environment: [:])
        let hostTriple = try! Triple("arm64-apple-macosx14.0")
        let archiver = MockArchiver()
        let store = SwiftSDKBundleStore(
            swiftSDKsDirectory: swiftSDKsDirectory,
            fileSystem: fileSystem,
            observabilityScope: system.topScope,
            outputHandler: { _ in }
        )
        for bundle in bundles {
            try await store.install(bundlePathOrURL: bundle.path, archiver)
        }

        do {
            let targetSwiftSDK = try SwiftSDK.deriveTargetSwiftSDK(
                hostSwiftSDK: hostSwiftSDK,
                hostTriple: hostTriple,
                store: store,
                observabilityScope: system.topScope,
                fileSystem: fileSystem
            )
            // By default, the target SDK is the same as the host SDK.
            XCTAssertEqual(targetSwiftSDK, hostSwiftSDK)
        }

        do {
            let targetSwiftSDK = try SwiftSDK.deriveTargetSwiftSDK(
                hostSwiftSDK: hostSwiftSDK,
                hostTriple: hostTriple,
                swiftSDKSelector: "\(testArtifactID)1",
                store: store,
                observabilityScope: system.topScope,
                fileSystem: fileSystem
            )
            // With a target SDK selector, SDK should be chosen from the store.
            XCTAssertEqual(targetSwiftSDK.targetTriple, targetTriple)
            // No toolset in the SDK, so it should be the same as the host SDK.
            XCTAssertEqual(targetSwiftSDK.toolset.rootPaths, hostSwiftSDK.toolset.rootPaths)
        }

        do {
            let targetSwiftSDK = try SwiftSDK.deriveTargetSwiftSDK(
                hostSwiftSDK: hostSwiftSDK,
                hostTriple: hostTriple,
                swiftSDKSelector: "\(testArtifactID)2",
                store: store,
                observabilityScope: system.topScope,
                fileSystem: fileSystem
            )
            // With toolset in the target SDK, it should contain the host toolset roots at the end.
            XCTAssertEqual(targetSwiftSDK.toolset.rootPaths, [toolsetRootPath] + hostSwiftSDK.toolset.rootPaths)
        }

        do {
            // Check explicit overriding options.
            let customCompileSDK = AbsolutePath("/path/to/sdk")
            let archs = ["x86_64-apple-macosx10.15"]
            let customCompileToolchain = AbsolutePath("/path/to/toolchain")
            try fileSystem.createDirectory(customCompileToolchain, recursive: true)

            let targetSwiftSDK = try SwiftSDK.deriveTargetSwiftSDK(
                hostSwiftSDK: hostSwiftSDK,
                hostTriple: hostTriple,
                customCompileToolchain: customCompileToolchain,
                customCompileSDK: customCompileSDK,
                architectures: archs,
                store: store,
                observabilityScope: system.topScope,
                fileSystem: fileSystem
            )
            XCTAssertEqual(targetSwiftSDK.architectures, archs)
            XCTAssertEqual(targetSwiftSDK.pathsConfiguration.sdkRootPath, customCompileSDK)
            XCTAssertEqual(
                targetSwiftSDK.toolset.rootPaths,
                [customCompileToolchain.appending(components: ["usr", "bin"])] + hostSwiftSDK.toolset.rootPaths
            )
        }
    }
}<|MERGE_RESOLUTION|>--- conflicted
+++ resolved
@@ -18,10 +18,6 @@
 
 import struct TSCBasic.ByteString
 import protocol TSCBasic.FileSystem
-<<<<<<< HEAD
-import class TSCBasic.InMemoryFileSystem
-=======
->>>>>>> b4ed2d0f
 import class Workspace.Workspace
 
 private let testArtifactID = "test-artifact"
