--- conflicted
+++ resolved
@@ -152,12 +152,8 @@
                 targets: targets
             )
 
-<<<<<<< HEAD
+            #if ENABLE_TARGET_BASED_DEPENDENCY_RESOLUTION
             XCTAssertEqual(manifest.dependenciesRequired(for: .specific(["Foo"])).map({ $0.name }).sorted(), [
-=======
-            #if ENABLE_TARGET_BASED_DEPENDENCY_RESOLUTION
-            XCTAssertEqual(manifest.dependenciesRequired(for: .specific(["Foo"])).map({ $0.declaration.name }).sorted(), [
->>>>>>> 27f444f6
                 "Bar1", // Foo → Foo1 → Bar1
                 "Bar2", // Foo → Foo1 → Foo2 → Bar2
                 // (Bar3 is unreachable.)
