//===----------------------------------------------------------------------===//
//
// This source file is part of the Swift open source project
//
// Copyright (c) 2020 Apple Inc. and the Swift project authors
// Licensed under Apache License v2.0 with Runtime Library Exception
//
// See http://swift.org/LICENSE.txt for license information
// See http://swift.org/CONTRIBUTORS.txt for the list of Swift project authors
//
//===----------------------------------------------------------------------===//
import Foundation

@testable import Basics
import _Concurrency
import _InternalTestSupport
import Testing
import XCTest

class HTTPClientXCTest: XCTestCase {
    func testEponentialBackoff() async throws {
        try XCTSkipOnWindows(because: "https://github.com/swiftlang/swift-package-manager/issues/8501")
        let counter = SendableBox(0)
        let lastCall = SendableBox<Date>()
        let maxAttempts = 5
        let errorCode = Int.random(in: 500 ..< 600)
        let delay = SendableTimeInterval.milliseconds(100)

        let httpClient = HTTPClient { _, _ in
            let count = await counter.value!
            let expectedDelta = pow(2.0, Double(count - 1)) * delay.timeInterval()!
            let delta = await lastCall.value.flatMap { Date().timeIntervalSince($0) } ?? 0
            XCTAssertEqual(delta, expectedDelta, accuracy: 0.1)

            await counter.increment()
            await lastCall.resetDate()
            return .init(statusCode: errorCode)
        }
        var request = HTTPClient.Request(method: .get, url: "http://test")
        request.options.retryStrategy = .exponentialBackoff(maxAttempts: maxAttempts, baseDelay: delay)

        let response = try await httpClient.execute(request)
        XCTAssertEqual(response.statusCode, errorCode)
        let count = await counter.value
        XCTAssertEqual(count, maxAttempts, "retries should match")
    }
}


struct HTTPClientTests {
    @Test
    func head() async throws {
        let url = URL("http://test")
        let requestHeaders = HTTPClientHeaders([HTTPClientHeaders.Item(name: UUID().uuidString, value: UUID().uuidString)])
        let responseStatus = Int.random(in: 201 ..< 500)
        let responseHeaders = HTTPClientHeaders([HTTPClientHeaders.Item(name: UUID().uuidString, value: UUID().uuidString)])
        let responseBody: Data? = nil

        let httpClient = HTTPClient { request, _ in
            #expect(request.url == url)
            #expect(request.method == .head)
            self.expectRequestHeaders(request.headers, expected: requestHeaders)
            return .init(statusCode: responseStatus, headers: responseHeaders, body: responseBody)
        }

        let response = try await httpClient.head(url, headers: requestHeaders)
        #expect(response.statusCode == responseStatus)
        self.expectResponseHeaders(response.headers, expected: responseHeaders)
        #expect(response.body == responseBody)
    }

    @Test
    func testGet() async throws {
        let url = URL("http://test")
        let requestHeaders = HTTPClientHeaders([HTTPClientHeaders.Item(name: UUID().uuidString, value: UUID().uuidString)])
        let responseStatus = Int.random(in: 201 ..< 500)
        let responseHeaders = HTTPClientHeaders([HTTPClientHeaders.Item(name: UUID().uuidString, value: UUID().uuidString)])
        let responseBody = Data(UUID().uuidString.utf8)

        let httpClient = HTTPClient { request, _ in
            #expect(request.url == url)
            #expect(request.method == .get)
            self.expectRequestHeaders(request.headers, expected: requestHeaders)
            return .init(statusCode: responseStatus, headers: responseHeaders, body: responseBody)
        }

        let response = try await httpClient.get(url, headers: requestHeaders)
        #expect(response.statusCode == responseStatus)
        self.expectResponseHeaders(response.headers, expected: responseHeaders)
        #expect(response.body == responseBody)
    }

    @Test
    func post() async throws {
        let url = URL("http://test")
        let requestHeaders = HTTPClientHeaders([HTTPClientHeaders.Item(name: UUID().uuidString, value: UUID().uuidString)])
        let requestBody = Data(UUID().uuidString.utf8)
        let responseStatus = Int.random(in: 201 ..< 500)
        let responseHeaders = HTTPClientHeaders([HTTPClientHeaders.Item(name: UUID().uuidString, value: UUID().uuidString)])
        let responseBody = Data(UUID().uuidString.utf8)

        let httpClient = HTTPClient { request, _ in
            #expect(request.url == url)
            #expect(request.method == .post)
            self.expectRequestHeaders(request.headers, expected: requestHeaders)
            #expect(request.body == requestBody)
            return .init(statusCode: responseStatus, headers: responseHeaders, body: responseBody)
        }

        let response = try await httpClient.post(url, body: requestBody, headers: requestHeaders)
        #expect(response.statusCode == responseStatus)
        self.expectResponseHeaders(response.headers, expected: responseHeaders)
        #expect(response.body == responseBody)
    }

    @Test
    func put() async throws {
        let url = URL("http://test")
        let requestHeaders = HTTPClientHeaders([HTTPClientHeaders.Item(name: UUID().uuidString, value: UUID().uuidString)])
        let requestBody = Data(UUID().uuidString.utf8)
        let responseStatus = Int.random(in: 201 ..< 500)
        let responseHeaders = HTTPClientHeaders([HTTPClientHeaders.Item(name: UUID().uuidString, value: UUID().uuidString)])
        let responseBody = Data(UUID().uuidString.utf8)

        let httpClient = HTTPClient { request, _ in
            #expect(request.url == url)
            #expect(request.method == .put)
            self.expectRequestHeaders(request.headers, expected: requestHeaders)
            #expect(request.body == requestBody)
            return .init(statusCode: responseStatus, headers: responseHeaders, body: responseBody)
        }

        let response = try await httpClient.put(url, body: requestBody, headers: requestHeaders)
        #expect(response.statusCode == responseStatus)
        self.expectResponseHeaders(response.headers, expected: responseHeaders)
        #expect(response.body == responseBody)
    }

    @Test
    func delete() async throws {
        let url = URL("http://test")
        let requestHeaders = HTTPClientHeaders([HTTPClientHeaders.Item(name: UUID().uuidString, value: UUID().uuidString)])
        let responseStatus = Int.random(in: 201 ..< 500)
        let responseHeaders = HTTPClientHeaders([HTTPClientHeaders.Item(name: UUID().uuidString, value: UUID().uuidString)])
        let responseBody = Data(UUID().uuidString.utf8)

        let httpClient = HTTPClient { request, _ in
            #expect(request.url == url)
            #expect(request.method == .delete)
            self.expectRequestHeaders(request.headers, expected: requestHeaders)
            return .init(statusCode: responseStatus, headers: responseHeaders, body: responseBody)
        }

        let response = try await httpClient.delete(url, headers: requestHeaders)
        #expect(response.statusCode == responseStatus)
        self.expectResponseHeaders(response.headers, expected: responseHeaders)
        #expect(response.body == responseBody)
    }

    @Test
    func extraHeaders() async throws {
        let url = URL("http://test")
        let globalHeaders = HTTPClientHeaders([HTTPClientHeaders.Item(name: UUID().uuidString, value: UUID().uuidString)])
        let requestHeaders = HTTPClientHeaders([HTTPClientHeaders.Item(name: UUID().uuidString, value: UUID().uuidString)])

        let httpClient = HTTPClient(configuration: .init(requestHeaders: globalHeaders)) { request, _ in
            var expectedHeaders = globalHeaders
            expectedHeaders.merge(requestHeaders)
            self.expectRequestHeaders(request.headers, expected: expectedHeaders)
            return .init(statusCode: 200)
        }

        var request = HTTPClient.Request(method: .get, url: url, headers: requestHeaders)
        request.options.addUserAgent = true

        let response = try await httpClient.execute(request)
        #expect(response.statusCode == 200)
    }

    @Test
    func userAgent() async throws {
        let url = URL("http://test")
        let requestHeaders = HTTPClientHeaders([HTTPClientHeaders.Item(name: UUID().uuidString, value: UUID().uuidString)])

        let httpClient = HTTPClient { request, _ in
            #expect(request.headers.contains("User-Agent"), "expecting User-Agent")
            self.expectRequestHeaders(request.headers, expected: requestHeaders)
            return .init(statusCode: 200)
        }
        var request = HTTPClient.Request(method: .get, url: url, headers: requestHeaders)
        request.options.addUserAgent = true

        let response = try await httpClient.execute(request)
        #expect(response.statusCode == 200)
    }

    @Test
    func noUserAgent() async throws {
        let url = URL("http://test")
        let requestHeaders = HTTPClientHeaders([HTTPClientHeaders.Item(name: UUID().uuidString, value: UUID().uuidString)])

        let httpClient = HTTPClient { request, _ in
            #expect(!request.headers.contains("User-Agent"), "expecting User-Agent")
            self.expectRequestHeaders(request.headers, expected: requestHeaders)
            return .init(statusCode: 200)
        }

        var request = HTTPClient.Request(method: .get, url: url, headers: requestHeaders)
        request.options.addUserAgent = false

        let response = try await httpClient.execute(request)
        #expect(response.statusCode == 200)
    }

    @Test
    func authorization() async throws {
        let url = URL("http://test")

        do {
            let authorization = UUID().uuidString

            let httpClient = HTTPClient { request, _ in
                #expect(request.headers.contains("Authorization"), "expecting Authorization")
                #expect(request.headers.get("Authorization").first == authorization)
                return .init(statusCode: 200)
            }

            var request = HTTPClient.Request(method: .get, url: url)
            request.options.authorizationProvider = { requestUrl in
                requestUrl == url ? authorization : nil
            }

            let response = try await httpClient.execute(request)
            #expect(response.statusCode == 200)
        }

        do {
            let httpClient = HTTPClient { request, _ in
                #expect(!request.headers.contains("Authorization"), "not expecting Authorization")
                return .init(statusCode: 200)
            }

            var request = HTTPClient.Request(method: .get, url: url)
            request.options.authorizationProvider = { _ in "" }

            let response = try await httpClient.execute(request)
            #expect(response.statusCode == 200)
        }
    }

    @Test
    func validResponseCodes() async throws {
        let statusCode = Int.random(in: 201 ..< 500)

        let httpClient = HTTPClient { _, _ in
            throw HTTPClientError.badResponseStatusCode(statusCode)
        }

        var request = HTTPClient.Request(method: .get, url: "http://test")
        request.options.validResponseCodes = [200]

        do {
            let response = try await httpClient.execute(request)
            Issue.record("unexpected success \(response)")
        } catch {
<<<<<<< HEAD
            XCTAssertEqual(error as? HTTPClientError, .badResponseStatusCode(statusCode), "expected error to match")
        }
    }

    func testExponentialBackoff() async throws {
        try XCTSkipOnWindows(because: "https://github.com/swiftlang/swift-package-manager/issues/8501")

        let counter = SendableBox(0)
        let lastCall = SendableBox<Date>(Date())
        let maxAttempts = 5
        let errorCode = Int.random(in: 500 ..< 600)
        let delay = SendableTimeInterval.milliseconds(100)

        let httpClient = HTTPClient { _, _ in
            let count = await counter.value
            let expectedDelta = pow(2.0, Double(count - 1)) * delay.timeInterval()!
            let delta = await Date().timeIntervalSince(lastCall.value)
            XCTAssertEqual(delta, expectedDelta, accuracy: 0.1)

            await counter.increment()
            await lastCall.resetDate()
            return .init(statusCode: errorCode)
=======
            #expect(error as? HTTPClientError == .badResponseStatusCode(statusCode))
>>>>>>> e5c210a9
        }
    }

    @Test
    func hostCircuitBreaker() async throws {
        let maxErrors = 5
        let errorCode = Int.random(in: 500 ..< 600)
        let age = SendableTimeInterval.seconds(5)

        let host = "http://tes-\(UUID().uuidString).com"
        let configuration = HTTPClientConfiguration(circuitBreakerStrategy: .hostErrors(maxErrors: maxErrors, age: age))
        let httpClient = HTTPClient(configuration: configuration) { _, _ in
                .init(statusCode: errorCode)
        }

        // make the initial errors
        do {
            let counter = SendableBox(0)
            for index in (0 ..< maxErrors) {
                let response = try await httpClient.get(URL("\(host)/\(index)/foo"))
                await counter.increment()
                #expect(response.statusCode == errorCode)
            }
            let count = await counter.value
            #expect(count == maxErrors)
        }

        // these should all circuit break
        let counter = SendableBox(0)
        let total = Int.random(in: 10 ..< 20)
        for index in (0 ..< total) {
            do {
                let response = try await httpClient.get(URL("\(host)/\(index)/foo"))
                Issue.record("unexpected success \(response)")
            } catch {
                #expect(error as? HTTPClientError == .circuitBreakerTriggered)
            }

            await counter.increment()
        }

        let count = await counter.value
        #expect(count == total)
    }

    @Test
    func hostCircuitBreakerAging() async throws {
        let maxErrors = 5
        let errorCode = Int.random(in: 500 ..< 600)
        let ageInMilliseconds = 100

        let host = "http://tes-\(UUID().uuidString).com"
        let configuration = HTTPClientConfiguration(
            circuitBreakerStrategy: .hostErrors(
                maxErrors: maxErrors,
                age: .milliseconds(ageInMilliseconds)
            )
        )
        let httpClient = HTTPClient(configuration: configuration) { request, _ in
            if request.url.lastPathComponent == "error" {
                return .init(statusCode: errorCode)
            } else if request.url.lastPathComponent == "okay" {
                return .okay()
            } else {
                throw StringError("unknown request \(request.url)")
            }
        }

        // make the initial errors
        do {
            let counter = SendableBox(0)
            for index in (0 ..< maxErrors) {
                let response = try await httpClient.get(URL("\(host)/\(index)/error"))
                await counter.increment()
                #expect(response.statusCode == errorCode)
            }
            let count = await counter.value
            #expect(count == maxErrors)
        }

        // these should not circuit break since they are deliberately aged
        let total = Int.random(in: 10 ..< 20)
        let count = ThreadSafeBox<Int>(0)

        for index in (0 ..< total) {
            // age it
            let sleepInterval = SendableTimeInterval.milliseconds(ageInMilliseconds)
            try await Task.sleep(nanoseconds: UInt64(sleepInterval.nanoseconds()!))
            let response = try await httpClient.get("\(host)/\(index)/okay")
            count.increment()
            #expect(response.statusCode == 200)
        }

        #expect(count.get() == total)
    }

    @Test
    func hTTPClientHeaders() async throws {
        var headers = HTTPClientHeaders()

        let items = (1 ... Int.random(in: 10 ... 20)).map { index in HTTPClientHeaders.Item(name: "header-\(index)", value: UUID().uuidString) }
        headers.add(items)

        #expect(headers.count == items.count)
        items.forEach { item in
            #expect(headers.get(item.name).first == item.value)
        }

        headers.add(items.first!)
        #expect(headers.count == items.count)

        let name = UUID().uuidString
        let values = (1 ... Int.random(in: 10 ... 20)).map { "value-\($0)" }
        values.forEach { value in
            headers.add(name: name, value: value)
        }
        #expect(headers.count == items.count + 1)
        #expect(values == headers.get(name))
    }

    @Test
    func exceedsDownloadSizeLimitProgress() async throws {
        let maxSize: Int64 = 50

        let httpClient = HTTPClient { request, progress in
            switch request.method {
                case .head:
                    return .init(
                        statusCode: 200,
                        headers: .init([.init(name: "Content-Length", value: "0")])
                    )
                case .get:
                    try progress?(Int64(maxSize * 2), 0)
                default:
                    Issue.record("method should match")
            }

            fatalError("unreachable")
        }

        var request = HTTPClient.Request(url: "http://test")
        request.options.maximumResponseSizeInBytes = 10

        do {
            let response = try await httpClient.execute(request)
            Issue.record("unexpected success \(response)")
        } catch {
            #expect(error as? HTTPClientError == .responseTooLarge(maxSize * 2))
        }
    }

    @Test
    func maxConcurrency() async throws {
        let maxConcurrentRequests = 2
        let concurrentRequests = SendableBox(0)

        var configuration = HTTPClient.Configuration()
        configuration.maxConcurrentRequests = maxConcurrentRequests
        let httpClient = HTTPClient(configuration: configuration) { request, _ in
            await concurrentRequests.increment()

<<<<<<< HEAD
            if await concurrentRequests.value > maxConcurrentRequests {
                XCTFail("too many concurrent requests \(concurrentRequests), expected \(maxConcurrentRequests)")
=======
            if await concurrentRequests.value! > maxConcurrentRequests {
                Issue.record("too many concurrent requests \(concurrentRequests), expected \(maxConcurrentRequests)")
>>>>>>> e5c210a9
            }

            await concurrentRequests.decrement()

            return .okay()
        }

        let total = 1000
        try await withThrowingTaskGroup(of: HTTPClient.Response.self) { group in
            for _ in 0..<total {
                group.addTask {
                    try await httpClient.get("http://localhost/test")
                }
            }

            var results = [HTTPClient.Response]()
            for try await result in group {
                results.append(result)
            }

            #expect(results.count == total)

            for result in results {
                #expect(result.statusCode == 200)
            }
        }
    }

    private func expectRequestHeaders(_ headers: HTTPClientHeaders, expected: HTTPClientHeaders, sourceLocation: SourceLocation = #_sourceLocation) {
        let noAgent = HTTPClientHeaders(headers.filter { $0.name != "User-Agent" })
        #expect(noAgent == expected, sourceLocation: sourceLocation)
    }

    private func expectResponseHeaders(_ headers: HTTPClientHeaders, expected: HTTPClientHeaders, sourceLocation: SourceLocation = #_sourceLocation) {
        #expect(headers == expected, sourceLocation: sourceLocation)
    }

}<|MERGE_RESOLUTION|>--- conflicted
+++ resolved
@@ -21,15 +21,15 @@
     func testEponentialBackoff() async throws {
         try XCTSkipOnWindows(because: "https://github.com/swiftlang/swift-package-manager/issues/8501")
         let counter = SendableBox(0)
-        let lastCall = SendableBox<Date>()
+        let lastCall = SendableBox<Date>(Date())
         let maxAttempts = 5
         let errorCode = Int.random(in: 500 ..< 600)
         let delay = SendableTimeInterval.milliseconds(100)
 
         let httpClient = HTTPClient { _, _ in
-            let count = await counter.value!
+            let count = await counter.value
             let expectedDelta = pow(2.0, Double(count - 1)) * delay.timeInterval()!
-            let delta = await lastCall.value.flatMap { Date().timeIntervalSince($0) } ?? 0
+            let delta = await Date().timeIntervalSince(lastCall.value)
             XCTAssertEqual(delta, expectedDelta, accuracy: 0.1)
 
             await counter.increment()
@@ -263,32 +263,7 @@
             let response = try await httpClient.execute(request)
             Issue.record("unexpected success \(response)")
         } catch {
-<<<<<<< HEAD
-            XCTAssertEqual(error as? HTTPClientError, .badResponseStatusCode(statusCode), "expected error to match")
-        }
-    }
-
-    func testExponentialBackoff() async throws {
-        try XCTSkipOnWindows(because: "https://github.com/swiftlang/swift-package-manager/issues/8501")
-
-        let counter = SendableBox(0)
-        let lastCall = SendableBox<Date>(Date())
-        let maxAttempts = 5
-        let errorCode = Int.random(in: 500 ..< 600)
-        let delay = SendableTimeInterval.milliseconds(100)
-
-        let httpClient = HTTPClient { _, _ in
-            let count = await counter.value
-            let expectedDelta = pow(2.0, Double(count - 1)) * delay.timeInterval()!
-            let delta = await Date().timeIntervalSince(lastCall.value)
-            XCTAssertEqual(delta, expectedDelta, accuracy: 0.1)
-
-            await counter.increment()
-            await lastCall.resetDate()
-            return .init(statusCode: errorCode)
-=======
             #expect(error as? HTTPClientError == .badResponseStatusCode(statusCode))
->>>>>>> e5c210a9
         }
     }
 
@@ -450,13 +425,8 @@
         let httpClient = HTTPClient(configuration: configuration) { request, _ in
             await concurrentRequests.increment()
 
-<<<<<<< HEAD
-            if await concurrentRequests.value > maxConcurrentRequests {
-                XCTFail("too many concurrent requests \(concurrentRequests), expected \(maxConcurrentRequests)")
-=======
             if await concurrentRequests.value! > maxConcurrentRequests {
                 Issue.record("too many concurrent requests \(concurrentRequests), expected \(maxConcurrentRequests)")
->>>>>>> e5c210a9
             }
 
             await concurrentRequests.decrement()
