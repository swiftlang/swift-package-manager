/*
 This source file is part of the Swift.org open source project

 Copyright (c) 2014 - 2020 Apple Inc. and the Swift project authors
 Licensed under Apache License v2.0 with Runtime Library Exception

 See http://swift.org/LICENSE.txt for license information
 See http://swift.org/CONTRIBUTORS.txt for Swift project authors
 */

import _InternalTestSupport
import _Concurrency
import Basics
import XCTest

import TSCclibc // for SPM_posix_spawn_file_actions_addchdir_np_supported

import class TSCBasic.BufferedOutputByteStream
import struct TSCBasic.ByteString
import struct TSCBasic.Format
import class TSCBasic.Thread
import func TSCBasic.withTemporaryFile
import func TSCTestSupport.withCustomEnv

#if os(Windows)
let catExecutable = "type"
#else
let catExecutable = "cat"
#endif

final class AsyncProcessTests: XCTestCase {
    let echoExecutableArgs = getAsyncProcessArgs(executable: "echo")
    let catExecutableArgs = getAsyncProcessArgs(executable: catExecutable)

    func testBasicsProcess() throws {
            let process = AsyncProcess(arguments: echoExecutableArgs + ["hello"])
            try process.launch()
            let result = try process.waitUntilExit()
            XCTAssertEqual(try result.utf8Output(), "hello\(ProcessInfo.EOL)")
            XCTAssertEqual(result.exitStatus, .terminated(code: 0))
            XCTAssertEqual(result.arguments, process.arguments)
    }

    func testBasicsScript() throws {
            let process = AsyncProcess(scriptName: "exit4\(ProcessInfo.batSuffix)")
            try process.launch()
            let result = try process.waitUntilExit()
            XCTAssertEqual(result.exitStatus, .terminated(code: 4))
    }

    func testPopenBasic() throws {
        // Test basic echo.
        XCTAssertEqual(try AsyncProcess.popen(arguments: echoExecutableArgs + ["hello"]).utf8Output(), "hello\(ProcessInfo.EOL)")
    }

    func testPopenWithBufferLargerThanAllocated() throws {
        // Test buffer larger than that allocated.
        try withTemporaryFile { file in
            let count = 10000
            let stream = BufferedOutputByteStream()
            stream.send(Format.asRepeating(string: "a", count: count))
            try localFileSystem.writeFileContents(file.path, bytes: stream.bytes)
            let actualStreamCount = stream.bytes.count
            XCTAssertTrue(actualStreamCount == count, "Actual stream count (\(actualStreamCount)) is not as exxpected (\(count))")
            let outputCount = try AsyncProcess.popen(arguments: catExecutableArgs + [file.path.pathString]).utf8Output().count
            XCTAssert(outputCount == count, "Actual count (\(outputCount)) is not as expected (\(count))")
        }
    }

    func testPopenLegacyAsync() throws {
        #if os(Windows)
        let args = ["where.exe", "where"]
        let answer = "C:\\Windows\\System32\\where.exe"
        #else
        let args = ["whoami"]
        let answer = NSUserName()
        #endif
        var popenResult: Result<AsyncProcessResult, Error>?
        let group = DispatchGroup()
        group.enter()
        AsyncProcess.popen(arguments: args) { result in
            popenResult = result
            group.leave()
        }
        group.wait()
        switch popenResult {
        case .success(let processResult):
            let output = try processResult.utf8Output()
            XCTAssertTrue(output.hasPrefix(answer))
        case .failure(let error):
            XCTFail("error = \(error)")
        case nil:
            XCTFail()
        }
    }

    @available(macOS 10.15, iOS 13.0, tvOS 13.0, watchOS 6.0, *)
    func testPopenAsync() async throws {
        #if os(Windows)
        let args = ["where.exe", "where"]
        let answer = "C:\\Windows\\System32\\where.exe"
        #else
        let args = ["whoami"]
        let answer = NSUserName()
        #endif
        let processResult: AsyncProcessResult
        do {
            processResult = try await AsyncProcess.popen(arguments: args)
        } catch {
            XCTFail("error = \(error)")
            return
        }
        let output = try processResult.utf8Output()
        XCTAssertTrue(output.hasPrefix(answer))
    }

    func testCheckNonZeroExit() async throws {
        do {
            let output = try await AsyncProcess.checkNonZeroExit(args: echoExecutableArgs + ["hello"])
            XCTAssertEqual(output, "hello\(ProcessInfo.EOL)")
        }

        do {
            let output = try await AsyncProcess.checkNonZeroExit(scriptName: "exit4\(ProcessInfo.batSuffix)")
            XCTFail("Unexpected success \(output)")
        } catch AsyncProcessResult.Error.nonZeroExit(let result) {
            XCTAssertEqual(result.exitStatus, .terminated(code: 4))
        }
    }

    @available(macOS 10.15, iOS 13.0, tvOS 13.0, watchOS 6.0, *)
    func testCheckNonZeroExitAsync() async throws {
        do {
            let output = try await AsyncProcess.checkNonZeroExit(args: echoExecutableArgs + ["hello"])
            XCTAssertEqual(output, "hello\(ProcessInfo.EOL)")
        }

        do {
            let output = try await AsyncProcess.checkNonZeroExit(scriptName: "exit4\(ProcessInfo.batSuffix)")
            XCTFail("Unexpected success \(output)")
        } catch AsyncProcessResult.Error.nonZeroExit(let result) {
            XCTAssertEqual(result.exitStatus, .terminated(code: 4))
        }
    }

    func testFindExecutable() throws {
<<<<<<< HEAD
        try skipOnWindowsAsTestCurrentlyFails(because: "https://github.com/swiftlang/swift-package-manager/issues/8547: Assertion failure when trying to find ls executable")
=======
        try XCTSkipOnWindows(because: "https://github.com/swiftlang/swift-package-manager/issues/8547: Assertion failure when trying to find ls executable")
>>>>>>> ba10e8a9

        try testWithTemporaryDirectory { tmpdir in
            // This process should always work.
            XCTAssertTrue(AsyncProcess.findExecutable("ls") != nil)

            XCTAssertEqual(AsyncProcess.findExecutable("nonExistantProgram"), nil)
            XCTAssertEqual(AsyncProcess.findExecutable(""), nil)

            // Create a local nonexecutable file to test.
            let tempExecutable = tmpdir.appending(component: "nonExecutableProgram")
            #if os(Windows)
            let exitScriptContent = ByteString("EXIT /B")
            #else
            let exitScriptContent = ByteString("""
            #!/bin/sh
            exit

            """)
            #endif
            try localFileSystem.writeFileContents(tempExecutable, bytes: exitScriptContent)

            try withCustomEnv(["PATH": tmpdir.pathString]) {
                XCTAssertEqual(AsyncProcess.findExecutable("nonExecutableProgram"), nil)
            }
        }
    }

    func testNonExecutableLaunch() throws {
        try testWithTemporaryDirectory { tmpdir in
            // Create a local nonexecutable file to test.
            let tempExecutable = tmpdir.appending(component: "nonExecutableProgram")
            try localFileSystem.writeFileContents(tempExecutable, bytes: """
            #!/bin/sh
            exit

            """)

            try withCustomEnv(["PATH": tmpdir.pathString]) {
                do {
                    let process = AsyncProcess(args: "nonExecutableProgram")
                    try process.launch()
                    XCTFail("Should have failed to validate nonExecutableProgram")
                } catch AsyncProcess.Error.missingExecutableProgram(let program) {
                    XCTAssert(program == "nonExecutableProgram")
                }
            }
        }
    }

    func testThreadSafetyOnWaitUntilExit() throws {
        let process = AsyncProcess(args: echoExecutableArgs + ["hello"])
        try process.launch()

        var result1 = ""
        var result2 = ""

        let t1 = Thread {
            result1 = try! process.waitUntilExit().utf8Output()
        }

        let t2 = Thread {
            result2 = try! process.waitUntilExit().utf8Output()
        }

        t1.start()
        t2.start()
        t1.join()
        t2.join()

        XCTAssertEqual(result1, "hello\(ProcessInfo.EOL)")
        XCTAssertEqual(result2, "hello\(ProcessInfo.EOL)")
    }

    @available(macOS 12.0, iOS 15.0, tvOS 15.0, watchOS 8.0, *)
    func testThreadSafetyOnWaitUntilExitAsync() async throws {
        let process = AsyncProcess(args: echoExecutableArgs + ["hello"])
        try process.launch()

        let t1 = Task {
            try await process.waitUntilExit().utf8Output()
        }

        let t2 = Task {
            try await process.waitUntilExit().utf8Output()
        }

        let result1 = try await t1.value
        let result2 = try await t2.value

        XCTAssertEqual(result1, "hello\(ProcessInfo.EOL)")
        XCTAssertEqual(result2, "hello\(ProcessInfo.EOL)")
    }

    func testStdin() throws {
        var stdout = [UInt8]()
        let process = AsyncProcess(scriptName: "in-to-out\(ProcessInfo.batSuffix)", outputRedirection: .stream(stdout: { stdoutBytes in
            stdout += stdoutBytes
        }, stderr: { _ in }))
        let stdinStream = try process.launch()

        stdinStream.write("hello\(ProcessInfo.EOL)")
        stdinStream.flush()

        try stdinStream.close()

        try process.waitUntilExit()

        XCTAssertEqual(String(decoding: stdout, as: UTF8.self), "hello\(ProcessInfo.EOL)")
    }

    func testStdoutStdErr() throws {
        // A simple script to check that stdout and stderr are captured separatly.
        do {
            let result = try AsyncProcess.popen(scriptName: "simple-stdout-stderr\(ProcessInfo.batSuffix)")
            XCTAssertEqual(try result.utf8Output(), "simple output\(ProcessInfo.EOL)")
            XCTAssertEqual(try result.utf8stderrOutput(), "simple error\(ProcessInfo.EOL)")
        }

        // A long stdout and stderr output.
        do {
            let result = try AsyncProcess.popen(scriptName: "long-stdout-stderr\(ProcessInfo.batSuffix)")
            let count = 16 * 1024
            XCTAssertEqual(try result.utf8Output(), String(repeating: "1", count: count))
            XCTAssertEqual(try result.utf8stderrOutput(), String(repeating: "2", count: count))
        }

        // This script will block if the streams are not read.
        do {
            let result = try AsyncProcess.popen(scriptName: "deadlock-if-blocking-io\(ProcessInfo.batSuffix)")
            let count = 16 * 1024
            XCTAssertEqual(try result.utf8Output(), String(repeating: "1", count: count))
            XCTAssertEqual(try result.utf8stderrOutput(), String(repeating: "2", count: count))
        }
    }

    @available(macOS 10.15, iOS 13.0, tvOS 13.0, watchOS 6.0, *)
    func testStdoutStdErrAsync() async throws {
        // A simple script to check that stdout and stderr are captured separatly.
        do {
            let result = try await AsyncProcess.popen(scriptName: "simple-stdout-stderr\(ProcessInfo.batSuffix)")
            XCTAssertEqual(try result.utf8Output(), "simple output\(ProcessInfo.EOL)")
            XCTAssertEqual(try result.utf8stderrOutput(), "simple error\(ProcessInfo.EOL)")
        }

        // A long stdout and stderr output.
        do {
            let result = try await AsyncProcess.popen(scriptName: "long-stdout-stderr\(ProcessInfo.batSuffix)")
            let count = 16 * 1024
            XCTAssertEqual(try result.utf8Output(), String(repeating: "1", count: count))
            XCTAssertEqual(try result.utf8stderrOutput(), String(repeating: "2", count: count))
        }

        // This script will block if the streams are not read.
        do {
            let result = try await AsyncProcess.popen(scriptName: "deadlock-if-blocking-io\(ProcessInfo.batSuffix)")
            let count = 16 * 1024
            XCTAssertEqual(try result.utf8Output(), String(repeating: "1", count: count))
            XCTAssertEqual(try result.utf8stderrOutput(), String(repeating: "2", count: count))
        }
    }

    func testStdoutStdErrRedirected() throws {
        // A simple script to check that stdout and stderr are captured in the same location.
        do {
            let process = AsyncProcess(
                scriptName: "simple-stdout-stderr\(ProcessInfo.batSuffix)",
                outputRedirection: .collect(redirectStderr: true)
            )
            try process.launch()
            let result = try process.waitUntilExit()
            #if os(Windows)
            let expectedStdout = "simple output\(ProcessInfo.EOL)"
            let expectedStderr = "simple error\(ProcessInfo.EOL)"
            #else
            let expectedStdout = "simple error\(ProcessInfo.EOL)simple output\(ProcessInfo.EOL)"
            let expectedStderr = ""
            #endif
            XCTAssertEqual(try result.utf8Output(), expectedStdout)
            XCTAssertEqual(try result.utf8stderrOutput(), expectedStderr)
        }

        // A long stdout and stderr output.
        do {
            let process = AsyncProcess(
                scriptName: "long-stdout-stderr\(ProcessInfo.batSuffix)",
                outputRedirection: .collect(redirectStderr: true)
            )
            try process.launch()
            let result = try process.waitUntilExit()

            let count = 16 * 1024
            #if os(Windows)
            let expectedStdout = String(repeating: "1", count: count)
            let expectedStderr = String(repeating: "2", count: count)
            #else
            let expectedStdout = String(repeating: "12", count: count)
            let expectedStderr = ""
            #endif
            XCTAssertEqual(try result.utf8Output(), expectedStdout)
            XCTAssertEqual(try result.utf8stderrOutput(), expectedStderr)
        }
    }

    func testStdoutStdErrStreaming() throws {
        var stdout = [UInt8]()
        var stderr = [UInt8]()
        let process = AsyncProcess(scriptName: "long-stdout-stderr\(ProcessInfo.batSuffix)", outputRedirection: .stream(stdout: { stdoutBytes in
            stdout += stdoutBytes
        }, stderr: { stderrBytes in
            stderr += stderrBytes
        }))
        try process.launch()
        try process.waitUntilExit()

        let count = 16 * 1024
        XCTAssertEqual(String(bytes: stdout, encoding: .utf8), String(repeating: "1", count: count))
        XCTAssertEqual(String(bytes: stderr, encoding: .utf8), String(repeating: "2", count: count))
    }

    func testStdoutStdErrStreamingRedirected() throws {
        var stdout = [UInt8]()
        var stderr = [UInt8]()
        let process = AsyncProcess(scriptName: "long-stdout-stderr\(ProcessInfo.batSuffix)", outputRedirection: .stream(stdout: { stdoutBytes in
            stdout += stdoutBytes
        }, stderr: { stderrBytes in
            stderr += stderrBytes
        }, redirectStderr: true))
        try process.launch()
        try process.waitUntilExit()

        let count = 16 * 1024
        #if os(Windows)
        let expectedStdout = String(repeating: "1", count: count)
        let expectedStderr = String(repeating: "2", count: count)
        #else
        let expectedStdout = String(repeating: "12", count: count)
        let expectedStderr = ""
        #endif
        XCTAssertEqual(String(bytes: stdout, encoding: .utf8), expectedStdout)
        XCTAssertEqual(String(bytes: stderr, encoding: .utf8), expectedStderr)
    }

    func testWorkingDirectory() throws {
        guard #available(macOS 10.15, *) else {
            // Skip this test since it's not supported in this OS.
            return
        }

        #if os(Linux) || os(Android)
        guard SPM_posix_spawn_file_actions_addchdir_np_supported() else {
            // Skip this test since it's not supported in this OS.
            return
        }
        #endif

        try withTemporaryDirectory(removeTreeOnDeinit: true) { tempDirPath in
            let parentPath = tempDirPath.appending(component: "file")
            let childPath = tempDirPath.appending(component: "subdir").appending(component: "file")

            try localFileSystem.writeFileContents(parentPath, bytes: ByteString("parent"))
            try localFileSystem.createDirectory(childPath.parentDirectory, recursive: true)
            try localFileSystem.writeFileContents(childPath, bytes: ByteString("child"))

            do {
                let process = AsyncProcess(arguments: catExecutableArgs + ["file"], workingDirectory: tempDirPath)
                try process.launch()
                let result = try process.waitUntilExit()
                XCTAssertEqual(try result.utf8Output(), "parent")
            }

            do {
                let process = AsyncProcess(arguments: catExecutableArgs + ["file"], workingDirectory: childPath.parentDirectory)
                try process.launch()
                let result = try process.waitUntilExit()
                XCTAssertEqual(try result.utf8Output(), "child")
            }
        }
    }

    func testAsyncStream() async throws {
        // rdar://133548796
<<<<<<< HEAD
        try XCTSkipIfCI()
        try skipOnWindowsAsTestCurrentlyFails(because: "https://github.com/swiftlang/swift-package-manager/issues/8547: 'swift test' was hanging.")
=======
        try XCTSkipIfPlatformCI()
        try XCTSkipOnWindows(because: "https://github.com/swiftlang/swift-package-manager/issues/8547: 'swift test' was hanging.")
>>>>>>> ba10e8a9

        let (stdoutStream, stdoutContinuation) = AsyncProcess.ReadableStream.makeStream()
        let (stderrStream, stderrContinuation) = AsyncProcess.ReadableStream.makeStream()

        let process = AsyncProcess(
            scriptName: "echo\(ProcessInfo.batSuffix)",
            outputRedirection: .stream {
                stdoutContinuation.yield($0)
            } stderr: {
                stderrContinuation.yield($0)
            }
        )

        let result = try await withThrowingTaskGroup(of: Void.self) { group in
            let stdin = try process.launch()

            group.addTask {
                var counter = 0
                stdin.write("Hello \(counter)\(ProcessInfo.EOL)")
                stdin.flush()

                for await output in stdoutStream {
                    XCTAssertEqual(output, .init("Hello \(counter)\(ProcessInfo.EOL)".utf8))
                    counter += 1

                    stdin.write(.init("Hello \(counter)\(ProcessInfo.EOL)".utf8))
                    stdin.flush()
                }

                XCTAssertEqual(counter, 5)

                try stdin.close()
            }

            group.addTask {
                var counter = 0
                for await _ in stderrStream {
                    counter += 1
                }

                XCTAssertEqual(counter, 0)
            }

            defer {
                stdoutContinuation.finish()
                stderrContinuation.finish()
            }

            return try await process.waitUntilExit()
        }

        XCTAssertEqual(result.exitStatus, .terminated(code: 0))
    }

    func testAsyncStreamHighLevelAPI() async throws {
        // rdar://133548796
<<<<<<< HEAD
        try XCTSkipIfCI()
        try skipOnWindowsAsTestCurrentlyFails(because: "https://github.com/swiftlang/swift-package-manager/issues/8547: 'swift test' was hanging.")
=======
        try XCTSkipIfPlatformCI()
        try XCTSkipOnWindows(because: "https://github.com/swiftlang/swift-package-manager/issues/8547: 'swift test' was hanging.")
>>>>>>> ba10e8a9

        let result = try await AsyncProcess.popen(
            scriptName: "echo\(ProcessInfo.batSuffix)", // maps to 'processInputs/echo' script
            stdout: { stdin, stdout in
                var counter = 0
                stdin.write("Hello \(counter)\(ProcessInfo.EOL)")
                stdin.flush()

                for await output in stdout {

                    XCTAssertEqual(output, .init("Hello \(counter)\(ProcessInfo.EOL)".utf8))
                    counter += 1

                    stdin.write(.init("Hello \(counter)\(ProcessInfo.EOL)".utf8))
                    stdin.flush()
                }

                XCTAssertEqual(counter, 5)

                try stdin.close()
            },
            stderr: { stderr in
                var counter = 0
                for await _ in stderr {
                    counter += 1
                }

                XCTAssertEqual(counter, 0)
            }
        )

        XCTAssertEqual(result.exitStatus, .terminated(code: 0))
    }
}

extension AsyncProcess {
    private static func script(_ name: String) -> String {
        AbsolutePath(#file).parentDirectory.appending(components: "processInputs", name).pathString
    }

    fileprivate convenience init(
        scriptName: String,
        arguments: [String] = [],
        outputRedirection: OutputRedirection = .collect
    ) {
        self.init(
            arguments: getAsyncProcessArgs(executable: AsyncProcess.script(scriptName)) + arguments,
            environment: .current,
            outputRedirection: outputRedirection
        )
    }

    @discardableResult
    fileprivate static func checkNonZeroExit(
        args: [String],
        environment: Environment = .current,
        loggingHandler: LoggingHandler? = .none
    ) async throws -> String {
        try await self.checkNonZeroExit(
            arguments: args,
            environment: environment,
            loggingHandler: loggingHandler
        )
    }

    @available(*, noasync)
    fileprivate static func checkNonZeroExit(
        scriptName: String,
        environment: Environment = .current,
        loggingHandler: LoggingHandler? = .none
    ) throws -> String {
        try self.checkNonZeroExit(
            args: self.script(scriptName),
            environment: environment,
            loggingHandler: loggingHandler
        )
    }

    @available(macOS 10.15, iOS 13.0, tvOS 13.0, watchOS 6.0, *)
    fileprivate static func checkNonZeroExit(
        scriptName: String,
        environment: Environment = .current,
        loggingHandler: LoggingHandler? = .none
    ) async throws -> String {
        try await self.checkNonZeroExit(
            args: self.script(scriptName),
            environment: environment,
            loggingHandler: loggingHandler
        )
    }

    @available(*, noasync)
    @discardableResult
    fileprivate static func popen(
        scriptName: String,
        environment: Environment = .current,
        loggingHandler: LoggingHandler? = .none
    ) throws -> AsyncProcessResult {
        try self.popen(arguments: getAsyncProcessArgs(executable: self.script(scriptName)), environment: .current, loggingHandler: loggingHandler)
    }

    @available(macOS 10.15, iOS 13.0, tvOS 13.0, watchOS 6.0, *)
    @discardableResult
    fileprivate static func popen(
        scriptName: String,
        environment: Environment = .current,
        loggingHandler: LoggingHandler? = .none
    ) async throws -> AsyncProcessResult {
        try await self.popen(arguments: getAsyncProcessArgs(executable: self.script(scriptName)), environment: .current, loggingHandler: loggingHandler)
    }

    fileprivate static func popen(
        scriptName: String,
        stdout: @escaping AsyncProcess.DuplexStreamHandler,
        stderr: AsyncProcess.ReadableStreamHandler? = nil
    ) async throws -> AsyncProcessResult {
        try await self.popen(arguments: getAsyncProcessArgs(executable: self.script(scriptName)), stdoutHandler: stdout, stderrHandler: stderr)
    }
}

fileprivate func getAsyncProcessArgs(executable: String) -> [String] {
    #if os(Windows)
    let args = ["cmd.exe", "/c", executable]
    #else
    let args = [executable]
    #endif
    return args
}<|MERGE_RESOLUTION|>--- conflicted
+++ resolved
@@ -144,11 +144,7 @@
     }
 
     func testFindExecutable() throws {
-<<<<<<< HEAD
-        try skipOnWindowsAsTestCurrentlyFails(because: "https://github.com/swiftlang/swift-package-manager/issues/8547: Assertion failure when trying to find ls executable")
-=======
         try XCTSkipOnWindows(because: "https://github.com/swiftlang/swift-package-manager/issues/8547: Assertion failure when trying to find ls executable")
->>>>>>> ba10e8a9
 
         try testWithTemporaryDirectory { tmpdir in
             // This process should always work.
@@ -430,13 +426,8 @@
 
     func testAsyncStream() async throws {
         // rdar://133548796
-<<<<<<< HEAD
-        try XCTSkipIfCI()
-        try skipOnWindowsAsTestCurrentlyFails(because: "https://github.com/swiftlang/swift-package-manager/issues/8547: 'swift test' was hanging.")
-=======
         try XCTSkipIfPlatformCI()
         try XCTSkipOnWindows(because: "https://github.com/swiftlang/swift-package-manager/issues/8547: 'swift test' was hanging.")
->>>>>>> ba10e8a9
 
         let (stdoutStream, stdoutContinuation) = AsyncProcess.ReadableStream.makeStream()
         let (stderrStream, stderrContinuation) = AsyncProcess.ReadableStream.makeStream()
@@ -493,13 +484,8 @@
 
     func testAsyncStreamHighLevelAPI() async throws {
         // rdar://133548796
-<<<<<<< HEAD
-        try XCTSkipIfCI()
-        try skipOnWindowsAsTestCurrentlyFails(because: "https://github.com/swiftlang/swift-package-manager/issues/8547: 'swift test' was hanging.")
-=======
         try XCTSkipIfPlatformCI()
         try XCTSkipOnWindows(because: "https://github.com/swiftlang/swift-package-manager/issues/8547: 'swift test' was hanging.")
->>>>>>> ba10e8a9
 
         let result = try await AsyncProcess.popen(
             scriptName: "echo\(ProcessInfo.batSuffix)", // maps to 'processInputs/echo' script
