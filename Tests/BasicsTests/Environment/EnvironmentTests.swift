//===----------------------------------------------------------------------===//
//
// This source file is part of the Swift open source project
//
// Copyright (c) 2021-2025 Apple Inc. and the Swift project authors
// Licensed under Apache License v2.0 with Runtime Library Exception
//
// See http://swift.org/LICENSE.txt for license information
// See http://swift.org/CONTRIBUTORS.txt for the list of Swift project authors
//
//===----------------------------------------------------------------------===//
import Foundation

@_spi(SwiftPMInternal)
@testable
import Basics

import Testing
import _InternalTestSupport

struct EnvironmentTests {
    @Test
    func initialize() {
        let environment = Environment()
        #expect(environment.isEmpty)
    }

    @Test
    func setting_and_accessing_via_subscript() {
        var environment = Environment()
        let key = EnvironmentKey("TestKey")
        environment[key] = "TestValue"
        #expect(environment[key] == "TestValue")
    }

    @Test
    func initDictionaryFromSelf() {
        let dictionary = [
            "TestKey": "TestValue",
            "testKey": "TestValue2",
        ]
        let environment = Environment(dictionary)
        let expectedValue: String
        let expectedCount: Int

        #if os(Windows)
            expectedValue = "TestValue2"  // uppercase sorts before lowercase, so the second value overwrites the first
            expectedCount = 1
        #else
            expectedValue = "TestValue"
            expectedCount = 2
        #endif
        #expect(environment["TestKey"] == expectedValue)
        #expect(environment.count == expectedCount)
    }

    @Test
    func initSelfFromDictionary() {
        let dictionary = ["TestKey": "TestValue"]
        let environment = Environment(dictionary)
        #expect(environment["TestKey"] == "TestValue")
        #expect(environment.count == 1)
    }

    func path(_ components: String...) -> String {
        components.joined(separator: Environment.pathEntryDelimiter)
    }

    @Test
    func prependPath() {
        var environment = Environment()
        let key = EnvironmentKey(UUID().uuidString)
        #expect(environment[key] == nil)

        environment.prependPath(key: key, value: "/bin")
        #expect(environment[key] == path("/bin"))

        environment.prependPath(key: key, value: "/usr/bin")
        #expect(environment[key] == path("/usr/bin", "/bin"))

        environment.prependPath(key: key, value: "/usr/local/bin")
        #expect(environment[key] == path("/usr/local/bin", "/usr/bin", "/bin"))

        environment.prependPath(key: key, value: "")
        #expect(environment[key] == path("/usr/local/bin", "/usr/bin", "/bin"))
    }

    @Test
    func appendPath() {
        var environment = Environment()
        let key = EnvironmentKey(UUID().uuidString)
        #expect(environment[key] == nil)

        environment.appendPath(key: key, value: "/bin")
        #expect(environment[key] == path("/bin"))

        environment.appendPath(key: key, value: "/usr/bin")
        #expect(environment[key] == path("/bin", "/usr/bin"))

        environment.appendPath(key: key, value: "/usr/local/bin")
        #expect(environment[key] == path("/bin", "/usr/bin", "/usr/local/bin"))

        environment.appendPath(key: key, value: "")
        #expect(environment[key] == path("/bin", "/usr/bin", "/usr/local/bin"))
    }

    @Test
    func pathEntryDelimiter() {
        let expectedPathDelimiter: String
        #if os(Windows)
            expectedPathDelimiter = ";"
        #else
            expectedPathDelimiter = ":"
        #endif
        #expect(Environment.pathEntryDelimiter == expectedPathDelimiter)
    }

    /// Important: This test is inherently race-prone, if it is proven to be
    /// flaky, it should run in a singled threaded environment/removed entirely.
    @Test
    func current() throws {
        #if os(Windows)
        let pathEnvVarName = "Path"
        #else
        let pathEnvVarName = "PATH"
        #endif

        #expect(Environment.current["PATH"] == ProcessInfo.processInfo.environment[pathEnvVarName])
    }

    /// Important: This test is inherently race-prone, if it is proven to be
    /// flaky, it should run in a singled threaded environment/removed entirely.
    @Test
    func makeCustom() async throws {
        let key = EnvironmentKey(UUID().uuidString)
        let value = "TestValue"

        var customEnvironment = Environment()
        customEnvironment[key] = value

        #expect(Environment.current[key] == nil)
        try Environment.makeCustom(customEnvironment) {
            #expect(Environment.current[key] == value)
        }
        #expect(Environment.current[key] == nil)
    }

    /// Important: This test is inherently race-prone, if it is proven to be
    /// flaky, it should run in a singled threaded environment/removed entirely.
<<<<<<< HEAD
    @Test(.disabled(if: isInCiEnvironment, "This test can disrupt other tests running in parallel."))
=======
    @Test(
        .disabled(if: isInCiEnvironment || CiEnvironment.runningInSelfHostedPipeline, "This test can disrupt other tests running in parallel."),
    )
>>>>>>> 065df191
    func makeCustomPathEnv() async throws {
        let customEnvironment: Environment = .current
        let origPath = customEnvironment[.path]

        try Environment.makeCustom(["PATH": "/foo/bar"]) {
            #expect(Environment.current[.path] == "/foo/bar")
        }
        #expect(Environment.current[.path] == origPath)
    }

    /// Important: This test is inherently race-prone, if it is proven to be
    /// flaky, it should run in a singled threaded environment/removed entirely.
    @Test
    func process() throws {
        let key = EnvironmentKey(UUID().uuidString)
        let value = "TestValue"

        var environment = Environment.current
        #expect(environment[key] == nil)

        try Environment.set(key: key, value: value)
        environment = Environment.current // reload
        #expect(environment[key] == value)

        try Environment.set(key: key, value: nil)
        #expect(environment[key] == value)  // this is a copy!

        environment = Environment.current // reload
        #expect(environment[key] == nil)
    }

    @Test
    func cachable() {
        let term = EnvironmentKey("TERM")
        var environment = Environment()
        environment[.path] = "/usr/bin"
        environment[term] = "xterm-256color"

        let cachableEnvironment = environment.cachable
        #expect(cachableEnvironment[.path] != nil)
        #expect(cachableEnvironment[term] == nil)
    }

    @Test
    func collection() {
        let environment: Environment = ["TestKey": "TestValue"]
        #expect(environment.count == 1)
        #expect(environment.first?.key == EnvironmentKey("TestKey"))
        #expect(environment.first?.value == "TestValue")
    }

    @Test
    func description() {
        var environment = Environment()
        environment[EnvironmentKey("TestKey")] = "TestValue"
        #expect(environment.description == #"["TestKey=TestValue"]"#)
    }

    @Test
    func encodable() throws {
        var environment = Environment()
        environment["TestKey"] = "TestValue"
        let data = try JSONEncoder().encode(environment)
        let jsonString = String(data: data, encoding: .utf8)
        #expect(jsonString == #"{"TestKey":"TestValue"}"#)
    }

    @Test
    func equatable() {
        let environment0: Environment = ["TestKey": "TestValue"]
        let environment1: Environment = ["TestKey": "TestValue"]
        #expect(environment0 == environment1)

#if os(Windows)
        // Test case insensitivity on windows
        let environment2: Environment = ["testKey": "TestValue"]
            #expect(environment0 == environment2)
#endif
    }

    @Test
    func expressibleByDictionaryLiteral() {
        let environment: Environment = ["TestKey": "TestValue"]
        #expect(environment["TestKey"] == "TestValue")
    }


    @Test
    func decodable() throws {
        let jsonString = #"{"TestKey":"TestValue"}"#
        let data = jsonString.data(using: .utf8)!
        let environment = try JSONDecoder().decode(Environment.self, from: data)
        #expect(environment[EnvironmentKey("TestKey")] == "TestValue")
    }
}<|MERGE_RESOLUTION|>--- conflicted
+++ resolved
@@ -147,13 +147,9 @@
 
     /// Important: This test is inherently race-prone, if it is proven to be
     /// flaky, it should run in a singled threaded environment/removed entirely.
-<<<<<<< HEAD
-    @Test(.disabled(if: isInCiEnvironment, "This test can disrupt other tests running in parallel."))
-=======
     @Test(
         .disabled(if: isInCiEnvironment || CiEnvironment.runningInSelfHostedPipeline, "This test can disrupt other tests running in parallel."),
     )
->>>>>>> 065df191
     func makeCustomPathEnv() async throws {
         let customEnvironment: Environment = .current
         let origPath = customEnvironment[.path]
