--- conflicted
+++ resolved
@@ -280,11 +280,7 @@
         try XCTSkipIf(true, "test is only supported on macOS")
         #endif
         let netrcContent = "machine protected.downloader-tests.com login anonymous password qwerty"
-<<<<<<< HEAD
-        let netrc = try NetrcWrapper(underlying: NetrcParser.parse(netrcContent))
-=======
         let netrc = try NetrcAuthorizationWrapper(underlying: NetrcParser.parse(netrcContent))
->>>>>>> e9672e08
         let authData = "anonymous:qwerty".data(using: .utf8)!
         let testAuthHeader = "Basic \(authData.base64EncodedString())"
 
@@ -353,11 +349,7 @@
         try XCTSkipIf(true, "test is only supported on macOS")
         #endif
         let netrcContent = "default login default password default"
-<<<<<<< HEAD
-        let netrc = try NetrcWrapper(underlying: NetrcParser.parse(netrcContent))
-=======
         let netrc = try NetrcAuthorizationWrapper(underlying: NetrcParser.parse(netrcContent))
->>>>>>> e9672e08
         let authData = "default:default".data(using: .utf8)!
         let testAuthHeader = "Basic \(authData.base64EncodedString())"
 
@@ -817,19 +809,10 @@
     }
 }
 
-
-<<<<<<< HEAD
-struct NetrcWrapper: AuthorizationProvider {
-    let underlying : Netrc
-
-    func authentication(for url: URL) -> (user: String, password: String)? {
-        self.underlying.authorization(for: url).map { (user: $0.login, password: $0.password) }
-=======
 fileprivate struct NetrcAuthorizationWrapper: AuthorizationProvider {
     let underlying: Netrc
 
     func authentication(for url: URL) -> (user: String, password: String)? {
         self.underlying.authorization(for: url).map{ (user: $0.login, password: $0.password) }
->>>>>>> e9672e08
     }
 }