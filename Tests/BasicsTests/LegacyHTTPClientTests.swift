//===----------------------------------------------------------------------===//
//
// This source file is part of the Swift open source project
//
// Copyright (c) 2020-2023 Apple Inc. and the Swift project authors
// Licensed under Apache License v2.0 with Runtime Library Exception
//
// See http://swift.org/LICENSE.txt for license information
// See http://swift.org/CONTRIBUTORS.txt for the list of Swift project authors
//
//===----------------------------------------------------------------------===//

@testable import Basics
import _InternalTestSupport
import XCTest

final class LegacyHTTPClientTests: XCTestCase {
    func testHead() {
        let url = URL("http://test")
        let requestHeaders = HTTPClientHeaders([HTTPClientHeaders.Item(name: UUID().uuidString, value: UUID().uuidString)])
        let responseStatus = Int.random(in: 201 ..< 500)
        let responseHeaders = HTTPClientHeaders([HTTPClientHeaders.Item(name: UUID().uuidString, value: UUID().uuidString)])
        let responseBody: Data? = nil

        let handler: LegacyHTTPClient.Handler = { request, _, completion in
            XCTAssertEqual(request.url, url, "url should match")
            XCTAssertEqual(request.method, .head, "method should match")
            self.assertRequestHeaders(request.headers, expected: requestHeaders)
            completion(.success(LegacyHTTPClient.Response(statusCode: responseStatus, headers: responseHeaders, body: responseBody)))
        }

        let httpClient = LegacyHTTPClient(handler: handler)

        let promise = XCTestExpectation(description: "completed")
        httpClient.head(url, headers: requestHeaders) { result in
            switch result {
            case .failure(let error):
                XCTFail("unexpected error \(error)")
            case .success(let response):
                XCTAssertEqual(response.statusCode, responseStatus, "statusCode should match")
                self.assertResponseHeaders(response.headers, expected: responseHeaders)
                XCTAssertEqual(response.body, responseBody, "body should match")
            }
            promise.fulfill()
        }

        wait(for: [promise], timeout: 1)
    }

    func testGet() {
        let url = URL("http://test")
        let requestHeaders = HTTPClientHeaders([HTTPClientHeaders.Item(name: UUID().uuidString, value: UUID().uuidString)])
        let responseStatus = Int.random(in: 201 ..< 500)
        let responseHeaders = HTTPClientHeaders([HTTPClientHeaders.Item(name: UUID().uuidString, value: UUID().uuidString)])
        let responseBody = Data(UUID().uuidString.utf8)

        let handler: LegacyHTTPClient.Handler = { request, _, completion in
            XCTAssertEqual(request.url, url, "url should match")
            XCTAssertEqual(request.method, .get, "method should match")
            self.assertRequestHeaders(request.headers, expected: requestHeaders)
            completion(.success(LegacyHTTPClient.Response(statusCode: responseStatus, headers: responseHeaders, body: responseBody)))
        }

        let httpClient = LegacyHTTPClient(handler: handler)

        let promise = XCTestExpectation(description: "completed")
        httpClient.get(url, headers: requestHeaders) { result in
            switch result {
            case .failure(let error):
                XCTFail("unexpected error \(error)")
            case .success(let response):
                XCTAssertEqual(response.statusCode, responseStatus, "statusCode should match")
                self.assertResponseHeaders(response.headers, expected: responseHeaders)
                XCTAssertEqual(response.body, responseBody, "body should match")
            }
            promise.fulfill()
        }

        wait(for: [promise], timeout: 1)
    }

    func testPost() {
        let url = URL("http://test")
        let requestHeaders = HTTPClientHeaders([HTTPClientHeaders.Item(name: UUID().uuidString, value: UUID().uuidString)])
        let requestBody = Data(UUID().uuidString.utf8)
        let responseStatus = Int.random(in: 201 ..< 500)
        let responseHeaders = HTTPClientHeaders([HTTPClientHeaders.Item(name: UUID().uuidString, value: UUID().uuidString)])
        let responseBody = Data(UUID().uuidString.utf8)

        let handler: LegacyHTTPClient.Handler = { request, _, completion in
            XCTAssertEqual(request.url, url, "url should match")
            XCTAssertEqual(request.method, .post, "method should match")
            self.assertRequestHeaders(request.headers, expected: requestHeaders)
            XCTAssertEqual(request.body, requestBody, "body should match")
            completion(.success(LegacyHTTPClient.Response(statusCode: responseStatus, headers: responseHeaders, body: responseBody)))
        }

        let httpClient = LegacyHTTPClient(handler: handler)

        let promise = XCTestExpectation(description: "completed")
        httpClient.post(url, body: requestBody, headers: requestHeaders) { result in
            switch result {
            case .failure(let error):
                XCTFail("unexpected error \(error)")
            case .success(let response):
                XCTAssertEqual(response.statusCode, responseStatus, "statusCode should match")
                self.assertResponseHeaders(response.headers, expected: responseHeaders)
                XCTAssertEqual(response.body, responseBody, "body should match")
            }
            promise.fulfill()
        }

        wait(for: [promise], timeout: 1)
    }

    func testPut() {
        let url = URL("http://test")
        let requestHeaders = HTTPClientHeaders([HTTPClientHeaders.Item(name: UUID().uuidString, value: UUID().uuidString)])
        let requestBody = Data(UUID().uuidString.utf8)
        let responseStatus = Int.random(in: 201 ..< 500)
        let responseHeaders = HTTPClientHeaders([HTTPClientHeaders.Item(name: UUID().uuidString, value: UUID().uuidString)])
        let responseBody = Data(UUID().uuidString.utf8)

        let handler: LegacyHTTPClient.Handler = { request, _, completion in
            XCTAssertEqual(request.url, url, "url should match")
            XCTAssertEqual(request.method, .put, "method should match")
            self.assertRequestHeaders(request.headers, expected: requestHeaders)
            XCTAssertEqual(request.body, requestBody, "body should match")
            completion(.success(LegacyHTTPClient.Response(statusCode: responseStatus, headers: responseHeaders, body: responseBody)))
        }

        let httpClient = LegacyHTTPClient(handler: handler)

        let promise = XCTestExpectation(description: "completed")
        httpClient.put(url, body: requestBody, headers: requestHeaders) { result in
            switch result {
            case .failure(let error):
                XCTFail("unexpected error \(error)")
            case .success(let response):
                XCTAssertEqual(response.statusCode, responseStatus, "statusCode should match")
                self.assertResponseHeaders(response.headers, expected: responseHeaders)
                XCTAssertEqual(response.body, responseBody, "body should match")
            }
            promise.fulfill()
        }

        wait(for: [promise], timeout: 1)
    }

    func testDelete() {
        let url = URL("http://test")
        let requestHeaders = HTTPClientHeaders([HTTPClientHeaders.Item(name: UUID().uuidString, value: UUID().uuidString)])
        let responseStatus = Int.random(in: 201 ..< 500)
        let responseHeaders = HTTPClientHeaders([HTTPClientHeaders.Item(name: UUID().uuidString, value: UUID().uuidString)])
        let responseBody = Data(UUID().uuidString.utf8)

        let handler: LegacyHTTPClient.Handler = { request, _, completion in
            XCTAssertEqual(request.url, url, "url should match")
            XCTAssertEqual(request.method, .delete, "method should match")
            self.assertRequestHeaders(request.headers, expected: requestHeaders)
            completion(.success(LegacyHTTPClient.Response(statusCode: responseStatus, headers: responseHeaders, body: responseBody)))
        }

        let httpClient = LegacyHTTPClient(handler: handler)

        let promise = XCTestExpectation(description: "completed")
        httpClient.delete(url, headers: requestHeaders) { result in
            switch result {
            case .failure(let error):
                XCTFail("unexpected error \(error)")
            case .success(let response):
                XCTAssertEqual(response.statusCode, responseStatus, "statusCode should match")
                self.assertResponseHeaders(response.headers, expected: responseHeaders)
                XCTAssertEqual(response.body, responseBody, "body should match")
            }
            promise.fulfill()
        }

        wait(for: [promise], timeout: 1)
    }

    func testExtraHeaders() {
        let url = URL("http://test")
        let globalHeaders = HTTPClientHeaders([HTTPClientHeaders.Item(name: UUID().uuidString, value: UUID().uuidString)])
        let requestHeaders = HTTPClientHeaders([HTTPClientHeaders.Item(name: UUID().uuidString, value: UUID().uuidString)])

        let handler: LegacyHTTPClient.Handler = { request, _, completion in
            var expectedHeaders = globalHeaders
            expectedHeaders.merge(requestHeaders)
            self.assertRequestHeaders(request.headers, expected: expectedHeaders)
            completion(.success(LegacyHTTPClient.Response(statusCode: 200)))
        }

        let httpClient = LegacyHTTPClient(handler: handler)
        httpClient.configuration.requestHeaders = globalHeaders

        var request = LegacyHTTPClient.Request(method: .get, url: url, headers: requestHeaders)
        request.options.addUserAgent = true

        let promise = XCTestExpectation(description: "completed")
        httpClient.execute(request) { result in
            switch result {
            case .failure(let error):
                XCTFail("unexpected error \(error)")
            case .success(let response):
                XCTAssertEqual(response.statusCode, 200, "statusCode should match")
            }
            promise.fulfill()
        }

        wait(for: [promise], timeout: 1)
    }

    func testUserAgent() {
        let url = URL("http://test")
        let requestHeaders = HTTPClientHeaders([HTTPClientHeaders.Item(name: UUID().uuidString, value: UUID().uuidString)])

        let handler: LegacyHTTPClient.Handler = { request, _, completion in
            XCTAssertTrue(request.headers.contains("User-Agent"), "expecting User-Agent")
            self.assertRequestHeaders(request.headers, expected: requestHeaders)
            completion(.success(LegacyHTTPClient.Response(statusCode: 200)))
        }

        let httpClient = LegacyHTTPClient(handler: handler)
        var request = LegacyHTTPClient.Request(method: .get, url: url, headers: requestHeaders)
        request.options.addUserAgent = true

        let promise = XCTestExpectation(description: "completed")
        httpClient.execute(request) { result in
            switch result {
            case .failure(let error):
                XCTFail("unexpected error \(error)")
            case .success(let response):
                XCTAssertEqual(response.statusCode, 200, "statusCode should match")
            }
            promise.fulfill()
        }

        wait(for: [promise], timeout: 1)
    }

    func testNoUserAgent() {
        let url = URL("http://test")
        let requestHeaders = HTTPClientHeaders([HTTPClientHeaders.Item(name: UUID().uuidString, value: UUID().uuidString)])

        let handler: LegacyHTTPClient.Handler = { request, _, completion in
            XCTAssertFalse(request.headers.contains("User-Agent"), "expecting User-Agent")
            self.assertRequestHeaders(request.headers, expected: requestHeaders)
            completion(.success(LegacyHTTPClient.Response(statusCode: 200)))
        }

        let httpClient = LegacyHTTPClient(handler: handler)
        var request = LegacyHTTPClient.Request(method: .get, url: url, headers: requestHeaders)
        request.options.addUserAgent = false

        let promise = XCTestExpectation(description: "completed")
        httpClient.execute(request) { result in
            switch result {
            case .failure(let error):
                XCTFail("unexpected error \(error)")
            case .success(let response):
                XCTAssertEqual(response.statusCode, 200, "statusCode should match")
            }
            promise.fulfill()
        }

        wait(for: [promise], timeout: 1)
    }

    func testAuthorization() {
        let url = URL("http://test")

        do {
            let authorization = UUID().uuidString

            let handler: LegacyHTTPClient.Handler = { request, _, completion in
                XCTAssertTrue(request.headers.contains("Authorization"), "expecting Authorization")
                XCTAssertEqual(request.headers.get("Authorization").first, authorization, "expecting Authorization to match")
                completion(.success(LegacyHTTPClient.Response(statusCode: 200)))
            }

            let httpClient = LegacyHTTPClient(handler: handler)
            var request = LegacyHTTPClient.Request(method: .get, url: url)

            request.options.authorizationProvider = { requestUrl in
                requestUrl == url ? authorization : nil
            }

            let promise = XCTestExpectation(description: "completed")
            httpClient.execute(request) { result in
                switch result {
                case .failure(let error):
                    XCTFail("unexpected error \(error)")
                case .success(let response):
                    XCTAssertEqual(response.statusCode, 200, "statusCode should match")
                }
                promise.fulfill()
            }

            wait(for: [promise], timeout: 1)
        }

        do {
            let handler: LegacyHTTPClient.Handler = { request, _, completion in
                XCTAssertFalse(request.headers.contains("Authorization"), "not expecting Authorization")
                completion(.success(LegacyHTTPClient.Response(statusCode: 200)))
            }

            let httpClient = LegacyHTTPClient(handler: handler)
            var request = LegacyHTTPClient.Request(method: .get, url: url)
            request.options.authorizationProvider = { _ in "" }

            let promise = XCTestExpectation(description: "completed")
            httpClient.execute(request) { result in
                switch result {
                case .failure(let error):
                    XCTFail("unexpected error \(error)")
                case .success(let response):
                    XCTAssertEqual(response.statusCode, 200, "statusCode should match")
                }
                promise.fulfill()
            }

            wait(for: [promise], timeout: 1)
        }
    }

    func testValidResponseCodes() {
        let statusCode = Int.random(in: 201 ..< 500)
        let brokenHandler: LegacyHTTPClient.Handler = { _, _, completion in
            completion(.failure(HTTPClientError.badResponseStatusCode(statusCode)))
        }

        let httpClient = LegacyHTTPClient(handler: brokenHandler)
        var request = LegacyHTTPClient.Request(method: .get, url: "http://test")
        request.options.validResponseCodes = [200]

        let promise = XCTestExpectation(description: "completed")
        httpClient.execute(request) { result in
            switch result {
            case .failure(let error):
                XCTAssertEqual(error as? HTTPClientError, .badResponseStatusCode(statusCode), "expected error to match")
            case .success(let response):
                XCTFail("unexpected success \(response)")
            }
            promise.fulfill()
        }

        wait(for: [promise], timeout: 1)
    }

    func testExponentialBackoff() throws {
<<<<<<< HEAD
        try skipOnWindowsAsTestCurrentlyFails(because: "https://github.com/swiftlang/swift-package-manager/issues/8501")
=======
        try XCTSkipOnWindows(because: "https://github.com/swiftlang/swift-package-manager/issues/8501")
>>>>>>> 879236b7

        let count = ThreadSafeBox<Int>(0)
        let lastCall = ThreadSafeBox<Date>()
        let maxAttempts = 5
        let errorCode = Int.random(in: 500 ..< 600)
        let delay = SendableTimeInterval.milliseconds(100)

        let brokenHandler: LegacyHTTPClient.Handler = { _, _, completion in
            let expectedDelta = pow(2.0, Double(count.get(default: 0) - 1)) * delay.timeInterval()!
            let delta = lastCall.get().flatMap { Date().timeIntervalSince($0) } ?? 0
            XCTAssertEqual(delta, expectedDelta, accuracy: 0.1)

            count.increment()
            lastCall.put(Date())
            completion(.success(LegacyHTTPClient.Response(statusCode: errorCode)))
        }

        let httpClient = LegacyHTTPClient(handler: brokenHandler)
        var request = LegacyHTTPClient.Request(method: .get, url: "http://test")
        request.options.retryStrategy = .exponentialBackoff(maxAttempts: maxAttempts, baseDelay: delay)

        let promise = XCTestExpectation(description: "completed")
        httpClient.execute(request) { result in
            switch result {
            case .failure(let error):
                XCTFail("unexpected error \(error)")
            case .success(let response):
                XCTAssertEqual(response.statusCode, errorCode)
                XCTAssertEqual(count.get(), maxAttempts, "retries should match")
            }
            promise.fulfill()
        }

        let timeout = Double(Int(pow(2.0, Double(maxAttempts))) * delay.milliseconds()!) / 1000
        wait(for: [promise], timeout: 1.0 + timeout)
    }

    func testHostCircuitBreaker() {
        let maxErrors = 5
        let errorCode = Int.random(in: 500 ..< 600)
        let age = SendableTimeInterval.seconds(5)

        let host = "http://tes-\(UUID().uuidString).com"
        let httpClient = LegacyHTTPClient(handler: { _, _, completion in
            completion(.success(LegacyHTTPClient.Response(statusCode: errorCode)))
        })
        httpClient.configuration.circuitBreakerStrategy = .hostErrors(maxErrors: maxErrors, age: age)

        // make the initial errors
        do {
            let sync = DispatchGroup()
            let count = ThreadSafeBox<Int>(0)
            (0 ..< maxErrors).forEach { index in
                sync.enter()
                httpClient.get(URL("\(host)/\(index)/foo")) { result in
                    defer { sync.leave() }
                    count.increment()
                    switch result {
                    case .failure(let error):
                        XCTFail("unexpected failure \(error)")
                    case .success(let response):
                        XCTAssertEqual(response.statusCode, errorCode)
                    }
                }
            }
            XCTAssertEqual(sync.wait(timeout: .now() + .seconds(1)), .success, "should not timeout")
            XCTAssertEqual(count.get(), maxErrors, "expected results count to match")
        }

        // these should all circuit break
        let sync = DispatchGroup()
        let count = ThreadSafeBox<Int>(0)
        let total = Int.random(in: 10 ..< 20)
        (0 ..< total).forEach { index in
            sync.enter()
            httpClient.get(URL("\(host)/\(index)/foo")) { result in
                defer { sync.leave() }
                count.increment()
                switch result {
                case .failure(let error):
                    XCTAssertEqual(error as? HTTPClientError, .circuitBreakerTriggered, "expected error to match")
                case .success(let response):
                    XCTFail("unexpected success \(response)")
                }
            }
        }

        XCTAssertEqual(sync.wait(timeout: .now() + .seconds(1)), .success, "should not timeout")
        XCTAssertEqual(count.get(), total, "expected results count to match")
    }

    func testHostCircuitBreakerAging() {
        let maxErrors = 5
        let errorCode = Int.random(in: 500 ..< 600)
        let ageInMilliseconds = 100

        let host = "http://tes-\(UUID().uuidString).com"
        let httpClient = LegacyHTTPClient(handler: { request, _, completion in
            if request.url.lastPathComponent == "error" {
                completion(.success(LegacyHTTPClient.Response(statusCode: errorCode)))
            } else if request.url.lastPathComponent == "okay" {
                completion(.success(.okay()))
            } else {
                completion(.failure(StringError("unknown request \(request.url)")))
            }
        })
        httpClient.configuration.circuitBreakerStrategy = .hostErrors(
            maxErrors: maxErrors,
            age: .milliseconds(ageInMilliseconds)
        )


        // make the initial errors
        do {
            let sync = DispatchGroup()
            let count = ThreadSafeBox<Int>(0)
            (0 ..< maxErrors).forEach { index in
                sync.enter()
                httpClient.get(URL("\(host)/\(index)/error")) { result in
                    defer { sync.leave() }
                    count.increment()
                    switch result {
                    case .failure(let error):
                        XCTFail("unexpected failure \(error)")
                    case .success(let response):
                        XCTAssertEqual(response.statusCode, errorCode)
                    }
                }
            }
            XCTAssertEqual(sync.wait(timeout: .now() + .seconds(1)), .success, "should not timeout")
            XCTAssertEqual(count.get(), maxErrors, "expected results count to match")
        }

        // these should not circuit break since they are deliberately aged
        let sync = DispatchGroup()
        let total = Int.random(in: 10 ..< 20)
        let count = ThreadSafeBox<Int>(0)

        (0 ..< total).forEach { index in
            sync.enter()
            // age it
            DispatchQueue.sharedConcurrent.asyncAfter(deadline: .now() + .milliseconds(ageInMilliseconds)) {
                httpClient.get(URL("\(host)/\(index)/okay")) { result in
                    defer { sync.leave() }
                    count.increment()
                    switch result {
                    case .failure(let error):
                        XCTFail("unexpected error \(error)")
                    case .success(let response):
                        XCTAssertEqual(response.statusCode, 200, "expected status code to match")
                    }
                }
            }
        }

        let timeout = DispatchTime.now() + .seconds(1) + .milliseconds(ageInMilliseconds * maxErrors)
        XCTAssertEqual(sync.wait(timeout: timeout), .success, "should not timeout")
        XCTAssertEqual(count.get(), total, "expected results count to match")
    }

    func testExceedsDownloadSizeLimitProgress() throws {
        let maxSize: Int64 = 50

        let httpClient = LegacyHTTPClient(handler: { request, progress, completion in
            switch request.method {
            case .head:
                completion(.success(.init(
                    statusCode: 200,
                    headers: .init([.init(name: "Content-Length", value: "0")])
                )))
            case .get:
                do {
                    try progress?(Int64(maxSize * 2), 0)
                } catch {
                    completion(.failure(error))
                }
            default:
                XCTFail("method should match")
            }
        })

        var request = LegacyHTTPClient.Request(url: "http://test")
        request.options.maximumResponseSizeInBytes = 10

        let promise = XCTestExpectation(description: "completed")
        httpClient.execute(request) { result in
            switch result {
            case .failure(let error):
                XCTAssertEqual(error as? HTTPClientError, .responseTooLarge(maxSize * 2), "expected error to match")
            case .success(let response):
                XCTFail("unexpected success \(response)")
            }
            promise.fulfill()
        }

        wait(for: [promise], timeout: 1)
    }

    func testMaxConcurrency() throws {
        let maxConcurrentRequests = 2
        var concurrentRequests = 0
        let concurrentRequestsLock = NSLock()

        var configuration = LegacyHTTPClient.Configuration()
        configuration.maxConcurrentRequests = maxConcurrentRequests
        let httpClient = LegacyHTTPClient(configuration: configuration, handler: { request, _, completion in
            defer {
                concurrentRequestsLock.withLock {
                    concurrentRequests -= 1
                }
            }

            concurrentRequestsLock.withLock {
                concurrentRequests += 1
                if concurrentRequests > maxConcurrentRequests {
                    XCTFail("too many concurrent requests \(concurrentRequests), expected \(maxConcurrentRequests)")
                }
            }

            completion(.success(.okay()))
        })

        let total = 1000
        let sync = DispatchGroup()
        let results = ThreadSafeArrayStore<Result<LegacyHTTPClient.Response, Error>>()
        for _ in 0 ..< total {
            sync.enter()
            httpClient.get(URL("http://localhost/test")) { result in
                defer { sync.leave() }
                results.append(result)
            }
        }

        if case .timedOut = sync.wait(timeout: .now() + .seconds(5)) {
            throw StringError("requests timed out")
        }

        XCTAssertEqual(results.count, total, "expected number of results to match")
        for result in results.get() {
            XCTAssertEqual(try? result.get().statusCode, 200, "expected '200 okay' response")
        }
    }

    func testCancel() throws {
        let observability = ObservabilitySystem.makeForTesting()
        let cancellator = Cancellator(observabilityScope: observability.topScope)

        let total = min(10, ProcessInfo.processInfo.activeProcessorCount / 2)
        // this DispatchGroup is used to wait for the requests to start before calling cancel
        let startGroup = DispatchGroup()
        // this DispatchGroup is used to park the delayed threads that would be cancelled
        let terminatedGroup = DispatchGroup()
        terminatedGroup.enter()
        // this DispatchGroup is used to monitor the outstanding threads that would be cancelled and completion handlers thrown away
        let outstandingGroup = DispatchGroup()

        let httpClient = LegacyHTTPClient(handler: { request, _, completion in
            print("handling \(request.url)")
            if Int(request.url.lastPathComponent)! < total / 2 {
                DispatchQueue.sharedConcurrent.async {
                    defer { startGroup.leave() }
                    print("\(request.url) okay")
                    completion(.success(.okay()))
                }
            } else {
                defer { startGroup.leave() }
                outstandingGroup.enter()
                print("\(request.url) waiting to be cancelled")
                DispatchQueue.sharedConcurrent.async {
                    defer { outstandingGroup.leave() }
                    XCTAssertEqual(.success, terminatedGroup.wait(timeout: .now() + 5), "timeout waiting on terminated signal")
                    completion(.failure(StringError("should be cancelled")))
                }
            }
        })

        cancellator.register(name: "http client", handler: httpClient)

        let finishGroup = DispatchGroup()
        let results = ThreadSafeKeyValueStore<URL, Result<LegacyHTTPClient.Response, Error>>()
        for index in 0 ..< total {
            startGroup.enter()
            finishGroup.enter()
            let url = URL("http://test/\(index)")
            httpClient.head(url) { result in
                defer { finishGroup.leave() }
                results[url] = result
            }
        }

        XCTAssertEqual(.success, startGroup.wait(timeout: .now() + 5), "timeout starting tasks")

        let cancelled = cancellator._cancel(deadline: .now() + .seconds(1))
        XCTAssertEqual(cancelled, 1, "expected to be terminated")
        XCTAssertNoDiagnostics(observability.diagnostics)
        // this releases the http handler threads that are waiting to test if the call was cancelled
        terminatedGroup.leave()

        XCTAssertEqual(.success, finishGroup.wait(timeout: .now() + 5), "timeout finishing tasks")

        XCTAssertEqual(results.count, total, "expected \(total) results")
        for (url, result) in results.get() {
            switch (Int(url.lastPathComponent)! < total / 2, result) {
            case (true, .success):
                break // as expected!
            case (true, .failure(let error)):
                XCTFail("expected success, but failed with \(type(of: error)) '\(error)'")
            case (false, .success):
                XCTFail("expected operation to be cancelled")
            case (false, .failure(let error)):
                XCTAssert(error is CancellationError, "expected error to be CancellationError, but was \(type(of: error)) '\(error)'")
            }
        }

        // wait for outstanding threads that would be cancelled and completion handlers thrown away
        XCTAssertEqual(.success, outstandingGroup.wait(timeout: .now() + .seconds(5)), "timeout waiting for outstanding tasks")
    }

    private func assertRequestHeaders(_ headers: HTTPClientHeaders, expected: HTTPClientHeaders) {
        let noAgent = HTTPClientHeaders(headers.filter { $0.name != "User-Agent" })
        XCTAssertEqual(noAgent, expected, "expected headers to match")
    }

    private func assertResponseHeaders(_ headers: HTTPClientHeaders, expected: HTTPClientHeaders) {
        XCTAssertEqual(headers, expected, "expected headers to match")
    }
}<|MERGE_RESOLUTION|>--- conflicted
+++ resolved
@@ -350,11 +350,7 @@
     }
 
     func testExponentialBackoff() throws {
-<<<<<<< HEAD
-        try skipOnWindowsAsTestCurrentlyFails(because: "https://github.com/swiftlang/swift-package-manager/issues/8501")
-=======
         try XCTSkipOnWindows(because: "https://github.com/swiftlang/swift-package-manager/issues/8501")
->>>>>>> 879236b7
 
         let count = ThreadSafeBox<Int>(0)
         let lastCall = ThreadSafeBox<Date>()
