//===----------------------------------------------------------------------===//
//
// This source file is part of the Swift open source project
//
// Copyright (c) 2021 Apple Inc. and the Swift project authors
// Licensed under Apache License v2.0 with Runtime Library Exception
//
// See http://swift.org/LICENSE.txt for license information
// See http://swift.org/CONTRIBUTORS.txt for the list of Swift project authors
//
//===----------------------------------------------------------------------===//
import Foundation

import Basics
import func TSCBasic.withTemporaryFile
import Testing

import struct TSCBasic.ByteString

<<<<<<< HEAD
import _InternalTestSupport // for XCTSkipOnWindows

=======
>>>>>>> 4dce9893
func testWithTemporaryDirectory(
    function: StaticString = #function,
    body: @escaping (AbsolutePath) async throws -> Void
) async throws {
    let cleanedFunction = function.description
        .replacingOccurrences(of: "(", with: "")
        .replacingOccurrences(of: ")", with: "")
        .replacingOccurrences(of: ".", with: "")
    try await withTemporaryDirectory(prefix: "spm-tests-\(cleanedFunction)") { tmpDirPath in
        defer {
            // Unblock and remove the tmp dir on deinit.
            try? localFileSystem.chmod(.userWritable, path: tmpDirPath, options: [.recursive])
            try? localFileSystem.removeFileTree(tmpDirPath)
        }
        try await  body(tmpDirPath)
    }.value
}


struct VFSTests {
    @Test
    func localBasics() throws {
        try withKnownIssue("Permission issues on Windows") {
            // tiny PE binary from: https://archive.is/w01DO
            let contents: [UInt8] = [
                0x4d, 0x5a, 0x00, 0x00, 0x50, 0x45, 0x00, 0x00, 0x4c, 0x01, 0x01, 0x00,
                0x6a, 0x2a, 0x58, 0xc3, 0x00, 0x00, 0x00, 0x00, 0x00, 0x00, 0x00, 0x00,
                0x04, 0x00, 0x03, 0x01, 0x0b, 0x01, 0x08, 0x00, 0x04, 0x00, 0x00, 0x00,
                0x00, 0x00, 0x00, 0x00, 0x04, 0x00, 0x00, 0x00, 0x0c, 0x00, 0x00, 0x00,
                0x04, 0x00, 0x00, 0x00, 0x0c, 0x00, 0x00, 0x00, 0x00, 0x00, 0x40, 0x00,
                0x04, 0x00, 0x00, 0x00, 0x04, 0x00, 0x00, 0x00, 0x04, 0x00, 0x00, 0x00,
                0x00, 0x00, 0x00, 0x00, 0x04, 0x00, 0x00, 0x00, 0x00, 0x00, 0x00, 0x00,
                0x68, 0x00, 0x00, 0x00, 0x64, 0x00, 0x00, 0x00, 0x00, 0x00, 0x00, 0x00,
                0x02
            ]

            let fs = localFileSystem
            try withTemporaryFile { [contents] vfsPath in
                try withTemporaryDirectory(removeTreeOnDeinit: true) { [contents] tempDirPath in
                    let file = tempDirPath.appending("best")
                    try fs.writeFileContents(file, string: "best")

                    let sym = tempDirPath.appending("hello")
                    try fs.createSymbolicLink(sym, pointingAt: file, relative: false)

                    let executable = tempDirPath.appending("exec-foo")
                    try fs.writeFileContents(executable, bytes: ByteString(contents))
    #if !os(Windows)
                    try fs.chmod(.executable, path: executable, options: [])
    #endif

                    let executableSym = tempDirPath.appending("exec-sym")
                    try fs.createSymbolicLink(executableSym, pointingAt: executable, relative: false)

                    try fs.createDirectory(tempDirPath.appending("dir"))
                    try fs.writeFileContents(tempDirPath.appending(components: ["dir", "file"]), bytes: [])

                    try VirtualFileSystem.serializeDirectoryTree(tempDirPath, into: AbsolutePath(vfsPath.path), fs: fs, includeContents: [executable])
                }

                let vfs = try VirtualFileSystem(path: vfsPath.path, fs: fs)

                // exists()
                #expect(vfs.exists(AbsolutePath("/")))
                #expect(!vfs.exists(AbsolutePath("/does-not-exist")))

                // isFile()
                let filePath = AbsolutePath("/best")
                #expect(vfs.exists(filePath))
                #expect(vfs.isFile(filePath))
                #expect(try vfs.getFileInfo(filePath).fileType == .typeRegular)
                #expect(!vfs.isDirectory(filePath))
                #expect(!vfs.isFile(AbsolutePath("/does-not-exist")))
                #expect(!vfs.isSymlink(AbsolutePath("/does-not-exist")))
                #expect(throws: (any Error).self) { 
                    try vfs.getFileInfo(AbsolutePath("/does-not-exist"))
                }

                // isSymlink()
                let symPath = AbsolutePath("/hello")
                #expect(vfs.isSymlink(symPath))
                #expect(vfs.isFile(symPath))
                #expect(try vfs.getFileInfo(symPath).fileType == .typeSymbolicLink)
                #expect(!vfs.isDirectory(symPath))

                // isExecutableFile
                let executablePath = AbsolutePath("/exec-foo")
                let executableSymPath = AbsolutePath("/exec-sym")
                #expect(vfs.isExecutableFile(executablePath))
                #expect(vfs.isExecutableFile(executableSymPath))
                #expect(vfs.isSymlink(executableSymPath))
                #expect(!vfs.isExecutableFile(symPath))
                #expect(!vfs.isExecutableFile(filePath))
                #expect(!vfs.isExecutableFile(AbsolutePath("/does-not-exist")))
                #expect(!vfs.isExecutableFile(AbsolutePath("/")))

                // readFileContents
                let execFileContents = try vfs.readFileContents(executablePath)
                #expect(execFileContents == ByteString(contents))

                // isDirectory()
                #expect(vfs.isDirectory(AbsolutePath("/")))
                #expect(!vfs.isDirectory(AbsolutePath("/does-not-exist")))

                // getDirectoryContents()
                let dirContents = try vfs.getDirectoryContents(AbsolutePath("/"))
                #expect(dirContents.sorted() == ["best", "dir", "exec-foo", "exec-sym", "hello"])
                #expect {try vfs.getDirectoryContents(AbsolutePath("/does-not-exist"))} throws: { error in
                    (error.localizedDescription == "no such file or directory: \(AbsolutePath("/does-not-exist"))")
                }

                let thisDirectoryContents = try vfs.getDirectoryContents(AbsolutePath("/"))
                #expect(!thisDirectoryContents.contains(where: { $0 == "." }))
                #expect(!thisDirectoryContents.contains(where: { $0 == ".." }))
                #expect(thisDirectoryContents.sorted() == ["best", "dir", "exec-foo", "exec-sym", "hello"])

                let contents = try vfs.getDirectoryContents(AbsolutePath("/dir"))
                #expect(contents == ["file"])

                let fileContents = try vfs.readFileContents(AbsolutePath("/dir/file"))
                #expect(fileContents == "")
            }
        } when: {
            ProcessInfo.hostOperatingSystem == .windows
        }
    }
}<|MERGE_RESOLUTION|>--- conflicted
+++ resolved
@@ -17,11 +17,6 @@
 
 import struct TSCBasic.ByteString
 
-<<<<<<< HEAD
-import _InternalTestSupport // for XCTSkipOnWindows
-
-=======
->>>>>>> 4dce9893
 func testWithTemporaryDirectory(
     function: StaticString = #function,
     body: @escaping (AbsolutePath) async throws -> Void
