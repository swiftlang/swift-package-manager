//===----------------------------------------------------------------------===//
//
// This source file is part of the Swift open source project
//
// Copyright (c) 2023 Apple Inc. and the Swift project authors
// Licensed under Apache License v2.0 with Runtime Library Exception
//
// See https://swift.org/LICENSE.txt for license information
// See https://swift.org/CONTRIBUTORS.txt for the list of Swift project authors
//
//===----------------------------------------------------------------------===//
import Foundation

import _AsyncFileSystem
import Basics
import Crypto
import struct Foundation.Data
@testable import QueryEngine
import struct SystemPackage.FilePath
import _InternalTestSupport
import Testing

private let encoder = JSONEncoder()
private let decoder = JSONDecoder()

private extension AsyncFileSystem {
    func read<V: Decodable>(_ path: FilePath, bufferLimit: Int = 10 * 1024 * 1024, as: V.Type) async throws -> V {
        let data = try await self.withOpenReadableFile(path) {
            var data = Data()
            for try await chunk in try await $0.read() {
                data.append(contentsOf: chunk)

                assert(data.count < bufferLimit)
            }
            return data
        }

        return try decoder.decode(V.self, from: data)
    }

    func write(_ path: FilePath, _ value: some Encodable) async throws {
        let data = try encoder.encode(value)
        try await self.withOpenWritableFile(path) { fileHandle in
            try await fileHandle.write(data)
        }
    }
}

private struct Const: CachingQuery {
    let x: Int

    func run(engine: QueryEngine) async throws -> FilePath {
        let resultPath = FilePath("/Const-\(x)")
        try await engine.fileSystem.write(resultPath, self.x)
        return resultPath
    }
}

private struct MultiplyByTwo: CachingQuery {
    let x: Int

    func run(engine: QueryEngine) async throws -> FilePath {
        let constPath = try await engine[Const(x: self.x)].path
        let constResult = try await engine.fileSystem.read(constPath, as: Int.self)

        let resultPath = FilePath("/MultiplyByTwo-\(constResult)")
        try await engine.fileSystem.write(resultPath, constResult * 2)
        return resultPath
    }
}

private struct AddThirty: CachingQuery {
    let x: Int

    func run(engine: QueryEngine) async throws -> FilePath {
        let constPath = try await engine[Const(x: self.x)].path
        let constResult = try await engine.fileSystem.read(constPath, as: Int.self)

        let resultPath = FilePath("/AddThirty-\(constResult)")
        try await engine.fileSystem.write(resultPath, constResult + 30)
        return resultPath
    }
}

private struct Expression: CachingQuery {
    let x: Int
    let y: Int

    func run(engine: QueryEngine) async throws -> FilePath {
        let multiplyPath = try await engine[MultiplyByTwo(x: self.x)].path
        let addThirtyPath = try await engine[AddThirty(x: self.y)].path

        let multiplyResult = try await engine.fileSystem.read(multiplyPath, as: Int.self)
        let addThirtyResult = try await engine.fileSystem.read(addThirtyPath, as: Int.self)

        let resultPath = FilePath("/Expression-\(multiplyResult)-\(addThirtyResult)")
        try await engine.fileSystem.write(resultPath, multiplyResult + addThirtyResult)
        return resultPath
    }
}

<<<<<<< HEAD
final class QueryEngineTests: XCTestCase {
  func testFilePathHashing() throws {
    try skipOnWindowsAsTestCurrentlyFails(because: "https://github.com/swiftlang/swift-package-manager/issues/8541")
=======
struct QueryEngineTests {
    @Test(
        .bug("https://github.com/swiftlang/swift-package-manager/issues/8541"),
        .disabled(if: ProcessInfo.hostOperatingSystem == .windows),
    )
    func filePathHashing() throws {
        let path = "/root"
>>>>>>> ba10e8a9

        let hashEncoder1 = HashEncoder<SHA256>()
        try hashEncoder1.encode(FilePath(path))
        let digest1 = hashEncoder1.finalize()

        let hashEncoder2 = HashEncoder<SHA256>()
        try hashEncoder2.encode(String(reflecting: FilePath.self))
        try hashEncoder2.encode(path)
        let digest2 = hashEncoder2.finalize()

        #expect(digest1 == digest2)
    }

    @Test
    func simpleCaching() async throws {
        let observabilitySystem = ObservabilitySystem.makeForTesting()
        let engine = QueryEngine(
            MockFileSystem(),
            observabilitySystem.topScope,
            cacheLocation: .memory
        )

        var resultPath = try await engine[Expression(x: 1, y: 2)].path
        var result = try await engine.fileSystem.read(resultPath, as: Int.self)

        #expect(result == 34)

        var cacheMisses = await engine.cacheMisses
        #expect(cacheMisses == 5)

        var cacheHits = await engine.cacheHits
        #expect(cacheHits == 0)

        resultPath = try await engine[Expression(x: 1, y: 2)].path
        result = try await engine.fileSystem.read(resultPath, as: Int.self)
        #expect(result == 34)

        cacheMisses = await engine.cacheMisses
        #expect(cacheMisses == 5)

        cacheHits = await engine.cacheHits
        #expect(cacheHits == 1)

        resultPath = try await engine[Expression(x: 2, y: 1)].path
        result = try await engine.fileSystem.read(resultPath, as: Int.self)
        #expect(result == 35)

        cacheMisses = await engine.cacheMisses
        #expect(cacheMisses == 8)

        cacheHits = await engine.cacheHits
        #expect(cacheHits == 3)

        resultPath = try await engine[Expression(x: 2, y: 1)].path
        result = try await engine.fileSystem.read(resultPath, as: Int.self)
        #expect(result == 35)

        cacheMisses = await engine.cacheMisses
        #expect(cacheMisses == 8)

        cacheHits = await engine.cacheHits
        #expect(cacheHits == 4)

        try await engine.shutDown()
    }
}<|MERGE_RESOLUTION|>--- conflicted
+++ resolved
@@ -99,11 +99,6 @@
     }
 }
 
-<<<<<<< HEAD
-final class QueryEngineTests: XCTestCase {
-  func testFilePathHashing() throws {
-    try skipOnWindowsAsTestCurrentlyFails(because: "https://github.com/swiftlang/swift-package-manager/issues/8541")
-=======
 struct QueryEngineTests {
     @Test(
         .bug("https://github.com/swiftlang/swift-package-manager/issues/8541"),
@@ -111,7 +106,6 @@
     )
     func filePathHashing() throws {
         let path = "/root"
->>>>>>> ba10e8a9
 
         let hashEncoder1 = HashEncoder<SHA256>()
         try hashEncoder1.encode(FilePath(path))
