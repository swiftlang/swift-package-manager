//===----------------------------------------------------------------------===//
//
// This source file is part of the Swift open source project
//
// Copyright (c) 2023 Apple Inc. and the Swift project authors
// Licensed under Apache License v2.0 with Runtime Library Exception
//
// See https://swift.org/LICENSE.txt for license information
// See https://swift.org/CONTRIBUTORS.txt for the list of Swift project authors
//
//===----------------------------------------------------------------------===//

import _AsyncFileSystem
import Basics
import Crypto
import struct Foundation.Data
@testable import QueryEngine
import struct SystemPackage.FilePath
import _InternalTestSupport
import XCTest

private let encoder = JSONEncoder()
private let decoder = JSONDecoder()

private extension AsyncFileSystem {
  func read<V: Decodable>(_ path: FilePath, bufferLimit: Int = 10 * 1024 * 1024, as: V.Type) async throws -> V {
    let data = try await self.withOpenReadableFile(path) {
      var data = Data()
      for try await chunk in try await $0.read() {
        data.append(contentsOf: chunk)

        assert(data.count < bufferLimit)
      }
      return data
    }

    return try decoder.decode(V.self, from: data)
  }

  func write(_ path: FilePath, _ value: some Encodable) async throws {
    let data = try encoder.encode(value)
    try await self.withOpenWritableFile(path) { fileHandle in
      try await fileHandle.write(data)
    }
  }
}

private struct Const: CachingQuery {
  let x: Int

  func run(engine: QueryEngine) async throws -> FilePath {
    let resultPath = FilePath("/Const-\(x)")
    try await engine.fileSystem.write(resultPath, self.x)
    return resultPath
  }
}

private struct MultiplyByTwo: CachingQuery {
  let x: Int

  func run(engine: QueryEngine) async throws -> FilePath {
    let constPath = try await engine[Const(x: self.x)].path
    let constResult = try await engine.fileSystem.read(constPath, as: Int.self)

    let resultPath = FilePath("/MultiplyByTwo-\(constResult)")
    try await engine.fileSystem.write(resultPath, constResult * 2)
    return resultPath
  }
}

private struct AddThirty: CachingQuery {
  let x: Int

  func run(engine: QueryEngine) async throws -> FilePath {
    let constPath = try await engine[Const(x: self.x)].path
    let constResult = try await engine.fileSystem.read(constPath, as: Int.self)

    let resultPath = FilePath("/AddThirty-\(constResult)")
    try await engine.fileSystem.write(resultPath, constResult + 30)
    return resultPath
  }
}

private struct Expression: CachingQuery {
  let x: Int
  let y: Int

  func run(engine: QueryEngine) async throws -> FilePath {
    let multiplyPath = try await engine[MultiplyByTwo(x: self.x)].path
    let addThirtyPath = try await engine[AddThirty(x: self.y)].path

    let multiplyResult = try await engine.fileSystem.read(multiplyPath, as: Int.self)
    let addThirtyResult = try await engine.fileSystem.read(addThirtyPath, as: Int.self)

    let resultPath = FilePath("/Expression-\(multiplyResult)-\(addThirtyResult)")
    try await engine.fileSystem.write(resultPath, multiplyResult + addThirtyResult)
    return resultPath
  }
}

final class QueryEngineTests: XCTestCase {
  func testFilePathHashing() throws {
<<<<<<< HEAD
    try skipOnWindowsAsTestCurrentlyFails(because: "https://github.com/swiftlang/swift-package-manager/issues/8541")
=======
    try XCTSkipOnWindows(because: "https://github.com/swiftlang/swift-package-manager/issues/8541")
>>>>>>> 879236b7

    let path = "/root"

    let hashEncoder1 = HashEncoder<SHA256>()
    try hashEncoder1.encode(FilePath(path))
    let digest1 = hashEncoder1.finalize()

    let hashEncoder2 = HashEncoder<SHA256>()
    try hashEncoder2.encode(String(reflecting: FilePath.self))
    try hashEncoder2.encode(path)
    let digest2 = hashEncoder2.finalize()

    XCTAssertEqual(digest1, digest2)
  }

  func testSimpleCaching() async throws {
    let observabilitySystem = ObservabilitySystem.makeForTesting()
    let engine = QueryEngine(
      MockFileSystem(),
      observabilitySystem.topScope,
      cacheLocation: .memory
    )

    var resultPath = try await engine[Expression(x: 1, y: 2)].path
    var result = try await engine.fileSystem.read(resultPath, as: Int.self)

    XCTAssertEqual(result, 34)

    var cacheMisses = await engine.cacheMisses
    XCTAssertEqual(cacheMisses, 5)

    var cacheHits = await engine.cacheHits
    XCTAssertEqual(cacheHits, 0)

    resultPath = try await engine[Expression(x: 1, y: 2)].path
    result = try await engine.fileSystem.read(resultPath, as: Int.self)
    XCTAssertEqual(result, 34)

    cacheMisses = await engine.cacheMisses
    XCTAssertEqual(cacheMisses, 5)

    cacheHits = await engine.cacheHits
    XCTAssertEqual(cacheHits, 1)

    resultPath = try await engine[Expression(x: 2, y: 1)].path
    result = try await engine.fileSystem.read(resultPath, as: Int.self)
    XCTAssertEqual(result, 35)

    cacheMisses = await engine.cacheMisses
    XCTAssertEqual(cacheMisses, 8)

    cacheHits = await engine.cacheHits
    XCTAssertEqual(cacheHits, 3)

    resultPath = try await engine[Expression(x: 2, y: 1)].path
    result = try await engine.fileSystem.read(resultPath, as: Int.self)
    XCTAssertEqual(result, 35)

    cacheMisses = await engine.cacheMisses
    XCTAssertEqual(cacheMisses, 8)

    cacheHits = await engine.cacheHits
    XCTAssertEqual(cacheHits, 4)

    try await engine.shutDown()
  }
}<|MERGE_RESOLUTION|>--- conflicted
+++ resolved
@@ -100,11 +100,7 @@
 
 final class QueryEngineTests: XCTestCase {
   func testFilePathHashing() throws {
-<<<<<<< HEAD
-    try skipOnWindowsAsTestCurrentlyFails(because: "https://github.com/swiftlang/swift-package-manager/issues/8541")
-=======
     try XCTSkipOnWindows(because: "https://github.com/swiftlang/swift-package-manager/issues/8541")
->>>>>>> 879236b7
 
     let path = "/root"
 
